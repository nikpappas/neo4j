/**
 * Copyright (c) 2002-2013 "Neo Technology,"
 * Network Engine for Objects in Lund AB [http://neotechnology.com]
 *
 * This file is part of Neo4j.
 *
 * Neo4j is free software: you can redistribute it and/or modify
 * it under the terms of the GNU General Public License as published by
 * the Free Software Foundation, either version 3 of the License, or
 * (at your option) any later version.
 *
 * This program is distributed in the hope that it will be useful,
 * but WITHOUT ANY WARRANTY; without even the implied warranty of
 * MERCHANTABILITY or FITNESS FOR A PARTICULAR PURPOSE.  See the
 * GNU General Public License for more details.
 *
 * You should have received a copy of the GNU General Public License
 * along with this program.  If not, see <http://www.gnu.org/licenses/>.
 */
package org.neo4j.cypher.internal.executionplan.builders

import org.neo4j.cypher.internal.pipes.{Pipe, ColumnFilterPipe}
import org.neo4j.cypher.internal.executionplan.{PlanBuilder, PartiallySolvedQuery, ExecutionPlanInProgress, LegacyPlanBuilder}
import org.neo4j.cypher.internal.symbols.SymbolTable
import org.neo4j.cypher.internal.commands.{AllIdentifiers, ReturnItem, ReturnColumn}

<<<<<<< HEAD
class ColumnFilterBuilder extends LegacyPlanBuilder {
=======
/**
 * This class should get rid of any extra columns built up while building the execution plan, that weren't in the
 * queries return clause.
 */
class ColumnFilterBuilder extends PlanBuilder {
>>>>>>> 036edc85
  def apply(plan: ExecutionPlanInProgress) = {
    val q = plan.query
    val p = plan.pipe

    val isLastPipe = q.tail.isEmpty

    if (!isLastPipe && q.returns == Seq(Unsolved(AllIdentifiers()))) {
      handleWithClause(q, plan)
    } else {
      handleReturnClause(q, p, plan)
    }
  }

  def canWorkWith(plan: ExecutionPlanInProgress) = {
    val q = plan.query

    val preConditionsMet = q.extracted &&
      !q.sort.exists(_.unsolved) &&
      !q.slice.exists(_.unsolved) &&
      (q.returns.forall(_.solved) && q.returns.nonEmpty)

    preConditionsMet && {
      val expectedColumns = getReturnItems(q.returns, plan.pipe.symbols).map (ri => ri.name).toSet
      val givenColumns = plan.pipe.symbols.keys.toSet

      expectedColumns != givenColumns
    }
  }

  def priority = PlanBuilder.ColumnFilter

  private def handleReturnClause(q: PartiallySolvedQuery, inPipe: Pipe, plan: ExecutionPlanInProgress): ExecutionPlanInProgress = {
    val returnItems: Seq[ReturnItem] = getReturnItems(q.returns, inPipe.symbols)
    val outPipe = new ColumnFilterPipe(inPipe, returnItems)

    val resultQ = plan.query.copy(returns = q.returns.map(_.solve))

    plan.copy(pipe = outPipe, query = resultQ)
  }

  private def handleWithClause(q: PartiallySolvedQuery, plan: ExecutionPlanInProgress): ExecutionPlanInProgress = {
    val resultQ = q.copy(returns = q.returns.map(_.solve))
    plan.copy(query = resultQ)
  }

  private def getReturnItems(q: Seq[QueryToken[ReturnColumn]], symbols: SymbolTable): Seq[ReturnItem] = q.map(_.token).flatMap {
    case x: ReturnItem     => Seq(x)
    case x: AllIdentifiers => x.expressions(symbols).map {
      case (n, e) => ReturnItem(e, n)
    }
  }
}<|MERGE_RESOLUTION|>--- conflicted
+++ resolved
@@ -24,15 +24,11 @@
 import org.neo4j.cypher.internal.symbols.SymbolTable
 import org.neo4j.cypher.internal.commands.{AllIdentifiers, ReturnItem, ReturnColumn}
 
-<<<<<<< HEAD
-class ColumnFilterBuilder extends LegacyPlanBuilder {
-=======
 /**
  * This class should get rid of any extra columns built up while building the execution plan, that weren't in the
  * queries return clause.
  */
-class ColumnFilterBuilder extends PlanBuilder {
->>>>>>> 036edc85
+class ColumnFilterBuilder extends LegacyPlanBuilder {
   def apply(plan: ExecutionPlanInProgress) = {
     val q = plan.query
     val p = plan.pipe
