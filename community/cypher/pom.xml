<project xmlns="http://maven.apache.org/POM/4.0.0" xmlns:xsi="http://www.w3.org/2001/XMLSchema-instance"
         xsi:schemaLocation="http://maven.apache.org/POM/4.0.0
                      http://maven.apache.org/xsd/maven-4.0.0.xsd">
  <modelVersion>4.0.0</modelVersion>

  <parent>
    <groupId>org.neo4j</groupId>
    <artifactId>parent</artifactId>
    <version>2.2-SNAPSHOT</version>
    <relativePath>../..</relativePath>
  </parent>

  <artifactId>cypher-parent</artifactId>
  <version>2.2-SNAPSHOT</version>
  <packaging>pom</packaging>
  <name>Neo4j - Community Cypher Build</name>
  <description>Project that builds the Neo4j Cypher modules as part of the Community distribution.</description>
  <url>http://components.neo4j.org/${project.artifactId}/${project.version}</url>

  <properties>
    <bundle.namespace>org.neo4j.cypher</bundle.namespace>
    <scala.version>2.10.4</scala.version>
    <short-name>community-cypher-build</short-name>
    <licensing.prepend.text>notice-gpl-prefix.txt</licensing.prepend.text>
    <license-text.header>GPL-3-header.txt</license-text.header>
    <docs-plugin.skip>true</docs-plugin.skip>
  </properties>

  <scm>
    <connection>scm:git:git://github.com/neo4j/neo4j.git</connection>
    <developerConnection>scm:git:git@github.com:neo4j/neo4j.git</developerConnection>
    <url>https://github.com/neo4j/neo4j/tree/master/community/cypher</url>
  </scm>

  <modules>
    <module>cypher-compiler-2.2</module>
    <module>cypher</module>
    <module>docs/cypher-docs</module>
    <module>docs/graphgist</module>
    <module>docs/refcard-tests</module>
  </modules>

  <repositories>
    <repository>
      <id>oss.sonatype.org</id>
      <name>releases</name>
      <url>http://oss.sonatype.org/content/repositories/releases</url>
    </repository>
  </repositories>

  <build>
    <plugins>

      <plugin>
        <groupId>net.alchim31.maven</groupId>
        <artifactId>scala-maven-plugin</artifactId>
        <version>3.1.6</version>
        <executions>
          <execution>
            <id>scala-compile</id>
            <goals>
              <goal>add-source</goal>
              <goal>compile</goal>
            </goals>
            <phase>process-resources</phase>
          </execution>
          <execution>
            <id>scala-test-compile</id>
            <phase>${scala-test-compile-phase}</phase>
            <goals>
              <goal>testCompile</goal>
            </goals>
          </execution>
        </executions>
        <configuration>
          <scalaVersion>${scala.version}</scalaVersion>
          <args>
              <arg>-Xmax-classfile-name</arg>
              <arg>100</arg>
              <!-- uncomment for make the build fail on warnings -->
              <!--<arg>-Xfatal-warnings</arg>-->
              <!--<arg>-deprecation</arg>-->
          </args>
          <jvmArgs>
            <jvmArg>-Xms64m</jvmArg>
            <jvmArg>-Xmx1024m</jvmArg>
          </jvmArgs>
        </configuration>
      </plugin>

      <plugin>
        <groupId>org.apache.maven.plugins</groupId>
        <artifactId>maven-pmd-plugin</artifactId>
        <version>2.7.1</version>
        <configuration>
          <skip>true</skip>
        </configuration>
      </plugin>
      <plugin>
        <groupId>org.codehaus.mojo</groupId>
        <artifactId>findbugs-maven-plugin</artifactId>
        <configuration>
          <skip>true</skip>
        </configuration>
      </plugin>

      <plugin>
        <groupId>org.neo4j.build.plugins</groupId>
        <artifactId>clirr-maven-plugin</artifactId>
        <executions>
          <execution>
            <id>default</id>
            <phase>${clirr-check-phase}</phase>
            <goals>
              <goal>check</goal>
            </goals>
          </execution>
        </executions>
        <configuration>
          <failOnError>true</failOnError>
          <logResults>true</logResults>
          <!-- This is temporarily hard-coded, because the versionsBack attribute seems to not work on OS X, we'll
           need to fix that.
           OBS: Set this to one version ahead, i.e. if you'd like it to compare against 1.9.3 then set it to 1.9.4
            -->
          <comparisonVersion>1.9.M05</comparisonVersion>
          <ignoreMaintenenceVersions>false</ignoreMaintenenceVersions>
          <includes>
            <include>org/neo4j/cypher</include>
          </includes>

          <!-- Allowed breaking changes in Neo4j 2.0 -->
          <!-- These rules should be looked over and modified appropriately in 2.1 -->
          <excludeMessageCodes>
            <param>6006</param><!-- Field was made final. -->
            <param>7012</param><!-- Method added to interface -->
          </excludeMessageCodes>
          <excludes>
            <!-- Ignore known breaking changes introduced in 2.0 and 2.1 -->

            <!-- Ignore all Cypher internals -->
            <exclude>org/neo4j/cypher/internal/*</exclude>
          </excludes>
        </configuration>
      </plugin>

      <plugin>
          <groupId>org.apache.maven.plugins</groupId>
          <artifactId>maven-enforcer-plugin</artifactId>
          <version>1.3.1</version>
          <executions>
              <execution>
                  <id>enforce-dont-exist</id>
                  <goals>
                      <goal>enforce</goal>
                  </goals>
                  <configuration>
                      <rules>
                          <requireFilesDontExist>
                              <files>
                                  <file>cypher-compiler-2.1</file>
                              </files>
                          </requireFilesDontExist>
                      </rules>
                      <fail>true</fail>
                  </configuration>
              </execution>
          </executions>
      </plugin>
    </plugins>

    <pluginManagement>
      <plugins>
        <plugin>
          <groupId>org.scalastyle</groupId>
          <artifactId>scalastyle-maven-plugin</artifactId>
          <version>0.4.0</version>
          <configuration>
            <verbose>false</verbose>
            <failOnViolation>true</failOnViolation>
            <includeTestSourceDirectory>true</includeTestSourceDirectory>
            <failOnWarning>false</failOnWarning>
            <inputEncoding>UTF-8</inputEncoding>
            <sourceDirectory>${basedir}/src/main/scala</sourceDirectory>
            <testSourceDirectory>${basedir}/src/test/scala</testSourceDirectory>
            <configLocation>${project.basedir}/../scalastyle_config.xml</configLocation>
            <outputFile>${basedir}/target/scalastyle-output.xml</outputFile>
            <outputEncoding>UTF-8</outputEncoding>
          </configuration>
          <executions>
            <execution>
              <goals>
                <goal>check</goal>
              </goals>
            </execution>
          </executions>
        </plugin>
      </plugins>
    </pluginManagement>
  </build>

  <!-- inherited dependencies, versions are set in dependencyManagement -->

  <dependencies>

    <!-- scala -->

    <dependency>
      <groupId>org.scala-lang</groupId>
      <artifactId>scala-library</artifactId>
    </dependency>

    <!-- testing -->
    <dependency>
      <groupId>org.scalatest</groupId>
      <artifactId>scalatest_2.10</artifactId>
      <scope>test</scope>
      <exclusions>
        <exclusion>
          <artifactId>scala-library</artifactId>
          <groupId>org.scala-lang</groupId>
        </exclusion>
      </exclusions>
    </dependency>
    <dependency>
      <groupId>org.scalautils</groupId>
      <artifactId>scalautils_2.10</artifactId>
      <scope>test</scope>
      <exclusions>
        <exclusion>
          <artifactId>scala-library</artifactId>
          <groupId>org.scala-lang</groupId>
        </exclusion>
      </exclusions>
    </dependency>
    <dependency>
      <groupId>org.scalacheck</groupId>
      <artifactId>scalacheck_2.10</artifactId>
      <scope>test</scope>
    </dependency>
   <dependency>
      <groupId>junit</groupId>
      <artifactId>junit</artifactId>
      <exclusions>
        <exclusion>
          <groupId>org.hamcrest</groupId>
          <artifactId>hamcrest-core</artifactId>
        </exclusion>
      </exclusions>
    </dependency>
    <dependency>
      <groupId>org.hamcrest</groupId>
      <artifactId>hamcrest-all</artifactId>
    </dependency>
    <dependency>
      <groupId>org.mockito</groupId>
      <artifactId>mockito-core</artifactId>
      <exclusions>
        <exclusion>
          <groupId>org.hamcrest</groupId>
          <artifactId>hamcrest-core</artifactId>
        </exclusion>
      </exclusions>
    </dependency>

  </dependencies>

  <!-- Required versions for each dependency, inherited dependencies are set in dependencies -->

  <dependencyManagement>
    <dependencies>

      <!-- scala -->

      <dependency>
        <groupId>org.scala-lang</groupId>
        <artifactId>scala-library</artifactId>
        <version>${scala.version}</version>
      </dependency>

      <dependency>
        <groupId>org.scala-lang</groupId>
        <artifactId>scala-reflect</artifactId>
        <version>${scala.version}</version>
      </dependency>

      <!-- testing -->

      <dependency>
        <groupId>org.scalatest</groupId>
        <artifactId>scalatest_2.10</artifactId>
        <version>2.0</version>
        <scope>test</scope>
        <exclusions>
          <exclusion>
            <artifactId>scala-library</artifactId>
            <groupId>org.scala-lang</groupId>
          </exclusion>
          <exclusion>
            <artifactId>scala-reflect</artifactId>
            <groupId>org.scala-lang</groupId>
          </exclusion>
        </exclusions>
      </dependency>
      <dependency>
        <groupId>org.scalautils</groupId>
        <artifactId>scalautils_2.10</artifactId>
        <version>2.0</version>
        <scope>test</scope>
        <exclusions>
          <exclusion>
            <artifactId>scala-library</artifactId>
            <groupId>org.scala-lang</groupId>
          </exclusion>
          <exclusion>
            <artifactId>scala-reflect</artifactId>
            <groupId>org.scala-lang</groupId>
          </exclusion>
        </exclusions>
      </dependency>
      <dependency>
        <groupId>org.scalacheck</groupId>
        <artifactId>scalacheck_2.10</artifactId>
        <version>1.11.0</version>
        <scope>test</scope>
      </dependency>

      <!-- neo4j -->

      <dependency>
        <groupId>org.neo4j</groupId>
        <artifactId>neo4j-kernel</artifactId>
        <version>${project.version}</version>
      </dependency>
      <dependency>
        <groupId>org.neo4j</groupId>
        <artifactId>neo4j-kernel</artifactId>
        <version>${project.version}</version>
        <type>test-jar</type>
        <scope>test</scope>
      </dependency>
      <dependency>
        <groupId>org.neo4j</groupId>
        <artifactId>neo4j-io</artifactId>
        <version>${project.version}</version>
        <type>test-jar</type>
        <scope>test</scope>
      </dependency>
      <dependency>
        <groupId>org.neo4j</groupId>
        <artifactId>neo4j-graphviz</artifactId>
        <version>${project.version}</version>
        <scope>test</scope>
      </dependency>
      <dependency>
        <groupId>org.neo4j</groupId>
        <artifactId>neo4j-lucene-index</artifactId>
        <version>${project.version}</version>
      </dependency>
      <dependency>
        <groupId>org.neo4j</groupId>
        <artifactId>neo4j-graph-matching</artifactId>
        <version>${project.version}</version>
      </dependency>
      <dependency>
        <groupId>org.neo4j</groupId>
        <artifactId>neo4j-graph-algo</artifactId>
        <version>${project.version}</version>
      </dependency>

      <!-- other -->

      <dependency>
<<<<<<< HEAD
        <groupId>com.googlecode.concurrentlinkedhashmap</groupId>
        <artifactId>concurrentlinkedhashmap-lru</artifactId>
        <version>1.4</version>
      </dependency>
      <dependency>
=======
>>>>>>> d7d8b823
        <groupId>org.parboiled</groupId>
        <artifactId>parboiled-scala_2.10</artifactId>
        <version>1.1.6</version>
        <exclusions>
          <exclusion>
            <artifactId>scala-library</artifactId>
            <groupId>org.scala-lang</groupId>
          </exclusion>
        </exclusions>
      </dependency>
    </dependencies>
  </dependencyManagement>
</project><|MERGE_RESOLUTION|>--- conflicted
+++ resolved
@@ -371,14 +371,6 @@
       <!-- other -->
 
       <dependency>
-<<<<<<< HEAD
-        <groupId>com.googlecode.concurrentlinkedhashmap</groupId>
-        <artifactId>concurrentlinkedhashmap-lru</artifactId>
-        <version>1.4</version>
-      </dependency>
-      <dependency>
-=======
->>>>>>> d7d8b823
         <groupId>org.parboiled</groupId>
         <artifactId>parboiled-scala_2.10</artifactId>
         <version>1.1.6</version>
