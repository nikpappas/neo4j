--- conflicted
+++ resolved
@@ -66,15 +66,9 @@
         val actual = cacheListener.trace
         val expected = List(
           s"cacheFlushDetected",
-<<<<<<< HEAD
-          s"cacheMiss: CYPHER 2.3 planner=default runtime=default $query",
-          s"cacheHit: CYPHER 2.3 planner=default runtime=default $query",
-          s"cacheHit: CYPHER 2.3 planner=default runtime=default $query")
-=======
-          s"cacheMiss: CYPHER 2.2 $query",
-          s"cacheHit: CYPHER 2.2 $query",
-          s"cacheHit: CYPHER 2.2 $query")
->>>>>>> 20bbbdbd
+          s"cacheMiss: CYPHER 2.3 $query",
+          s"cacheHit: CYPHER 2.3 $query",
+          s"cacheHit: CYPHER 2.3 $query")
 
         actual should equal(expected)
     }
