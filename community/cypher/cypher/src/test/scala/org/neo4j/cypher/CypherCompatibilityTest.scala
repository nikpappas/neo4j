--- conflicted
+++ resolved
@@ -19,16 +19,8 @@
  */
 package org.neo4j.cypher
 
-<<<<<<< HEAD
-import java.util
-import org.neo4j.cypher.internal.frontend.v3_0.test_helpers.CypherFunSuite
-import org.neo4j.graphdb.config.Setting
 import org.neo4j.graphdb.factory.GraphDatabaseSettings
 import org.neo4j.kernel.api.exceptions.Status
-import org.neo4j.test.{TestGraphDatabaseFactory, ImpermanentGraphDatabase}
-=======
-import org.neo4j.kernel.api.exceptions.Status
->>>>>>> 794a20a6
 
 class CypherCompatibilityTest extends ExecutionEngineFunSuite with RunWithConfigTestSupport {
 
@@ -89,24 +81,9 @@
     }
   }
 
-<<<<<<< HEAD
-  private def shouldHaveWarnings(result: ExtendedExecutionResult, statusCodes: List[Status]) {
-    val resultCodes = result.notifications.map(_.getCode)
-    statusCodes.foreach(statusCode => resultCodes should contain(statusCode.code.serialize()))
-  }
-
-  private def shouldHaveWarning(result: ExtendedExecutionResult, notification: Status) {
-    shouldHaveWarnings(result, List(notification))
-  }
-
-  private def shouldHaveNoWarnings(result: ExtendedExecutionResult) {
-    shouldHaveWarnings(result, List())
-  }
 
   private val queryThatCannotRunWithCostPlanner = "FOREACH( n in range( 0, 1 ) | CREATE (p:Person) )"
-=======
-  private val queryThatCannotRunWithCostPlanner = "MATCH (n:Movie) SET n.title = 'The Movie'"
->>>>>>> 794a20a6
+
   private val querySupportedByCostButNotCompiledRuntime = "MATCH (n:Movie)--(b), (a:A)--(c:C)--(d:D) RETURN count(*)"
 
   test("should not fail if cypher allowed to choose planner or we specify RULE for update query") {
@@ -176,86 +153,7 @@
     }
   }
 
-<<<<<<< HEAD
-  test("should succeed (i.e. no warnings or errors) if executing a query using a 'USING INDEX' which can be fulfilled") {
-    runWithConfig() {
-      engine =>
-        engine.execute("CREATE INDEX ON :Person(name)")
-        shouldHaveNoWarnings(engine.execute(s"EXPLAIN MATCH (n:Person) USING INDEX n:Person(name) WHERE n.name = 'John' RETURN n"))
-    }
-  }
-
-  test("should generate a warning if executing a query using a 'USING INDEX' which cannot be fulfilled") {
-    runWithConfig() {
-      engine =>
-        shouldHaveWarning(engine.execute(s"EXPLAIN MATCH (n:Person) USING INDEX n:Person(name) WHERE n.name = 'John' RETURN n"), Status.Schema.NoSuchIndex)
-    }
-  }
-
-  test("should generate a warning if executing a query using a 'USING INDEX' which cannot be fulfilled, and hint errors are turned off") {
-    runWithConfig(GraphDatabaseSettings.cypher_hints_error -> "false") {
-      engine =>
-        shouldHaveWarning(engine.execute(s"EXPLAIN MATCH (n:Person) USING INDEX n:Person(name) WHERE n.name = 'John' RETURN n"), Status.Schema.NoSuchIndex)
-    }
-  }
-
-  test("should generate an error if executing a query using EXPLAIN and a 'USING INDEX' which cannot be fulfilled, and hint errors are turned on") {
-    runWithConfig(GraphDatabaseSettings.cypher_hints_error -> "true") {
-      engine =>
-        intercept[IndexHintException](engine.execute(s"EXPLAIN MATCH (n:Person) USING INDEX n:Person(name) WHERE n.name = 'John' RETURN n"))
-    }
-  }
-
-  test("should generate an error if executing a query using a 'USING INDEX' which cannot be fulfilled, and hint errors are turned on") {
-    runWithConfig(GraphDatabaseSettings.cypher_hints_error -> "true") {
-      engine =>
-        intercept[IndexHintException](engine.execute(s"MATCH (n:Person) USING INDEX n:Person(name) WHERE n.name = 'John' RETURN n"))
-    }
-  }
-
-  test("should generate an error if executing a query using a 'USING INDEX' for an existing index but which cannot be fulfilled for the query, and hint errors are turned on") {
-    runWithConfig(GraphDatabaseSettings.cypher_hints_error -> "true") {
-      engine =>
-        engine.execute("CREATE INDEX ON :Person(email)")
-        intercept[SyntaxException](engine.execute(s"MATCH (n:Person) USING INDEX n:Person(email) WHERE n.name = 'John' RETURN n"))
-    }
-  }
-
-  test("should generate an error if executing a query using a 'USING INDEX' for an existing index but which cannot be fulfilled for the query, even when hint errors are not turned on") {
-    runWithConfig() {
-      engine =>
-        engine.execute("CREATE INDEX ON :Person(email)")
-        intercept[SyntaxException](engine.execute(s"MATCH (n:Person) USING INDEX n:Person(email) WHERE n.name = 'John' RETURN n"))
-    }
-  }
-
-  test("should succeed (i.e. no warnings or errors) if executing a query using a 'USING SCAN'") {
-    runWithConfig() {
-      engine =>
-        shouldHaveNoWarnings(engine.execute(s"EXPLAIN MATCH (n:Person) USING SCAN n:Person WHERE n.name = 'John' RETURN n"))
-    }
-  }
-
-  test("should succeed if executing a query using both 'USING SCAN' and 'USING INDEX' if index exists") {
-    runWithConfig() {
-      engine =>
-        engine.execute("CREATE INDEX ON :Person(name)")
-        shouldHaveNoWarnings(engine.execute(s"EXPLAIN MATCH (n:Person)-[:WORKS_FOR]->(c:Company) USING INDEX n:Person(name) USING SCAN c:Company WHERE n.name = 'John' RETURN n"))
-    }
-  }
-
-  test("should fail outright if executing a query using a 'USING SCAN' and 'USING INDEX' on the same variable, even if index exists") {
-    runWithConfig() {
-      engine =>
-        engine.execute("CREATE INDEX ON :Person(name)")
-        intercept[SyntaxException](engine.execute(s"EXPLAIN MATCH (n:Person) USING INDEX n:Person(name) USING SCAN n:Person WHERE n.name = 'John' RETURN n"))
-    }
-  }
-
-  test("should not support old 1.9 - 2.2 compilers") {
-=======
   test("should not support old 2.0 and 2.1 compilers") {
->>>>>>> 794a20a6
     runWithConfig() {
       engine =>
         intercept[SyntaxException](engine.execute("CYPHER 1.9 MATCH (n) RETURN n"))
@@ -278,18 +176,4 @@
     assert(!result.executionPlanDescription().asJava.hasProfilerStatistics, s"$q was not profiled as expected")
     assert(result.planDescriptionRequested, s"$q was not flagged for planDescription")
   }
-<<<<<<< HEAD
-
-  private def runWithConfig(m: (Setting[_], String)*)(run: ExecutionEngine => Unit) = {
-    val config: util.Map[Setting[_], String] = m.toMap.asJava
-    val graph = new TestGraphDatabaseFactory().newImpermanentDatabase(config)
-    try {
-      val engine = new ExecutionEngine(graph)
-      run(engine)
-    } finally {
-      graph.shutdown()
-    }
-  }
-=======
->>>>>>> 794a20a6
 }