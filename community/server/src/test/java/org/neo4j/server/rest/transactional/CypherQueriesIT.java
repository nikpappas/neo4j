--- conflicted
+++ resolved
@@ -49,8 +49,6 @@
         assertNoErrors( result );
     }
 
-<<<<<<< HEAD
-=======
     @Test
     public void runningWithGeometryTypes() throws JsonParseException
     {
@@ -67,7 +65,6 @@
         assertNoErrors( result );
     }
 
->>>>>>> e53f7c80
     private void assertNoErrors( Map<String, Object> response )
     {
         @SuppressWarnings("unchecked")
