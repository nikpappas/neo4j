/**
 * Copyright (c) 2002-2014 "Neo Technology,"
 * Network Engine for Objects in Lund AB [http://neotechnology.com]
 *
 * This file is part of Neo4j.
 *
 * Neo4j is free software: you can redistribute it and/or modify
 * it under the terms of the GNU General Public License as published by
 * the Free Software Foundation, either version 3 of the License, or
 * (at your option) any later version.
 *
 * This program is distributed in the hope that it will be useful,
 * but WITHOUT ANY WARRANTY; without even the implied warranty of
 * MERCHANTABILITY or FITNESS FOR A PARTICULAR PURPOSE.  See the
 * GNU General Public License for more details.
 *
 * You should have received a copy of the GNU General Public License
 * along with this program.  If not, see <http://www.gnu.org/licenses/>.
 */
package org.neo4j.server.database;

<<<<<<< HEAD
import org.neo4j.cypher.javacompat.ExecutionEngine;
import org.neo4j.graphdb.factory.GraphDatabaseSettings;
import org.neo4j.helpers.Function;
import org.neo4j.kernel.GraphDatabaseAPI;
import org.neo4j.kernel.configuration.Config;
import org.neo4j.kernel.lifecycle.LifecycleAdapter;
import org.neo4j.kernel.logging.Logging;
=======
import org.neo4j.kernel.AbstractGraphDatabase;
import org.neo4j.kernel.logging.Logging;
import org.neo4j.server.configuration.Configurator;
import org.neo4j.server.configuration.ServerConfigurator;
>>>>>>> 126745c3

public class WrappedDatabase extends LifecycleAdapter implements Database
{
    private final GraphDatabaseAPI graph;
    private final ExecutionEngine executionEngine;

    public static Database.Factory wrappedDatabase( final GraphDatabaseAPI db )
    {
        return new Factory()
        {
            @Override
            public Database newDatabase( Config config, Function<Config, Logging> loggingProvider )
            {
                return new WrappedDatabase( db );
            }
        };
    }

    public WrappedDatabase( GraphDatabaseAPI graph )
    {
<<<<<<< HEAD
        this.graph = graph;
        this.executionEngine = new ExecutionEngine( graph );
=======
        super( configurator, getLogging( db ) );
        this.db = db;
>>>>>>> 126745c3
        try
        {
            start();
        }
        catch ( Throwable throwable )
        {
            throw new RuntimeException( throwable );
        }
    }

    @Override
    public String getLocation()
    {
        return graph.getDependencyResolver().resolveDependency( Config.class )
                .get( GraphDatabaseSettings.store_dir ).getAbsolutePath();
    }

    @Override
    public GraphDatabaseAPI getGraph()
    {
        return graph;
    }

    @Override
    public ExecutionEngine executionEngine()
    {
        return executionEngine;
    }

    @Override
    public boolean isRunning()
    {
        return true;
    }

    @Override
    public Logging getLogging()
    {
        return getLogging( db );
    }

    private static Logging getLogging( AbstractGraphDatabase db )
    {
        return db.getDependencyResolver().resolveDependency( Logging.class );
    }
}<|MERGE_RESOLUTION|>--- conflicted
+++ resolved
@@ -19,20 +19,12 @@
  */
 package org.neo4j.server.database;
 
-<<<<<<< HEAD
 import org.neo4j.cypher.javacompat.ExecutionEngine;
 import org.neo4j.graphdb.factory.GraphDatabaseSettings;
-import org.neo4j.helpers.Function;
 import org.neo4j.kernel.GraphDatabaseAPI;
 import org.neo4j.kernel.configuration.Config;
 import org.neo4j.kernel.lifecycle.LifecycleAdapter;
 import org.neo4j.kernel.logging.Logging;
-=======
-import org.neo4j.kernel.AbstractGraphDatabase;
-import org.neo4j.kernel.logging.Logging;
-import org.neo4j.server.configuration.Configurator;
-import org.neo4j.server.configuration.ServerConfigurator;
->>>>>>> 126745c3
 
 public class WrappedDatabase extends LifecycleAdapter implements Database
 {
@@ -44,7 +36,7 @@
         return new Factory()
         {
             @Override
-            public Database newDatabase( Config config, Function<Config, Logging> loggingProvider )
+            public Database newDatabase( Config config, Logging logging )
             {
                 return new WrappedDatabase( db );
             }
@@ -53,13 +45,8 @@
 
     public WrappedDatabase( GraphDatabaseAPI graph )
     {
-<<<<<<< HEAD
         this.graph = graph;
         this.executionEngine = new ExecutionEngine( graph );
-=======
-        super( configurator, getLogging( db ) );
-        this.db = db;
->>>>>>> 126745c3
         try
         {
             start();
@@ -98,11 +85,6 @@
     @Override
     public Logging getLogging()
     {
-        return getLogging( db );
-    }
-
-    private static Logging getLogging( AbstractGraphDatabase db )
-    {
-        return db.getDependencyResolver().resolveDependency( Logging.class );
+        return graph.getDependencyResolver().resolveDependency( Logging.class );
     }
 }