--- conflicted
+++ resolved
@@ -686,14 +686,9 @@
             legacyPropertyTrackers.nodeChangeStoreProperty( nodeId, (DefinedProperty) existingProperty, property );
         }
         state.txState().nodeDoReplaceProperty( nodeId, existingProperty, property );
-<<<<<<< HEAD
-        indexesUpdateProperty( state, nodeId, property.propertyKeyId(), existingProperty.value( null ),
-                property.value() );
-=======
         indexesUpdateProperty( state, nodeId, property.propertyKeyId(),
                                existingProperty instanceof DefinedProperty ? (DefinedProperty) existingProperty : null,
                                property );
->>>>>>> 22da6da2
         return existingProperty;
     }
 
