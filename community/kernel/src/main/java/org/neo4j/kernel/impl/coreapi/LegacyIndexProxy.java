/*
 * Copyright (c) 2002-2015 "Neo Technology,"
 * Network Engine for Objects in Lund AB [http://neotechnology.com]
 *
 * This file is part of Neo4j.
 *
 * Neo4j is free software: you can redistribute it and/or modify
 * it under the terms of the GNU General Public License as published by
 * the Free Software Foundation, either version 3 of the License, or
 * (at your option) any later version.
 *
 * This program is distributed in the hope that it will be useful,
 * but WITHOUT ANY WARRANTY; without even the implied warranty of
 * MERCHANTABILITY or FITNESS FOR A PARTICULAR PURPOSE.  See the
 * GNU General Public License for more details.
 *
 * You should have received a copy of the GNU General Public License
 * along with this program.  If not, see <http://www.gnu.org/licenses/>.
 */
package org.neo4j.kernel.impl.coreapi;

import org.neo4j.graphdb.ConstraintViolationException;
import org.neo4j.graphdb.GraphDatabaseService;
import org.neo4j.graphdb.Node;
import org.neo4j.graphdb.NotFoundException;
import org.neo4j.graphdb.PropertyContainer;
import org.neo4j.graphdb.Relationship;
import org.neo4j.graphdb.index.Index;
import org.neo4j.graphdb.index.IndexHits;
import org.neo4j.kernel.api.DataWriteOperations;
import org.neo4j.kernel.api.LegacyIndexHits;
import org.neo4j.kernel.api.ReadOperations;
import org.neo4j.kernel.api.Statement;
import org.neo4j.kernel.api.exceptions.EntityNotFoundException;
import org.neo4j.kernel.api.exceptions.InvalidTransactionTypeKernelException;
import org.neo4j.kernel.api.exceptions.legacyindex.LegacyIndexNotFoundKernelException;
import org.neo4j.kernel.impl.api.legacyindex.AbstractIndexHits;
import org.neo4j.kernel.impl.core.ThreadToStatementContextBridge;

import static java.lang.String.format;

import static org.neo4j.collection.primitive.PrimitiveLongCollections.single;
import static org.neo4j.kernel.impl.locking.ResourceTypes.LEGACY_INDEX;
import static org.neo4j.kernel.impl.locking.ResourceTypes.legacyIndexResourceId;

public class LegacyIndexProxy<T extends PropertyContainer> implements Index<T>
{
    public static enum Type
    {
        NODE
                {
                    @Override
                    Class<Node> getEntityType()
                    {
                        return Node.class;
                    }

                    @Override
                    Node entity( long id, GraphDatabaseService graphDatabaseService )
                    {
                        return graphDatabaseService.getNodeById( id );
                    }

                    @Override
                    LegacyIndexHits get( ReadOperations operations, String name, String key, Object value )
                            throws LegacyIndexNotFoundKernelException
                    {
                        return operations.nodeLegacyIndexGet( name, key, value );
                    }

                    @Override
                    LegacyIndexHits query( ReadOperations operations, String name, String key,
                                           Object queryOrQueryObject )
                            throws LegacyIndexNotFoundKernelException
                    {
                        return operations.nodeLegacyIndexQuery( name, key, queryOrQueryObject );
                    }

                    @Override
                    LegacyIndexHits query( ReadOperations operations, String name, Object queryOrQueryObject )
                            throws LegacyIndexNotFoundKernelException
                    {
                        return operations.nodeLegacyIndexQuery( name, queryOrQueryObject );
                    }

                    @Override
                    void add( DataWriteOperations operations, String name, long id, String key, Object value )
                            throws EntityNotFoundException, InvalidTransactionTypeKernelException,
                            LegacyIndexNotFoundKernelException
                    {
                        operations.nodeAddToLegacyIndex( name, id, key, value );
                    }

                    @Override
                    void remove( DataWriteOperations operations, String name, long id, String key, Object value )
                            throws InvalidTransactionTypeKernelException, LegacyIndexNotFoundKernelException
                    {
                        operations.nodeRemoveFromLegacyIndex( name, id, key, value );
                    }

                    @Override
                    void remove( DataWriteOperations operations, String name, long id, String key )
                            throws InvalidTransactionTypeKernelException, LegacyIndexNotFoundKernelException
                    {
                        operations.nodeRemoveFromLegacyIndex( name, id, key );
                    }

                    @Override
                    void remove( DataWriteOperations operations, String name, long id )
                            throws InvalidTransactionTypeKernelException, LegacyIndexNotFoundKernelException
                    {
                        operations.nodeRemoveFromLegacyIndex( name, id );
                    }

                    @Override
                    void drop( DataWriteOperations operations, String name )
                            throws InvalidTransactionTypeKernelException, LegacyIndexNotFoundKernelException
                    {
                        operations.nodeLegacyIndexDrop( name );
                    }

                    @Override
                    long id( PropertyContainer entity )
                    {
                        return ((Node) entity).getId();
                    }
                },
        RELATIONSHIP
                {
                    @Override
                    Class<Relationship> getEntityType()
                    {
                        return Relationship.class;
                    }

                    @Override
                    Relationship entity( long id, GraphDatabaseService graphDatabaseService )
                    {
                        return graphDatabaseService.getRelationshipById( id );
                    }

                    @Override
                    LegacyIndexHits get( ReadOperations operations, String name, String key, Object value )
                            throws LegacyIndexNotFoundKernelException
                    {
                        return operations.relationshipLegacyIndexGet( name, key, value, -1, -1 );
                    }

                    @Override
                    LegacyIndexHits query( ReadOperations operations, String name, String key,
                                           Object queryOrQueryObject )
                            throws LegacyIndexNotFoundKernelException
                    {
                        return operations.relationshipLegacyIndexQuery( name, key, queryOrQueryObject, -1, -1 );
                    }

                    @Override
                    LegacyIndexHits query( ReadOperations operations, String name, Object queryOrQueryObject )
                            throws LegacyIndexNotFoundKernelException
                    {
                        return operations.relationshipLegacyIndexQuery( name, queryOrQueryObject, -1, -1 );
                    }

                    @Override
                    void add( DataWriteOperations operations, String name, long id, String key, Object value )
                            throws EntityNotFoundException, InvalidTransactionTypeKernelException,
                            LegacyIndexNotFoundKernelException
                    {
                        operations.relationshipAddToLegacyIndex( name, id, key, value );
                    }

                    @Override
                    void remove( DataWriteOperations operations, String name, long id, String key, Object value )
                            throws InvalidTransactionTypeKernelException, LegacyIndexNotFoundKernelException
                    {
                        operations.relationshipRemoveFromLegacyIndex( name, id, key, value );
                    }

                    @Override
                    void remove( DataWriteOperations operations, String name, long id, String key )
                            throws InvalidTransactionTypeKernelException, LegacyIndexNotFoundKernelException
                    {
                        operations.relationshipRemoveFromLegacyIndex( name, id, key );
                    }

                    @Override
                    void remove( DataWriteOperations operations, String name, long id )
                            throws InvalidTransactionTypeKernelException, LegacyIndexNotFoundKernelException
                    {
                        operations.relationshipRemoveFromLegacyIndex( name, id );
                    }

                    @Override
                    void drop( DataWriteOperations operations, String name )
                            throws InvalidTransactionTypeKernelException,
                            LegacyIndexNotFoundKernelException
                    {
                        operations.relationshipLegacyIndexDrop( name );
                    }

                    @Override
                    long id( PropertyContainer entity )
                    {
                        return ((Relationship) entity).getId();
                    }
                };

        abstract <T extends PropertyContainer> Class<T> getEntityType();

        abstract <T extends PropertyContainer> T entity( long id, GraphDatabaseService graphDatabaseService );

        abstract LegacyIndexHits get( ReadOperations operations, String name, String key, Object value )
                throws LegacyIndexNotFoundKernelException;

        abstract LegacyIndexHits query( ReadOperations operations, String name, String key, Object queryOrQueryObject )
                throws LegacyIndexNotFoundKernelException;

        abstract LegacyIndexHits query( ReadOperations operations, String name, Object queryOrQueryObject )
                throws LegacyIndexNotFoundKernelException;

        abstract void add( DataWriteOperations operations, String name, long id, String key, Object value )
                throws EntityNotFoundException, InvalidTransactionTypeKernelException,
                LegacyIndexNotFoundKernelException;

        abstract void remove( DataWriteOperations operations, String name, long id, String key, Object value )
                throws InvalidTransactionTypeKernelException, LegacyIndexNotFoundKernelException;

        abstract void remove( DataWriteOperations operations, String name, long id, String key )
                throws InvalidTransactionTypeKernelException, LegacyIndexNotFoundKernelException;

        abstract void remove( DataWriteOperations operations, String name, long id )
                throws InvalidTransactionTypeKernelException, LegacyIndexNotFoundKernelException;

        abstract void drop( DataWriteOperations operations, String name )
                throws InvalidTransactionTypeKernelException, LegacyIndexNotFoundKernelException;

        abstract long id( PropertyContainer entity );
    }

    public interface Lookup
    {
        GraphDatabaseService getGraphDatabaseService();
    }

    protected final String name;
    protected final Type type;
    protected final ThreadToStatementContextBridge statementContextBridge;
    private final Lookup lookup;

    public LegacyIndexProxy( String name, Type type, Lookup lookup,
                             ThreadToStatementContextBridge statementContextBridge )
    {
        this.name = name;
        this.type = type;
        this.lookup = lookup;
        this.statementContextBridge = statementContextBridge;
    }

    @Override
    public String getName()
    {
        return name;
    }

    @Override
    public Class<T> getEntityType()
    {
        return type.getEntityType();
    }

    @Override
    public IndexHits<T> get( String key, Object value )
    {
        try ( Statement statement = statementContextBridge.get() )
        {
            return wrapIndexHits( internalGet( key, value, statement ) );
        }
        catch ( LegacyIndexNotFoundKernelException e )
        {
            throw new NotFoundException( type + " index '" + name + "' doesn't exist" );
        }
    }

    private LegacyIndexHits internalGet( String key, Object value, Statement statement )
            throws LegacyIndexNotFoundKernelException
    {
        return type.get( statement.readOperations(), name, key, value );
    }

    protected IndexHits<T> wrapIndexHits( final LegacyIndexHits ids )
    {
        return new AbstractIndexHits<T>()
        {
            @Override
            public int size()
            {
                return ids.size();
            }

            @Override
            public float currentScore()
            {
                return ids.currentScore();
            }

            @Override
            protected T fetchNextOrNull()
            {
                statementContextBridge.assertInUnterminatedTransaction();
                while ( ids.hasNext() )
                {
                    long id = ids.next();
                    try
                    {
                        return entityOf( id );
                    }
                    catch ( NotFoundException e )
                    {   // By contract this is OK. So just skip it.
                        // But first, let's try to repair the index so this doesn't happen again.
                        try ( Statement statement = statementContextBridge.instance() )
                        {
                            internalRemove( statement, id );
                        }
<<<<<<< HEAD
                        catch ( NotFoundException e )
                        {   // By contract this is OK. So just skip it.
                            // But first, let's try to repair the index so this doesn't happen again.
                            try ( Statement statement = statementContextBridge.get() )
                            {
                                internalRemove( statement, id );
                            }
                            catch ( LegacyIndexNotFoundKernelException | InvalidTransactionTypeKernelException ignore )
                            {
                                // Ignore these failures because we are going to skip the entity anyway
                            }
=======
                        catch ( LegacyIndexNotFoundKernelException | InvalidTransactionTypeKernelException ignore )
                        {
                            // Ignore these failures because we are going to skip the entity anyway
>>>>>>> ba0fa921
                        }
                    }
                }
                return null;
            }
        };
    }

    private T entityOf( long id )
    {
        return type.entity( id, lookup.getGraphDatabaseService() );
    }

    @Override
    public IndexHits<T> query( String key, Object queryOrQueryObject )
    {
        try ( Statement statement = statementContextBridge.get() )
        {
            return wrapIndexHits( type.query( statement.readOperations(), name, key, queryOrQueryObject ) );
        }
        catch ( LegacyIndexNotFoundKernelException e )
        {
            throw new NotFoundException( type + " index '" + name + "' doesn't exist" );
        }
    }

    @Override
    public IndexHits<T> query( Object queryOrQueryObject )
    {
        try ( Statement statement = statementContextBridge.get() )
        {
            return wrapIndexHits( type.query( statement.readOperations(), name, queryOrQueryObject ) );
        }
        catch ( LegacyIndexNotFoundKernelException e )
        {
            throw new NotFoundException( type + " index '" + name + "' doesn't exist" );
        }
    }

    @Override
    public boolean isWriteable()
    {
        return true;
    }

    @Override
    public GraphDatabaseService getGraphDatabase()
    {
        return lookup.getGraphDatabaseService();
    }

    @Override
    public void add( T entity, String key, Object value )
    {
        try ( Statement statement = statementContextBridge.get() )
        {
            internalAdd( entity, key, value, statement );
        }
        catch ( EntityNotFoundException e )
        {
            throw new NotFoundException( format( "%s %d not found", type, type.id( entity ) ), e );
        }
        catch ( InvalidTransactionTypeKernelException e )
        {
            throw new ConstraintViolationException( e.getMessage(), e );
        }
        catch ( LegacyIndexNotFoundKernelException e )
        {
            throw new NotFoundException( type + " index '" + name + "' doesn't exist" );
        }
    }

    @Override
    public void remove( T entity, String key, Object value )
    {
        try ( Statement statement = statementContextBridge.get() )
        {
            type.remove( statement.dataWriteOperations(), name, type.id( entity ), key, value );
        }
        catch ( InvalidTransactionTypeKernelException e )
        {
            throw new ConstraintViolationException( e.getMessage(), e );
        }
        catch ( LegacyIndexNotFoundKernelException e )
        {
            throw new NotFoundException( type + " index '" + name + "' doesn't exist" );
        }
    }

    @Override
    public void remove( T entity, String key )
    {
        try ( Statement statement = statementContextBridge.get() )
        {
            type.remove( statement.dataWriteOperations(), name, type.id( entity ), key );
        }
        catch ( InvalidTransactionTypeKernelException e )
        {
            throw new ConstraintViolationException( e.getMessage(), e );
        }
        catch ( LegacyIndexNotFoundKernelException e )
        {
            throw new NotFoundException( type + " index '" + name + "' doesn't exist" );
        }
    }

    @Override
    public void remove( T entity )
    {
        try ( Statement statement = statementContextBridge.get() )
        {
            internalRemove( statement, type.id( entity ) );
        }
        catch ( InvalidTransactionTypeKernelException e )
        {
            throw new ConstraintViolationException( e.getMessage(), e );
        }
        catch ( LegacyIndexNotFoundKernelException e )
        {
            throw new NotFoundException( type + " index '" + name + "' doesn't exist" );
        }
    }

    private void internalRemove( Statement statement, long id )
            throws InvalidTransactionTypeKernelException, LegacyIndexNotFoundKernelException
    {
        type.remove( statement.dataWriteOperations(), name, id );
    }

    @Override
    public void delete()
    {
        try ( Statement statement = statementContextBridge.get() )
        {
            type.drop( statement.dataWriteOperations(), name );
        }
        catch ( InvalidTransactionTypeKernelException e )
        {
            throw new ConstraintViolationException( e.getMessage(), e );
        }
        catch ( LegacyIndexNotFoundKernelException e )
        {
            throw new NotFoundException( type + " index '" + name + "' doesn't exist" );
        }
    }

    @Override
    public T putIfAbsent( T entity, String key, Object value )
    {
        try ( Statement statement = statementContextBridge.get() )
        {
            // Does it already exist?
            long existing = single( internalGet( key, value, statement ), -1L );
            if ( existing != -1 )
            {
                return entityOf( existing );
            }

            // No, OK so Grab lock
            statement.readOperations().acquireExclusive( LEGACY_INDEX, legacyIndexResourceId( name, key ) );
            // and check again -- now holding an exclusive lock
            existing = single( internalGet( key, value, statement ), -1L );
            if ( existing != -1 )
            {
                // Someone else created this entry before us just before we got the lock,
                // release the lock as we won't be needing it
                statement.readOperations().releaseExclusive( LEGACY_INDEX, legacyIndexResourceId( name, key ) );
                return entityOf( existing );
            }

            internalAdd( entity, key, value, statement );
            return null;
        }
        catch ( EntityNotFoundException e )
        {
            throw new NotFoundException( format( "%s %d not found", type, type.id( entity ) ), e );
        }
        catch ( InvalidTransactionTypeKernelException e )
        {
            throw new ConstraintViolationException( e.getMessage(), e );
        }
        catch ( LegacyIndexNotFoundKernelException e )
        {
            throw new RuntimeException( e );
        }
    }

    private void internalAdd( T entity, String key, Object value, Statement statement ) throws EntityNotFoundException,
            InvalidTransactionTypeKernelException, LegacyIndexNotFoundKernelException
    {
        type.add( statement.dataWriteOperations(), name, type.id( entity ), key, value );
    }
}<|MERGE_RESOLUTION|>--- conflicted
+++ resolved
@@ -317,27 +317,13 @@
                     catch ( NotFoundException e )
                     {   // By contract this is OK. So just skip it.
                         // But first, let's try to repair the index so this doesn't happen again.
-                        try ( Statement statement = statementContextBridge.instance() )
+                        try ( Statement statement = statementContextBridge.get() )
                         {
                             internalRemove( statement, id );
                         }
-<<<<<<< HEAD
-                        catch ( NotFoundException e )
-                        {   // By contract this is OK. So just skip it.
-                            // But first, let's try to repair the index so this doesn't happen again.
-                            try ( Statement statement = statementContextBridge.get() )
-                            {
-                                internalRemove( statement, id );
-                            }
-                            catch ( LegacyIndexNotFoundKernelException | InvalidTransactionTypeKernelException ignore )
-                            {
-                                // Ignore these failures because we are going to skip the entity anyway
-                            }
-=======
                         catch ( LegacyIndexNotFoundKernelException | InvalidTransactionTypeKernelException ignore )
                         {
                             // Ignore these failures because we are going to skip the entity anyway
->>>>>>> ba0fa921
                         }
                     }
                 }
