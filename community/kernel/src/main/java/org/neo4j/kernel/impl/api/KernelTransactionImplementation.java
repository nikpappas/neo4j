--- conflicted
+++ resolved
@@ -572,15 +572,11 @@
                             commitLocks.getLockSessionId() );
 
                     // Commit the transaction
-<<<<<<< HEAD
                     success = true;
                     TransactionToApply batch = new TransactionToApply( transactionRepresentation );
-                    txId = commitProcess.commit( batch, commitEvent, INTERNAL );
-=======
                     transactionId = commitProcess
                             .commit( new TransactionToApply( transactionRepresentation ), commitEvent, INTERNAL );
                     commitTime = timeCommitted;
->>>>>>> d21fa63b
                 }
             }
             success = true;
