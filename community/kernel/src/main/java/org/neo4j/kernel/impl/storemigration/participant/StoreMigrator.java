/*
 * Copyright (c) 2002-2017 "Neo Technology,"
 * Network Engine for Objects in Lund AB [http://neotechnology.com]
 *
 * This file is part of Neo4j.
 *
 * Neo4j is free software: you can redistribute it and/or modify
 * it under the terms of the GNU General Public License as published by
 * the Free Software Foundation, either version 3 of the License, or
 * (at your option) any later version.
 *
 * This program is distributed in the hope that it will be useful,
 * but WITHOUT ANY WARRANTY; without even the implied warranty of
 * MERCHANTABILITY or FITNESS FOR A PARTICULAR PURPOSE.  See the
 * GNU General Public License for more details.
 *
 * You should have received a copy of the GNU General Public License
 * along with this program.  If not, see <http://www.gnu.org/licenses/>.
 */
package org.neo4j.kernel.impl.storemigration.participant;

import org.apache.commons.lang3.StringUtils;

import java.io.BufferedOutputStream;
import java.io.BufferedReader;
import java.io.File;
import java.io.FileOutputStream;
import java.io.IOException;
import java.io.OutputStream;
import java.io.Writer;
import java.nio.charset.StandardCharsets;
import java.nio.file.NoSuchFileException;
import java.nio.file.StandardCopyOption;
import java.nio.file.StandardOpenOption;
import java.util.ArrayList;
import java.util.Arrays;
import java.util.Collection;
import java.util.List;
import java.util.Optional;
import java.util.function.BiConsumer;
import java.util.function.Predicate;
import java.util.function.Supplier;
import java.util.stream.StreamSupport;

import org.neo4j.io.fs.FileSystemAbstraction;
import org.neo4j.io.pagecache.FileHandle;
import org.neo4j.io.pagecache.PageCache;
import org.neo4j.io.pagecache.PageCursor;
import org.neo4j.io.pagecache.PagedFile;
import org.neo4j.kernel.configuration.Config;
import org.neo4j.kernel.impl.api.store.PropertyCursor;
import org.neo4j.kernel.impl.locking.LockService;
import org.neo4j.kernel.impl.logging.LogService;
import org.neo4j.kernel.impl.store.MetaDataStore;
import org.neo4j.kernel.impl.store.MetaDataStore.Position;
import org.neo4j.kernel.impl.store.NeoStores;
import org.neo4j.kernel.impl.store.NodeStore;
import org.neo4j.kernel.impl.store.PropertyStore;
import org.neo4j.kernel.impl.store.RelationshipStore;
import org.neo4j.kernel.impl.store.StoreFactory;
import org.neo4j.kernel.impl.store.StoreFile;
import org.neo4j.kernel.impl.store.StoreType;
import org.neo4j.kernel.impl.store.TransactionId;
import org.neo4j.kernel.impl.store.format.CapabilityType;
import org.neo4j.kernel.impl.store.format.FormatFamily;
import org.neo4j.kernel.impl.store.format.RecordFormats;
import org.neo4j.kernel.impl.store.format.StoreVersion;
import org.neo4j.kernel.impl.store.format.standard.MetaDataRecordFormat;
import org.neo4j.kernel.impl.store.format.standard.NodeRecordFormat;
import org.neo4j.kernel.impl.store.format.standard.RelationshipRecordFormat;
<<<<<<< HEAD
import org.neo4j.kernel.impl.store.format.standard.StandardV2_3;
=======
import org.neo4j.kernel.impl.store.format.standard.StandardV2_0;
import org.neo4j.kernel.impl.store.format.standard.StandardV2_1;
import org.neo4j.kernel.impl.store.format.standard.StandardV2_2;
import org.neo4j.kernel.impl.store.format.standard.StandardV2_3;
import org.neo4j.kernel.impl.store.format.standard.StandardV3_0;
>>>>>>> 92a48798
import org.neo4j.kernel.impl.store.id.ReadOnlyIdGeneratorFactory;
import org.neo4j.kernel.impl.store.record.NodeRecord;
import org.neo4j.kernel.impl.store.record.PrimitiveRecord;
import org.neo4j.kernel.impl.store.record.RelationshipRecord;
import org.neo4j.kernel.impl.storemigration.DirectRecordStoreMigrator;
import org.neo4j.kernel.impl.storemigration.ExistingTargetStrategy;
import org.neo4j.kernel.impl.storemigration.StoreFileType;
import org.neo4j.kernel.impl.storemigration.StoreUpgrader;
import org.neo4j.kernel.impl.storemigration.legacylogs.LegacyLogs;
import org.neo4j.kernel.impl.storemigration.monitoring.MigrationProgressMonitor;
import org.neo4j.kernel.impl.storemigration.monitoring.SilentMigrationProgressMonitor;
import org.neo4j.kernel.impl.transaction.log.LogPosition;
import org.neo4j.kernel.impl.transaction.log.PhysicalLogFiles;
import org.neo4j.kernel.impl.transaction.log.TransactionIdStore;
import org.neo4j.kernel.impl.util.CustomIOConfigValidator;
import org.neo4j.logging.NullLogProvider;
import org.neo4j.storageengine.api.txstate.PropertyContainerState;
import org.neo4j.unsafe.impl.batchimport.AdditionalInitialIds;
import org.neo4j.unsafe.impl.batchimport.BatchImporter;
import org.neo4j.unsafe.impl.batchimport.Configuration;
import org.neo4j.unsafe.impl.batchimport.InputIterable;
import org.neo4j.unsafe.impl.batchimport.ParallelBatchImporter;
import org.neo4j.unsafe.impl.batchimport.cache.idmapping.IdGenerators;
import org.neo4j.unsafe.impl.batchimport.cache.idmapping.IdMappers;
import org.neo4j.unsafe.impl.batchimport.input.Collectors;
import org.neo4j.unsafe.impl.batchimport.input.InputEntity;
import org.neo4j.unsafe.impl.batchimport.input.InputNode;
import org.neo4j.unsafe.impl.batchimport.input.InputRelationship;
import org.neo4j.unsafe.impl.batchimport.input.Inputs;
import org.neo4j.unsafe.impl.batchimport.staging.CoarseBoundedProgressExecutionMonitor;
import org.neo4j.unsafe.impl.batchimport.staging.ExecutionMonitor;

import static java.util.Arrays.asList;
import static org.neo4j.kernel.impl.store.format.RecordFormatSelector.selectForVersion;
import static org.neo4j.kernel.impl.store.format.standard.MetaDataRecordFormat.FIELD_NOT_PRESENT;
import static org.neo4j.kernel.impl.storemigration.FileOperation.COPY;
import static org.neo4j.kernel.impl.storemigration.FileOperation.DELETE;
import static org.neo4j.kernel.impl.storemigration.FileOperation.MOVE;
import static org.neo4j.kernel.impl.transaction.log.TransactionIdStore.BASE_TX_CHECKSUM;
import static org.neo4j.kernel.impl.transaction.log.TransactionIdStore.BASE_TX_COMMIT_TIMESTAMP;
import static org.neo4j.kernel.impl.transaction.log.TransactionIdStore.BASE_TX_LOG_BYTE_OFFSET;
import static org.neo4j.kernel.impl.transaction.log.TransactionIdStore.BASE_TX_LOG_VERSION;
import static org.neo4j.kernel.impl.transaction.log.TransactionIdStore.UNKNOWN_TX_CHECKSUM;
import static org.neo4j.kernel.impl.transaction.log.TransactionIdStore.UNKNOWN_TX_COMMIT_TIMESTAMP;
import static org.neo4j.unsafe.impl.batchimport.staging.ExecutionSupervisors.withDynamicProcessorAssignment;

/**
 * Migrates a neo4j kernel database from one version to the next.
 * <p>
 * Since only one store migration is supported at any given version (migration from the previous store version)
 * the migration code is specific for the current upgrade and changes with each store format version.
 * <p>
 * Just one out of many potential participants in a {@link StoreUpgrader migration}.
 *
 * @see StoreUpgrader
 */
public class StoreMigrator extends AbstractStoreMigrationParticipant
{
    // Developers: There is a benchmark, storemigrator-benchmark, that generates large stores and benchmarks
    // the upgrade process. Please utilize that when writing upgrade code to ensure the code is fast enough to
    // complete upgrades in a reasonable time period.

    private static final char TX_LOG_COUNTERS_SEPARATOR = 'A';
    public static final String CUSTOM_IO_EXCEPTION_MESSAGE =
            "Migrating this version is not supported for custom IO configurations.";

    private final Config config;
    private final LogService logService;
    private final LegacyLogs legacyLogs;
    private final FileSystemAbstraction fileSystem;
    private final PageCache pageCache;

    public StoreMigrator( FileSystemAbstraction fileSystem, PageCache pageCache, Config config,
            LogService logService )
    {
        this( fileSystem, pageCache, config, logService, new LegacyLogs( fileSystem ) );
    }

    public StoreMigrator( FileSystemAbstraction fileSystem, PageCache pageCache, Config config,
            LogService logService, LegacyLogs legacyLogs )
    {
        super( "Store files" );
        this.fileSystem = fileSystem;
        this.pageCache = pageCache;
        this.config = config;
        this.logService = logService;
        this.legacyLogs = legacyLogs;
    }

    @Override
    public void migrate( File storeDir, File migrationDir, MigrationProgressMonitor.Section progressMonitor,
            String versionToMigrateFrom, String versionToMigrateTo ) throws IOException
    {
        if ( versionToMigrateFrom.equals( StandardV2_3.STORE_VERSION ) )
        {
            // These versions are not supported for block devices.
            CustomIOConfigValidator.assertCustomIOConfigNotUsed( config, CUSTOM_IO_EXCEPTION_MESSAGE );
        }
        // Extract information about the last transaction from legacy neostore
        File neoStore = new File( storeDir, MetaDataStore.DEFAULT_NAME );
        long lastTxId = MetaDataStore.getRecord( pageCache, neoStore, Position.LAST_TRANSACTION_ID );
        TransactionId lastTxInfo = extractTransactionIdInformation( neoStore, storeDir, lastTxId );
        LogPosition lastTxLogPosition = extractTransactionLogPosition( neoStore, storeDir, lastTxId );
        // Write the tx checksum to file in migrationDir, because we need it later when moving files into storeDir
        writeLastTxInformation( migrationDir, lastTxInfo );
        writeLastTxLogPosition( migrationDir, lastTxLogPosition );

        if ( versionToMigrateFrom.equals( "vE.H.0" ) )
        {
            // NOTE for 3.0 here is a special case for vE.H.0 "from" record format.
            // Legend has it that 3.0.5 enterprise changed store format without changing store version.
            // This was done to cheat the migrator to avoid doing store migration since the
            // format itself was backwards compatible. Immediately a problem was detected:
            // if a user uses 3.0.5 for a while and then goes back to a previous 3.0.x patch release
            // the db wouldn't recognize it was an incompatible downgrade and start up normally,
            // but read records with scrambled values and pointers, sort of.
            //
            // This condition has two functions:
            //  1. preventing actual store migration between vE.H.0 --> vE.H.0b
            //  2. making vE.H.0b used in any migration where either vE.H.0 or vE.H.0b is the existing format,
            //     this because vE.H.0b is a superset of vE.H.0 and sometimes (for 3.0.5) vE.H.0
            //     actually means vE.H.0b (in later version).
            //
            // In later versions of neo4j there are better mechanics in place so that a non-migration like this
            // can be performed w/o special casing. To not require backporting that functionality
            // this condition is here and should be removed in 3.1.
            versionToMigrateFrom = "vE.H.0b";
        }
        RecordFormats oldFormat = selectForVersion( versionToMigrateFrom );
        RecordFormats newFormat = selectForVersion( versionToMigrateTo );
        if ( FormatFamily.isHigherFamilyFormat( newFormat, oldFormat ) ||
             (FormatFamily.isSameFamily( oldFormat, newFormat ) && isDifferentCapabilities( oldFormat, newFormat )) )
        {
            // TODO if this store has relationship indexes then warn user about that they will be incorrect
            // after migration, because now we're rewriting the relationship ids.

            // Some form of migration is required (a fallback/catch-all option)
            migrateWithBatchImporter( storeDir, migrationDir,
                    lastTxId, lastTxInfo.checksum(), lastTxLogPosition.getLogVersion(),
                    lastTxLogPosition.getByteOffset(), progressMonitor, oldFormat, newFormat );
        }
    }

    private boolean isDifferentCapabilities( RecordFormats oldFormat, RecordFormats newFormat )
    {
        return !oldFormat.hasSameCapabilities( newFormat, CapabilityType.FORMAT );
    }

    void writeLastTxInformation( File migrationDir, TransactionId txInfo ) throws IOException
    {
        writeTxLogCounters( fileSystem, lastTxInformationFile( migrationDir ),
                txInfo.transactionId(), txInfo.checksum(), txInfo.commitTimestamp() );
    }

    void writeLastTxLogPosition( File migrationDir, LogPosition lastTxLogPosition ) throws IOException
    {
        writeTxLogCounters( fileSystem, lastTxLogPositionFile( migrationDir ),
                lastTxLogPosition.getLogVersion(), lastTxLogPosition.getByteOffset() );
    }

    TransactionId readLastTxInformation( File migrationDir ) throws IOException
    {
        long[] counters = readTxLogCounters( fileSystem, lastTxInformationFile( migrationDir ), 3 );
        return new TransactionId( counters[0], counters[1], counters[2] );
    }

    LogPosition readLastTxLogPosition( File migrationDir ) throws IOException
    {
        long[] counters = readTxLogCounters( fileSystem, lastTxLogPositionFile( migrationDir ), 2 );
        return new LogPosition( counters[0], counters[1] );
    }

    private static void writeTxLogCounters( FileSystemAbstraction fs, File file, long... counters ) throws IOException
    {
        try ( Writer writer = fs.openAsWriter( file, StandardCharsets.UTF_8, false ) )
        {
            writer.write( StringUtils.join( counters, TX_LOG_COUNTERS_SEPARATOR ) );
        }
    }

    private static long[] readTxLogCounters( FileSystemAbstraction fs, File file, int numberOfCounters )
            throws IOException
    {
        try ( BufferedReader reader = new BufferedReader( fs.openAsReader( file, StandardCharsets.UTF_8 ) ) )
        {
            String line = reader.readLine();
            String[] split = StringUtils.split( line, TX_LOG_COUNTERS_SEPARATOR );
            if ( split.length != numberOfCounters )
            {
                throw new IllegalArgumentException( "Unexpected number of tx counters '" + numberOfCounters +
                                                    "', file contains: '" + line + "'" );
            }
            long[] counters = new long[numberOfCounters];
            for ( int i = 0; i < split.length; i++ )
            {
                counters[i] = Long.parseLong( split[i] );
            }
            return counters;
        }
    }

    private static File lastTxInformationFile( File migrationDir )
    {
        return new File( migrationDir, "lastxinformation" );
    }

    private static File lastTxLogPositionFile( File migrationDir )
    {
        return new File( migrationDir, "lastxlogposition" );
    }

    TransactionId extractTransactionIdInformation( File neoStore, File storeDir, long lastTransactionId )
            throws IOException
    {
        long checksum = MetaDataStore.getRecord( pageCache, neoStore, Position.LAST_TRANSACTION_CHECKSUM );
        long commitTimestamp = MetaDataStore.getRecord( pageCache, neoStore,
                Position.LAST_TRANSACTION_COMMIT_TIMESTAMP );
        if ( checksum != FIELD_NOT_PRESENT && commitTimestamp != FIELD_NOT_PRESENT )
        {
            return new TransactionId( lastTransactionId, checksum, commitTimestamp );
        }
        // The legacy store we're migrating doesn't have this record in neostore so try to extract it from tx log

        Optional<TransactionId> transactionInformation = legacyLogs.getTransactionInformation( storeDir, lastTransactionId );
        return transactionInformation.orElseGet( specificTransactionInformationSupplier( lastTransactionId ) );
    }

    /**
     * In case if we can't find information about transaction in legacy logs we will create new transaction
     * information record.
     * Those should be used <b>only</b> in case if we do not have any transaction logs available during
     * migration.
     *
     * Logs can be absent in two possible scenarios:
     * <ol>
     *     <li>We do not have any logs since there were not transaction.</li>
     *     <li>Logs are missing.</li>
     * </ol>
     * For both of those cases specific informational records will be produced.
     *
     * @param lastTransactionId last committed transaction id
     * @return supplier of custom id records.
     */
    private Supplier<TransactionId> specificTransactionInformationSupplier( long lastTransactionId )
    {
        return () -> lastTransactionId == TransactionIdStore.BASE_TX_ID
                                          ? new TransactionId( lastTransactionId, BASE_TX_CHECKSUM, BASE_TX_COMMIT_TIMESTAMP )
                                          : new TransactionId( lastTransactionId, UNKNOWN_TX_CHECKSUM, UNKNOWN_TX_COMMIT_TIMESTAMP );
    }

    private LogPosition extractTransactionLogPosition( File neoStore, File storeDir, long lastTxId ) throws IOException
    {
        long lastClosedTxLogVersion =
                MetaDataStore.getRecord( pageCache, neoStore, Position.LAST_CLOSED_TRANSACTION_LOG_VERSION );
        long lastClosedTxLogByteOffset =
                MetaDataStore.getRecord( pageCache, neoStore, Position.LAST_CLOSED_TRANSACTION_LOG_BYTE_OFFSET );
        if ( lastClosedTxLogVersion != MetaDataRecordFormat.FIELD_NOT_PRESENT &&
             lastClosedTxLogByteOffset != MetaDataRecordFormat.FIELD_NOT_PRESENT )
        {
            return new LogPosition( lastClosedTxLogVersion, lastClosedTxLogByteOffset );
        }

        // The legacy store we're migrating doesn't have this record in neostore so try to extract it from tx log
        if ( lastTxId == TransactionIdStore.BASE_TX_ID )
        {
            return new LogPosition( BASE_TX_LOG_VERSION, BASE_TX_LOG_BYTE_OFFSET );
        }

        PhysicalLogFiles logFiles = new PhysicalLogFiles( storeDir, fileSystem );
        long logVersion = logFiles.getHighestLogVersion();
        if ( logVersion == -1 )
        {
            return new LogPosition( BASE_TX_LOG_VERSION, BASE_TX_LOG_BYTE_OFFSET );
        }
        long offset = fileSystem.getFileSize( logFiles.getLogFileForVersion( logVersion ) );
        return new LogPosition( logVersion, offset );

    }

    private void migrateWithBatchImporter( File storeDir, File migrationDir, long lastTxId, long lastTxChecksum,
            long lastTxLogVersion, long lastTxLogByteOffset, MigrationProgressMonitor.Section progressMonitor,
            RecordFormats oldFormat, RecordFormats newFormat )
            throws IOException
    {
        prepareBatchImportMigration( storeDir, migrationDir, oldFormat, newFormat );

        boolean requiresDynamicStoreMigration = !newFormat.dynamic().equals( oldFormat.dynamic() );
        boolean requiresPropertyMigration =
                !newFormat.property().equals( oldFormat.property() ) || requiresDynamicStoreMigration;
        File badFile = new File( storeDir, Configuration.BAD_FILE_NAME );
        try ( NeoStores legacyStore = instantiateLegacyStore( oldFormat, storeDir );
                OutputStream badOutput = new BufferedOutputStream( new FileOutputStream( badFile, false ) ) )
        {
            Configuration importConfig = new Configuration.Overridden( config );
            AdditionalInitialIds additionalInitialIds =
                    readAdditionalIds( lastTxId, lastTxChecksum, lastTxLogVersion, lastTxLogByteOffset );

            // We have to make sure to keep the token ids if we're migrating properties/labels
            BatchImporter importer = new ParallelBatchImporter( migrationDir.getAbsoluteFile(), fileSystem, pageCache,
                    importConfig, logService,
                    withDynamicProcessorAssignment( migrationBatchImporterMonitor( legacyStore, progressMonitor,
                            importConfig ), importConfig ), additionalInitialIds, config, newFormat );
            InputIterable<InputNode> nodes = legacyNodesAsInput( legacyStore, requiresPropertyMigration );
            InputIterable<InputRelationship> relationships =
                    legacyRelationshipsAsInput( legacyStore, requiresPropertyMigration );
            importer.doImport(
                    Inputs.input( nodes, relationships, IdMappers.actual(), IdGenerators.fromInput(),
                            Collectors.badCollector( badOutput, 0 ) ) );

            // During migration the batch importer doesn't necessarily writes all entities, depending on
            // which stores needs migration. Node, relationship, relationship group stores are always written
            // anyways and cannot be avoided with the importer, but delete the store files that weren't written
            // (left empty) so that we don't overwrite those in the real store directory later.
            Collection<StoreFile> storesToDeleteFromMigratedDirectory = new ArrayList<>();
            storesToDeleteFromMigratedDirectory.add( StoreFile.NEO_STORE );
            if ( !requiresPropertyMigration )
            {
                // We didn't migrate properties, so the property stores in the migrated store are just empty/bogus
                storesToDeleteFromMigratedDirectory.addAll( asList(
                        StoreFile.PROPERTY_STORE,
                        StoreFile.PROPERTY_STRING_STORE,
                        StoreFile.PROPERTY_ARRAY_STORE ) );
            }
            if ( !requiresDynamicStoreMigration )
            {
                // We didn't migrate labels (dynamic node labels) or any other dynamic store
                storesToDeleteFromMigratedDirectory.addAll( asList(
                        StoreFile.NODE_LABEL_STORE,
                        StoreFile.LABEL_TOKEN_STORE,
                        StoreFile.LABEL_TOKEN_NAMES_STORE,
                        StoreFile.RELATIONSHIP_TYPE_TOKEN_STORE,
                        StoreFile.RELATIONSHIP_TYPE_TOKEN_NAMES_STORE,
                        StoreFile.PROPERTY_KEY_TOKEN_STORE,
                        StoreFile.PROPERTY_KEY_TOKEN_NAMES_STORE,
                        StoreFile.SCHEMA_STORE ) );
            }
            StoreFile.fileOperation( DELETE, fileSystem, migrationDir, null, storesToDeleteFromMigratedDirectory,
                    true, null, StoreFileType.values() );
            // When migrating on a block device there might be some files only accessible via the page cache.
            try
            {
                Predicate<FileHandle> fileHandlePredicate = fileHandle -> storesToDeleteFromMigratedDirectory.stream()
                        .anyMatch( storeFile -> storeFile.fileName( StoreFileType.STORE )
                                .equals( fileHandle.getFile().getName() ) );
                pageCache.streamFilesRecursive( migrationDir ).filter( fileHandlePredicate )
                        .forEach( FileHandle.HANDLE_DELETE );
            }
            catch ( NoSuchFileException e )
            {
                // This means that we had no files only present in the page cache, this is fine.
            }
        }
    }

    private NeoStores instantiateLegacyStore( RecordFormats format, File storeDir )
    {
        return new StoreFactory( storeDir, config, new ReadOnlyIdGeneratorFactory(), pageCache, fileSystem,
                format, NullLogProvider.getInstance() ).openAllNeoStores( true );
    }

    private void prepareBatchImportMigration( File storeDir, File migrationDir, RecordFormats oldFormat,
            RecordFormats newFormat ) throws IOException
    {
        createStore( migrationDir, newFormat );

        // We use the batch importer for migrating the data, and we use it in a special way where we only
        // rewrite the stores that have actually changed format. We know that to be node and relationship
        // stores. Although since the batch importer also populates the counts store, all labels need to
        // be read, i.e. both inlined and those existing in dynamic records. That's why we need to copy
        // that dynamic record store over before doing the "batch import".
        //   Copying this file just as-is assumes that the format hasn't change. If that happens we're in
        // a different situation, where we first need to migrate this file.

        // The token stores also need to be migrated because we use those as-is and ask for their high ids
        // when using the importer in the store migration scenario.
        StoreFile[] storesFilesToMigrate = {
                StoreFile.LABEL_TOKEN_STORE, StoreFile.LABEL_TOKEN_NAMES_STORE,
                StoreFile.PROPERTY_KEY_TOKEN_STORE, StoreFile.PROPERTY_KEY_TOKEN_NAMES_STORE,
                StoreFile.RELATIONSHIP_TYPE_TOKEN_STORE, StoreFile.RELATIONSHIP_TYPE_TOKEN_NAMES_STORE,
                StoreFile.NODE_LABEL_STORE};
        if ( newFormat.dynamic().equals( oldFormat.dynamic() ) )
        {
            // We use the page cache for copying the STORE files since these might be on a block device.
            for ( StoreFile file : storesFilesToMigrate )
            {
                File fromPath = new File( storeDir, file.fileName( StoreFileType.STORE ) );
                File toPath = new File( migrationDir, file.fileName( StoreFileType.STORE ) );
                int pageSize = pageCache.pageSize();
                try ( PagedFile fromFile = pageCache.map( fromPath, pageSize );
                      PagedFile toFile = pageCache.map( toPath, pageSize, StandardOpenOption.CREATE );
                      PageCursor fromCursor = fromFile.io( 0L, PagedFile.PF_SHARED_READ_LOCK );
                      PageCursor toCursor = toFile.io( 0L, PagedFile.PF_SHARED_WRITE_LOCK ) )
                {
                    while ( fromCursor.next() )
                    {
                        toCursor.next();
                        do
                        {
                            fromCursor.copyTo( 0, toCursor, 0, pageSize );
                        }
                        while ( fromCursor.shouldRetry() );
                    }
                }
                catch ( NoSuchFileException e )
                {
                    // It is okay for the file to not be there.
                }
            }

            // The ID files are to be kept on the normal file system, hence we use fileOperation to copy them.
            StoreFile.fileOperation( COPY, fileSystem, storeDir, migrationDir, Arrays.asList( storesFilesToMigrate ),
                    true, // OK if it's not there (1.9)
                    ExistingTargetStrategy.FAIL, StoreFileType.ID);
        }
        else
        {
            // Migrate all token stores, schema store and dynamic node label ids, keeping their ids intact
            DirectRecordStoreMigrator migrator = new DirectRecordStoreMigrator( pageCache, fileSystem, config );

            StoreType[] storesToMigrate = {
                    StoreType.LABEL_TOKEN, StoreType.LABEL_TOKEN_NAME,
                    StoreType.PROPERTY_KEY_TOKEN, StoreType.PROPERTY_KEY_TOKEN_NAME,
                    StoreType.RELATIONSHIP_TYPE_TOKEN, StoreType.RELATIONSHIP_TYPE_TOKEN_NAME,
                    StoreType.NODE_LABEL,
                    StoreType.SCHEMA};

            // Migrate these stores silently because they are usually very small
            MigrationProgressMonitor.Section section = SilentMigrationProgressMonitor.NO_OP_SECTION;

            migrator.migrate( storeDir, oldFormat, migrationDir, newFormat, section, storesToMigrate, StoreType.NODE );
        }
    }

    private void createStore( File migrationDir, RecordFormats newFormat )
    {
        StoreFactory storeFactory = new StoreFactory( new File( migrationDir.getPath() ), pageCache, fileSystem,
                newFormat, NullLogProvider.getInstance() );
        try ( NeoStores neoStores = storeFactory.openAllNeoStores( true ) )
        {
            neoStores.getMetaDataStore();
            neoStores.getLabelTokenStore();
            neoStores.getNodeStore();
            neoStores.getPropertyStore();
            neoStores.getRelationshipGroupStore();
            neoStores.getRelationshipStore();
            neoStores.getSchemaStore();
        }
    }

    private AdditionalInitialIds readAdditionalIds( final long lastTxId, final long lastTxChecksum,
            final long lastTxLogVersion, final long lastTxLogByteOffset ) throws IOException
    {
        return new AdditionalInitialIds()
        {
            @Override
            public long lastCommittedTransactionId()
            {
                return lastTxId;
            }

            @Override
            public long lastCommittedTransactionChecksum()
            {
                return lastTxChecksum;
            }

            @Override
            public long lastCommittedTransactionLogVersion()
            {
                return lastTxLogVersion;
            }

            @Override
            public long lastCommittedTransactionLogByteOffset()
            {
                return lastTxLogByteOffset;
            }
        };
    }

    private ExecutionMonitor migrationBatchImporterMonitor( NeoStores legacyStore,
            final MigrationProgressMonitor.Section progressMonitor, Configuration config )
    {
        return new BatchImporterProgressMonitor(
                legacyStore.getNodeStore().getHighId(), legacyStore.getRelationshipStore().getHighId(),
                config, progressMonitor );
    }

    private InputIterable<InputRelationship> legacyRelationshipsAsInput( NeoStores legacyStore,
            boolean requiresPropertyMigration )
    {
        RelationshipStore store = legacyStore.getRelationshipStore();
        final BiConsumer<InputRelationship,RelationshipRecord> propertyDecorator =
                propertyDecorator( requiresPropertyMigration, legacyStore.getPropertyStore() );
        return new StoreScanAsInputIterable<InputRelationship,RelationshipRecord>( store )
        {
            @Override
            protected InputRelationship inputEntityOf( RelationshipRecord record )
            {
                InputRelationship result = new InputRelationship(
                        "legacy store", record.getId(), record.getId() * RelationshipRecordFormat.RECORD_SIZE,
                        InputEntity.NO_PROPERTIES, record.getNextProp(),
                        record.getFirstNode(), record.getSecondNode(), null, record.getType() );
                propertyDecorator.accept( result, record );
                return result;
            }
        };
    }

    private InputIterable<InputNode> legacyNodesAsInput( NeoStores legacyStore, boolean requiresPropertyMigration )
    {
        NodeStore store = legacyStore.getNodeStore();
        BiConsumer<InputNode,NodeRecord> propertyDecorator =
                propertyDecorator( requiresPropertyMigration, legacyStore.getPropertyStore() );

        return new StoreScanAsInputIterable<InputNode,NodeRecord>( store )
        {
            @Override
            protected InputNode inputEntityOf( NodeRecord record )
            {
                InputNode node = new InputNode(
                        "legacy store", record.getId(), record.getId() * NodeRecordFormat.RECORD_SIZE,
                        record.getId(), InputEntity.NO_PROPERTIES, record.getNextProp(),
                        InputNode.NO_LABELS, record.getLabelField() );
                propertyDecorator.accept( node, record );
                return node;
            }
        };
    }

    private <ENTITY extends InputEntity, RECORD extends PrimitiveRecord> BiConsumer<ENTITY,RECORD> propertyDecorator(
            boolean requiresPropertyMigration, PropertyStore propertyStore )
    {
        if ( !requiresPropertyMigration )
        {
            return ( a, b ) ->
            {
            };
        }

        final PropertyCursor cursor = new PropertyCursor( propertyStore, ignored -> {} );
        final List<Object> scratch = new ArrayList<>();
        return ( ENTITY entity, RECORD record ) ->
        {
            cursor.init( record.getNextProp(), LockService.NO_LOCK, PropertyContainerState.EMPTY );
            scratch.clear();
            while ( cursor.next() )
            {
                scratch.add( cursor.propertyKeyId() ); // add key as int here as to have the importer use the token id
                scratch.add( cursor.value() );
            }
            entity.setProperties( scratch.isEmpty() ? InputEntity.NO_PROPERTIES : scratch.toArray() );
            cursor.close();
        };
    }

    @Override
    public void moveMigratedFiles( File migrationDir, File storeDir, String versionToUpgradeFrom,
            String versionToUpgradeTo ) throws IOException
    {
        // Move the migrated ones into the store directory
        StoreFile.fileOperation( MOVE, fileSystem, migrationDir, storeDir, StoreFile.currentStoreFiles(),
                true, // allow to skip non existent source files
                ExistingTargetStrategy.OVERWRITE, // allow to overwrite target files
                StoreFileType.values() );
        // Since some of the files might only be accessible through the page cache (i.e. block devices), we also try to
        // move the files with the page cache.
        try
        {
            Iterable<FileHandle> fileHandles = pageCache.streamFilesRecursive( migrationDir )::iterator;
            for ( FileHandle fh : fileHandles )
            {
                Predicate<StoreFile> predicate =
                        storeFile -> storeFile.fileName( StoreFileType.STORE ).equals( fh.getFile().getName() );
                if ( StreamSupport.stream( StoreFile.currentStoreFiles().spliterator(), false ).anyMatch( predicate ) )
                {
                    final Optional<PagedFile> optionalPagedFile = pageCache.getExistingMapping( fh.getFile() );
                    if ( optionalPagedFile.isPresent() )
                    {
                        optionalPagedFile.get().close();
                    }
                    fh.rename( new File( storeDir, fh.getFile().getName() ), StandardCopyOption.REPLACE_EXISTING );
                }
            }
        }
        catch ( NoSuchFileException e )
        {
            //This means that we had no files only present in the page cache, this is fine.
        }

        // update necessary neostore records
        LogPosition logPosition = readLastTxLogPosition( migrationDir );
        updateOrAddNeoStoreFieldsAsPartOfMigration( migrationDir, storeDir, versionToUpgradeTo, logPosition );

        // delete old logs
        legacyLogs.deleteUnusedLogFiles( storeDir );
<<<<<<< HEAD
=======

        if ( movingAwayFromVersionTrailers )
        {
            // write a check point in the log in order to make recovery work in the newer version
            new StoreMigratorCheckPointer( storeDir, fileSystem ).checkPoint( logPosition, lastCommittedTx );
        }
    }

    @Override
    public void rebuildCounts( File storeDir, String versionToMigrateFrom, String versionToMigrateTo ) throws
            IOException
    {
        if ( countStoreRebuildRequired( versionToMigrateFrom ) )
        {
            // create counters from scratch
            Iterable<StoreFile> countsStoreFiles =
                    Iterables.iterable( StoreFile.COUNTS_STORE_LEFT, StoreFile.COUNTS_STORE_RIGHT );
            StoreFile.fileOperation( DELETE, fileSystem, storeDir, storeDir,
                    countsStoreFiles, true, null, StoreFileType.STORE );
            File neoStore = new File( storeDir, DEFAULT_NAME );
            long lastTxId = MetaDataStore.getRecord( pageCache, neoStore, Position.LAST_TRANSACTION_ID );
            rebuildCountsFromScratch( storeDir, lastTxId, pageCache );
        }
>>>>>>> 92a48798
    }

    boolean countStoreRebuildRequired( String versionToMigrateFrom )
    {
        return StandardV2_1.STORE_VERSION.equals( versionToMigrateFrom ) ||
             StandardV2_2.STORE_VERSION.equals( versionToMigrateFrom ) ||
             StandardV2_3.STORE_VERSION.equals( versionToMigrateFrom ) ||
             StandardV3_0.STORE_VERSION.equals( versionToMigrateFrom ) ||
             StoreVersion.HIGH_LIMIT_V3_0_0.versionString().equals( versionToMigrateFrom ) ||
             StoreVersion.HIGH_LIMIT_V3_0_6.versionString().equals( versionToMigrateFrom ) ||
             StoreVersion.HIGH_LIMIT_V3_1_0.versionString().equals( versionToMigrateFrom );
    }

    private void updateOrAddNeoStoreFieldsAsPartOfMigration( File migrationDir, File storeDir,
            String versionToMigrateTo, LogPosition lastClosedTxLogPosition ) throws IOException
    {
        final File storeDirNeoStore = new File( storeDir, MetaDataStore.DEFAULT_NAME );
        MetaDataStore.setRecord( pageCache, storeDirNeoStore, Position.UPGRADE_TRANSACTION_ID,
                MetaDataStore.getRecord( pageCache, storeDirNeoStore, Position.LAST_TRANSACTION_ID ) );
        MetaDataStore.setRecord( pageCache, storeDirNeoStore, Position.UPGRADE_TIME, System.currentTimeMillis() );

        // Store the checksum of the transaction id the upgrade is at right now. Store it both as
        // LAST_TRANSACTION_CHECKSUM and UPGRADE_TRANSACTION_CHECKSUM. Initially the last transaction and the
        // upgrade transaction will be the same, but imagine this scenario:
        //  - legacy store is migrated on instance A at transaction T
        //  - upgraded store is copied, via backup or HA or whatever to instance B
        //  - instance A performs a transaction
        //  - instance B would like to communicate with A where B's last transaction checksum
        //    is verified on A. A, at this point not having logs from pre-migration era, will need to
        //    know the checksum of transaction T to accommodate for this request from B. A will be able
        //    to look up checksums for transactions succeeding T by looking at its transaction logs,
        //    but T needs to be stored in neostore to be accessible. Obviously this scenario is only
        //    problematic as long as we don't migrate and translate old logs.
        TransactionId lastTxInfo = readLastTxInformation( migrationDir );

        MetaDataStore.setRecord( pageCache, storeDirNeoStore, Position.LAST_TRANSACTION_CHECKSUM,
                lastTxInfo.checksum() );
        MetaDataStore.setRecord( pageCache, storeDirNeoStore, Position.UPGRADE_TRANSACTION_CHECKSUM,
                lastTxInfo.checksum() );
        MetaDataStore.setRecord( pageCache, storeDirNeoStore, Position.LAST_TRANSACTION_COMMIT_TIMESTAMP,
                lastTxInfo.commitTimestamp() );
        MetaDataStore.setRecord( pageCache, storeDirNeoStore, Position.UPGRADE_TRANSACTION_COMMIT_TIMESTAMP,
                lastTxInfo.commitTimestamp() );

        // add LAST_CLOSED_TRANSACTION_LOG_VERSION and LAST_CLOSED_TRANSACTION_LOG_BYTE_OFFSET to the migrated
        // NeoStore
        MetaDataStore.setRecord( pageCache, storeDirNeoStore, Position.LAST_CLOSED_TRANSACTION_LOG_VERSION,
                lastClosedTxLogPosition.getLogVersion() );
        MetaDataStore.setRecord( pageCache, storeDirNeoStore, Position.LAST_CLOSED_TRANSACTION_LOG_BYTE_OFFSET,
                lastClosedTxLogPosition.getByteOffset() );

        // Upgrade version in NeoStore
        MetaDataStore.setRecord( pageCache, storeDirNeoStore, Position.STORE_VERSION,
                MetaDataStore.versionStringToLong( versionToMigrateTo ) );
    }

    @Override
    public void cleanup( File migrationDir ) throws IOException
    {
        fileSystem.deleteRecursively( migrationDir );
    }

    @Override
    public String toString()
    {
        return "Kernel StoreMigrator";
    }

    private class BatchImporterProgressMonitor extends CoarseBoundedProgressExecutionMonitor
    {
        private final MigrationProgressMonitor.Section progressMonitor;

        BatchImporterProgressMonitor( long highNodeId, long highRelationshipId,
                org.neo4j.unsafe.impl.batchimport.Configuration configuration,
                MigrationProgressMonitor.Section progressMonitor )
        {
            super( highNodeId, highRelationshipId, configuration );
            this.progressMonitor = progressMonitor;
            this.progressMonitor.start( total() );
        }

        @Override
        protected void progress( long progress )
        {
            progressMonitor.progress( progress );
        }
    }
}<|MERGE_RESOLUTION|>--- conflicted
+++ resolved
@@ -42,6 +42,7 @@
 import java.util.function.Supplier;
 import java.util.stream.StreamSupport;
 
+import org.neo4j.helpers.collection.Iterables;
 import org.neo4j.io.fs.FileSystemAbstraction;
 import org.neo4j.io.pagecache.FileHandle;
 import org.neo4j.io.pagecache.PageCache;
@@ -51,6 +52,7 @@
 import org.neo4j.kernel.impl.api.store.PropertyCursor;
 import org.neo4j.kernel.impl.locking.LockService;
 import org.neo4j.kernel.impl.logging.LogService;
+import org.neo4j.kernel.impl.store.CountsComputer;
 import org.neo4j.kernel.impl.store.MetaDataStore;
 import org.neo4j.kernel.impl.store.MetaDataStore.Position;
 import org.neo4j.kernel.impl.store.NeoStores;
@@ -61,6 +63,7 @@
 import org.neo4j.kernel.impl.store.StoreFile;
 import org.neo4j.kernel.impl.store.StoreType;
 import org.neo4j.kernel.impl.store.TransactionId;
+import org.neo4j.kernel.impl.store.counts.CountsTracker;
 import org.neo4j.kernel.impl.store.format.CapabilityType;
 import org.neo4j.kernel.impl.store.format.FormatFamily;
 import org.neo4j.kernel.impl.store.format.RecordFormats;
@@ -68,15 +71,8 @@
 import org.neo4j.kernel.impl.store.format.standard.MetaDataRecordFormat;
 import org.neo4j.kernel.impl.store.format.standard.NodeRecordFormat;
 import org.neo4j.kernel.impl.store.format.standard.RelationshipRecordFormat;
-<<<<<<< HEAD
-import org.neo4j.kernel.impl.store.format.standard.StandardV2_3;
-=======
-import org.neo4j.kernel.impl.store.format.standard.StandardV2_0;
-import org.neo4j.kernel.impl.store.format.standard.StandardV2_1;
-import org.neo4j.kernel.impl.store.format.standard.StandardV2_2;
 import org.neo4j.kernel.impl.store.format.standard.StandardV2_3;
 import org.neo4j.kernel.impl.store.format.standard.StandardV3_0;
->>>>>>> 92a48798
 import org.neo4j.kernel.impl.store.id.ReadOnlyIdGeneratorFactory;
 import org.neo4j.kernel.impl.store.record.NodeRecord;
 import org.neo4j.kernel.impl.store.record.PrimitiveRecord;
@@ -92,6 +88,7 @@
 import org.neo4j.kernel.impl.transaction.log.PhysicalLogFiles;
 import org.neo4j.kernel.impl.transaction.log.TransactionIdStore;
 import org.neo4j.kernel.impl.util.CustomIOConfigValidator;
+import org.neo4j.kernel.lifecycle.Lifespan;
 import org.neo4j.logging.NullLogProvider;
 import org.neo4j.storageengine.api.txstate.PropertyContainerState;
 import org.neo4j.unsafe.impl.batchimport.AdditionalInitialIds;
@@ -110,6 +107,7 @@
 import org.neo4j.unsafe.impl.batchimport.staging.ExecutionMonitor;
 
 import static java.util.Arrays.asList;
+import static org.neo4j.kernel.impl.store.MetaDataStore.DEFAULT_NAME;
 import static org.neo4j.kernel.impl.store.format.RecordFormatSelector.selectForVersion;
 import static org.neo4j.kernel.impl.store.format.standard.MetaDataRecordFormat.FIELD_NOT_PRESENT;
 import static org.neo4j.kernel.impl.storemigration.FileOperation.COPY;
@@ -176,7 +174,7 @@
             CustomIOConfigValidator.assertCustomIOConfigNotUsed( config, CUSTOM_IO_EXCEPTION_MESSAGE );
         }
         // Extract information about the last transaction from legacy neostore
-        File neoStore = new File( storeDir, MetaDataStore.DEFAULT_NAME );
+        File neoStore = new File( storeDir, DEFAULT_NAME );
         long lastTxId = MetaDataStore.getRecord( pageCache, neoStore, Position.LAST_TRANSACTION_ID );
         TransactionId lastTxInfo = extractTransactionIdInformation( neoStore, storeDir, lastTxId );
         LogPosition lastTxLogPosition = extractTransactionLogPosition( neoStore, storeDir, lastTxId );
@@ -673,14 +671,6 @@
 
         // delete old logs
         legacyLogs.deleteUnusedLogFiles( storeDir );
-<<<<<<< HEAD
-=======
-
-        if ( movingAwayFromVersionTrailers )
-        {
-            // write a check point in the log in order to make recovery work in the newer version
-            new StoreMigratorCheckPointer( storeDir, fileSystem ).checkPoint( logPosition, lastCommittedTx );
-        }
     }
 
     @Override
@@ -698,24 +688,42 @@
             long lastTxId = MetaDataStore.getRecord( pageCache, neoStore, Position.LAST_TRANSACTION_ID );
             rebuildCountsFromScratch( storeDir, lastTxId, pageCache );
         }
->>>>>>> 92a48798
     }
 
     boolean countStoreRebuildRequired( String versionToMigrateFrom )
     {
-        return StandardV2_1.STORE_VERSION.equals( versionToMigrateFrom ) ||
-             StandardV2_2.STORE_VERSION.equals( versionToMigrateFrom ) ||
-             StandardV2_3.STORE_VERSION.equals( versionToMigrateFrom ) ||
-             StandardV3_0.STORE_VERSION.equals( versionToMigrateFrom ) ||
-             StoreVersion.HIGH_LIMIT_V3_0_0.versionString().equals( versionToMigrateFrom ) ||
-             StoreVersion.HIGH_LIMIT_V3_0_6.versionString().equals( versionToMigrateFrom ) ||
-             StoreVersion.HIGH_LIMIT_V3_1_0.versionString().equals( versionToMigrateFrom );
+        return StandardV2_3.STORE_VERSION.equals( versionToMigrateFrom ) ||
+                StandardV3_0.STORE_VERSION.equals( versionToMigrateFrom ) ||
+                StoreVersion.HIGH_LIMIT_V3_0_0.versionString().equals( versionToMigrateFrom ) ||
+                StoreVersion.HIGH_LIMIT_V3_0_6.versionString().equals( versionToMigrateFrom ) ||
+                StoreVersion.HIGH_LIMIT_V3_1_0.versionString().equals( versionToMigrateFrom );
+    }
+
+    private void rebuildCountsFromScratch( File storeDir, long lastTxId, PageCache pageCache )
+    {
+        final File storeFileBase = new File( storeDir, MetaDataStore.DEFAULT_NAME + StoreFactory.COUNTS_STORE );
+
+        StoreFactory storeFactory = new StoreFactory( storeDir, pageCache, fileSystem, NullLogProvider.getInstance() );
+        try ( NeoStores neoStores = storeFactory.openAllNeoStores() )
+        {
+            NodeStore nodeStore = neoStores.getNodeStore();
+            RelationshipStore relationshipStore = neoStores.getRelationshipStore();
+            try ( Lifespan life = new Lifespan() )
+            {
+                int highLabelId = (int) neoStores.getLabelTokenStore().getHighId();
+                int highRelationshipTypeId = (int) neoStores.getRelationshipTypeTokenStore().getHighId();
+                CountsComputer initializer = new CountsComputer( lastTxId, nodeStore, relationshipStore, highLabelId,
+                        highRelationshipTypeId );
+                life.add( new CountsTracker( logService.getInternalLogProvider(), fileSystem, pageCache, config,
+                        storeFileBase ).setInitializer( initializer ) );
+            }
+        }
     }
 
     private void updateOrAddNeoStoreFieldsAsPartOfMigration( File migrationDir, File storeDir,
             String versionToMigrateTo, LogPosition lastClosedTxLogPosition ) throws IOException
     {
-        final File storeDirNeoStore = new File( storeDir, MetaDataStore.DEFAULT_NAME );
+        final File storeDirNeoStore = new File( storeDir, DEFAULT_NAME );
         MetaDataStore.setRecord( pageCache, storeDirNeoStore, Position.UPGRADE_TRANSACTION_ID,
                 MetaDataStore.getRecord( pageCache, storeDirNeoStore, Position.LAST_TRANSACTION_ID ) );
         MetaDataStore.setRecord( pageCache, storeDirNeoStore, Position.UPGRADE_TIME, System.currentTimeMillis() );
