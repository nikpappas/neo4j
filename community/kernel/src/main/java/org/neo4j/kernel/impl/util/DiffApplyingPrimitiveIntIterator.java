/**
 * Copyright (c) 2002-2014 "Neo Technology,"
 * Network Engine for Objects in Lund AB [http://neotechnology.com]
 *
 * This file is part of Neo4j.
 *
 * Neo4j is free software: you can redistribute it and/or modify
 * it under the terms of the GNU General Public License as published by
 * the Free Software Foundation, either version 3 of the License, or
 * (at your option) any later version.
 *
 * This program is distributed in the hope that it will be useful,
 * but WITHOUT ANY WARRANTY; without even the implied warranty of
 * MERCHANTABILITY or FITNESS FOR A PARTICULAR PURPOSE.  See the
 * GNU General Public License for more details.
 *
 * You should have received a copy of the GNU General Public License
 * along with this program.  If not, see <http://www.gnu.org/licenses/>.
 */
package org.neo4j.kernel.impl.util;

import java.util.Iterator;
import java.util.Set;

import org.neo4j.collection.primitive.PrimitiveIntCollections.PrimitiveIntBaseIterator;
import org.neo4j.collection.primitive.PrimitiveIntIterator;
<<<<<<< HEAD

public final class DiffApplyingPrimitiveIntIterator extends PrimitiveIntBaseIterator
=======
import org.neo4j.graphdb.Resource;

/**
 * Please dedup with {@link DiffApplyingPrimitiveLongIterator}
 * Applies a diffset to the given source PrimitiveIntIterator.
 * If the given source is a Resource, then so is this DiffApplyingPrimitiveIntIterator.
 */
public final class DiffApplyingPrimitiveIntIterator extends PrimitiveIntBaseIterator implements Resource
>>>>>>> 77a2cef0
{
    private enum Phase
    {
        FILTERED_SOURCE
        {
            @Override
            boolean fetchNext( DiffApplyingPrimitiveIntIterator self )
            {
                return self.computeNextFromSourceAndFilter();
            }
        },

        ADDED_ELEMENTS
        {
            @Override
            boolean fetchNext( DiffApplyingPrimitiveIntIterator self )
            {
                return self.computeNextFromAddedElements();
            }
        },

        NO_ADDED_ELEMENTS
        {
            @Override
            boolean fetchNext( DiffApplyingPrimitiveIntIterator self )
            {
                return false;
            }
        };

        abstract boolean fetchNext( DiffApplyingPrimitiveIntIterator self );
    }

    private final PrimitiveIntIterator source;
    private final Iterator<?> addedElementsIterator;
    private final Set<?> addedElements;
    private final Set<?> removedElements;
    private Phase phase;

    public DiffApplyingPrimitiveIntIterator( PrimitiveIntIterator source,
                                              Set<?> addedElements, Set<?> removedElements )
    {
        this.source = source;
        this.addedElements = addedElements;
        this.addedElementsIterator = addedElements.iterator();
        this.removedElements = removedElements;
        phase = Phase.FILTERED_SOURCE;
    }

    @Override
    protected boolean fetchNext()
    {
        return phase.fetchNext( this );
    }

    private boolean computeNextFromSourceAndFilter()
    {
        while ( source.hasNext() )
        {
            int value = source.next();
            if ( !removedElements.contains( value ) && !addedElements.contains( value ) )
            {
                return next( value );
            }
        }
        transitionToAddedElements();
        return phase.fetchNext( this );
    }

    private void transitionToAddedElements()
    {
        phase = !addedElementsIterator.hasNext() ? Phase.NO_ADDED_ELEMENTS : Phase.ADDED_ELEMENTS;
    }

    private boolean computeNextFromAddedElements()
    {
        return addedElementsIterator.hasNext() ? next( (Integer) addedElementsIterator.next() ) : false;
<<<<<<< HEAD
=======
    }

    @Override
    public void close()
    {
        if ( source instanceof Resource )
        {
            ((Resource) source).close();
        }
>>>>>>> 77a2cef0
    }
}<|MERGE_RESOLUTION|>--- conflicted
+++ resolved
@@ -24,10 +24,6 @@
 
 import org.neo4j.collection.primitive.PrimitiveIntCollections.PrimitiveIntBaseIterator;
 import org.neo4j.collection.primitive.PrimitiveIntIterator;
-<<<<<<< HEAD
-
-public final class DiffApplyingPrimitiveIntIterator extends PrimitiveIntBaseIterator
-=======
 import org.neo4j.graphdb.Resource;
 
 /**
@@ -36,7 +32,6 @@
  * If the given source is a Resource, then so is this DiffApplyingPrimitiveIntIterator.
  */
 public final class DiffApplyingPrimitiveIntIterator extends PrimitiveIntBaseIterator implements Resource
->>>>>>> 77a2cef0
 {
     private enum Phase
     {
@@ -114,8 +109,6 @@
     private boolean computeNextFromAddedElements()
     {
         return addedElementsIterator.hasNext() ? next( (Integer) addedElementsIterator.next() ) : false;
-<<<<<<< HEAD
-=======
     }
 
     @Override
@@ -125,6 +118,5 @@
         {
             ((Resource) source).close();
         }
->>>>>>> 77a2cef0
     }
 }