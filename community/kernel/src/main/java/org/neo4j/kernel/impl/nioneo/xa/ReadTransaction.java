--- conflicted
+++ resolved
@@ -22,13 +22,10 @@
 import java.util.ArrayList;
 import java.util.List;
 
-<<<<<<< HEAD
+import javax.transaction.xa.XAResource;
+
 import org.neo4j.helpers.Pair;
-=======
-import javax.transaction.xa.XAResource;
-
 import org.neo4j.kernel.impl.core.PropertyIndex;
->>>>>>> bb79c62e
 import org.neo4j.kernel.impl.nioneo.store.InvalidRecordException;
 import org.neo4j.kernel.impl.nioneo.store.NeoStore;
 import org.neo4j.kernel.impl.nioneo.store.NodeRecord;
@@ -95,7 +92,6 @@
         return new RelationshipChainPosition( nextRel );
     }
 
-<<<<<<< HEAD
     public Pair<Iterable<RelationshipRecord>, Iterable<RelationshipRecord>> getMoreRelationships( long nodeId,
             RelationshipChainPosition position )
     {
@@ -111,14 +107,14 @@
         Pair<Iterable<RelationshipRecord>, Iterable<RelationshipRecord>> result =
                 Pair.<Iterable<RelationshipRecord>, Iterable<RelationshipRecord>>of( out, in );
         for ( int i = 0; i < grabSize && 
-=======
-    public Iterable<RelationshipRecord> getMoreRelationships( long nodeId,
-        RelationshipChainPosition position )
-    {
-        long nextRel = position.getNextRecord();
-        List<RelationshipRecord> rels = new ArrayList<RelationshipRecord>();
-        for ( int i = 0; i < getRelGrabSize() && 
->>>>>>> bb79c62e
+//=======
+//    public Iterable<RelationshipRecord> getMoreRelationships( long nodeId,
+//        RelationshipChainPosition position )
+//    {
+//        long nextRel = position.getNextRecord();
+//        List<RelationshipRecord> rels = new ArrayList<RelationshipRecord>();
+//        for ( int i = 0; i < getRelGrabSize() && 
+//>>>>>>> master
             nextRel != Record.NO_NEXT_RELATIONSHIP.intValue(); i++ )
         {
             RelationshipRecord relRecord = relStore.getChainRecord( nextRel );
@@ -133,9 +129,6 @@
             boolean isOutgoing = firstNode == nodeId;
             if ( relRecord.inUse() )
             {
-<<<<<<< HEAD
-//                RelationshipData relationshipData = new RelationshipData( relRecord.getId(), firstNode, 
-//                    secondNode, relRecord.getType() );
                 if ( isOutgoing )
                 {
                     out.add( relRecord );
@@ -144,9 +137,6 @@
                 {
                     in.add( relRecord );
                 }
-=======
-                rels.add( relRecord );
->>>>>>> bb79c62e
             }
             else
             {
