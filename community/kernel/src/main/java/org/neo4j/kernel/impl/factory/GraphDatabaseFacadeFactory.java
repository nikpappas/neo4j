/*
 * Copyright (c) 2002-2017 "Neo Technology,"
 * Network Engine for Objects in Lund AB [http://neotechnology.com]
 *
 * This file is part of Neo4j.
 *
 * Neo4j is free software: you can redistribute it and/or modify
 * it under the terms of the GNU General Public License as published by
 * the Free Software Foundation, either version 3 of the License, or
 * (at your option) any later version.
 *
 * This program is distributed in the hope that it will be useful,
 * but WITHOUT ANY WARRANTY; without even the implied warranty of
 * MERCHANTABILITY or FITNESS FOR A PARTICULAR PURPOSE.  See the
 * GNU General Public License for more details.
 *
 * You should have received a copy of the GNU General Public License
 * along with this program.  If not, see <http://www.gnu.org/licenses/>.
 */
package org.neo4j.kernel.impl.factory;

import java.io.File;
import java.util.Map;
import java.util.concurrent.atomic.AtomicReference;
import java.util.function.Function;
import java.util.function.Supplier;

import org.neo4j.configuration.LoadableConfig;
import org.neo4j.graphdb.config.Setting;
import org.neo4j.graphdb.security.URLAccessRule;
import org.neo4j.helpers.Exceptions;
import org.neo4j.kernel.AvailabilityGuard;
import org.neo4j.kernel.NeoStoreDataSource;
<<<<<<< HEAD
import org.neo4j.kernel.configuration.Config;
=======
import org.neo4j.kernel.configuration.Internal;
>>>>>>> 0086160e
import org.neo4j.kernel.configuration.Settings;
import org.neo4j.kernel.extension.KernelExtensionFactory;
import org.neo4j.kernel.impl.coreapi.CoreAPIAvailabilityGuard;
import org.neo4j.kernel.impl.query.QueryEngineProvider;
import org.neo4j.kernel.impl.query.QueryExecutionEngine;
import org.neo4j.kernel.impl.transaction.state.DataSourceManager;
import org.neo4j.kernel.monitoring.Monitors;
import org.neo4j.logging.LogProvider;
import org.neo4j.logging.Logger;

import static org.neo4j.kernel.configuration.Settings.setting;
import static org.neo4j.kernel.impl.query.QueryEngineProvider.noEngine;

/**
 * This is the main factory for creating database instances. It delegates creation to three different modules
 * ({@link PlatformModule}, {@link EditionModule}, and {@link DataSourceModule}),
 * which create all the specific services needed to run a graph database.
 * <p>
 * It is abstract in order for subclasses to specify their own {@link org.neo4j.kernel.impl.factory.EditionModule}
 * implementations. Subclasses also have to set the edition name in overridden version of
 * {@link #initFacade(File, Map, GraphDatabaseFacadeFactory.Dependencies, GraphDatabaseFacade)},
 * which is used for logging and similar.
 * <p>
 * To create test versions of databases, override an edition factory (e.g. {@link org.neo4j.kernel.impl.factory
 * .CommunityFacadeFactory}), and replace modules
 * with custom versions that instantiate alternative services.
 */
public class GraphDatabaseFacadeFactory
{
    public interface Dependencies
    {
        /**
         * Allowed to be null. Null means that no external {@link org.neo4j.kernel.monitoring.Monitors} was created,
         * let the
         * database create its own monitors instance.
         */
        Monitors monitors();

        LogProvider userLogProvider();

        Iterable<Class<?>> settingsClasses();

        Iterable<KernelExtensionFactory<?>> kernelExtensions();

        Map<String,URLAccessRule> urlAccessRules();

        Iterable<QueryEngineProvider> executionEngines();
    }

    public static class Configuration implements LoadableConfig
    {
        @Internal
        public static final Setting<Boolean> ephemeral =
                setting( "unsupported.dbms.ephemeral", Settings.BOOLEAN, Settings.FALSE );
<<<<<<< HEAD

        // Kept here to have it not be publicly documented.
        public static final Setting<String> lock_manager =
                setting( "unsupported.dbms.lock_manager", Settings.STRING, "" );
=======

        @Internal
        public static final Setting<String> ephemeral_keep_logical_logs =
                setting( "dbms.tx_log.rotation.retention_policy", STRING, "1 " + "files", illegalValueMessage( "must be `true`/`false` or of format '<number><optional unit> <type>' " +
                        "for example `100M size` for " +
                        "limiting logical log space on disk to 100Mb," +
                        " or `200k txs` for limiting the number of transactions to keep to 200 000", matches( ANY ) ) );

        @Internal
        public static final Setting<String> lock_manager = setting( "unsupported.dbms.lock_manager", Settings.STRING, "" );
>>>>>>> 0086160e

        @Internal
        public static final Setting<String> tracer =
                setting( "unsupported.dbms.tracer", Settings.STRING, (String) null ); // 'null' default.

<<<<<<< HEAD
        public static final Setting<String> editionName =
                setting( "unsupported.dbms.edition", Settings.STRING, Edition.unknown.toString() );
=======
        @Internal
        public static final Setting<String> editionName = setting( "unsupported.dbms.edition", Settings.STRING, Edition.unknown.toString() );
>>>>>>> 0086160e
    }

    protected final DatabaseInfo databaseInfo;
    private final Function<PlatformModule,EditionModule> editionFactory;

    public GraphDatabaseFacadeFactory( DatabaseInfo databaseInfo,
            Function<PlatformModule,EditionModule> editionFactory )
    {
        this.databaseInfo = databaseInfo;
        this.editionFactory = editionFactory;
    }

    /**
     * Instantiate a graph database given configuration and dependencies.
     *
     * @param storeDir the directory where the Neo4j data store is located
     * @param config configuration
     * @param dependencies the dependencies required to construct the {@link GraphDatabaseFacade}
     * @return the newly constructed {@link GraphDatabaseFacade}
     */
    public GraphDatabaseFacade newFacade( File storeDir, Config config, final Dependencies dependencies )
    {
        return initFacade( storeDir, config, dependencies, new GraphDatabaseFacade() );
    }

    /**
     * Instantiate a graph database given configuration, dependencies, and a custom implementation of {@link org
     * .neo4j.kernel.impl.factory.GraphDatabaseFacade}.
     *
     * @param storeDir the directory where the Neo4j data store is located
     * @param params configuration parameters
     * @param dependencies the dependencies required to construct the {@link GraphDatabaseFacade}
     * @param graphDatabaseFacade the already created facade which needs initialisation
     * @return the initialised {@link GraphDatabaseFacade}
     */
    public GraphDatabaseFacade initFacade( File storeDir, Map<String,String> params, final Dependencies dependencies,
            final GraphDatabaseFacade graphDatabaseFacade )
    {
        return initFacade( storeDir, Config.embeddedDefaults( params ), dependencies, graphDatabaseFacade );
    }

    /**
     * Instantiate a graph database given configuration, dependencies, and a custom implementation of {@link org
     * .neo4j.kernel.impl.factory.GraphDatabaseFacade}.
     *
     * @param storeDir the directory where the Neo4j data store is located
     * @param config configuration
     * @param dependencies the dependencies required to construct the {@link GraphDatabaseFacade}
     * @param graphDatabaseFacade the already created facade which needs initialisation
     * @return the initialised {@link GraphDatabaseFacade}
     */
    public GraphDatabaseFacade initFacade( File storeDir, Config config, final Dependencies dependencies,
            final GraphDatabaseFacade graphDatabaseFacade )
    {
        PlatformModule platform = createPlatform( storeDir, config, dependencies, graphDatabaseFacade );
        EditionModule edition = editionFactory.apply( platform );

        AtomicReference<QueryExecutionEngine> queryEngine = new AtomicReference<>( noEngine() );

        final DataSourceModule dataSource = createDataSource( platform, edition, queryEngine::get );
        Logger msgLog = platform.logging.getInternalLog( getClass() ).infoLogger();
        CoreAPIAvailabilityGuard coreAPIAvailabilityGuard = edition.coreAPIAvailabilityGuard;

        ClassicCoreSPI spi = new ClassicCoreSPI( platform, dataSource, msgLog, coreAPIAvailabilityGuard );
        graphDatabaseFacade.init(
                spi,
                dataSource.guard,
                dataSource.threadToTransactionBridge,
                platform.config
        );

        // Start it
        platform.dataSourceManager.addListener( new DataSourceManager.Listener()
        {
            private QueryExecutionEngine engine;

            @Override
            public void registered( NeoStoreDataSource dataSource )
            {
                if ( engine == null )
                {
                    engine = QueryEngineProvider.initialize(
                            platform.dependencies, platform.graphDatabaseFacade, dependencies.executionEngines()
                    );
                }

                queryEngine.set( engine );
            }

            @Override
            public void unregistered( NeoStoreDataSource dataSource )
            {
                queryEngine.set( noEngine() );
            }
        } );

        Throwable error = null;
        try
        {
            // Done after create to avoid a redundant
            // "database is now unavailable"
            enableAvailabilityLogging( platform.availabilityGuard, msgLog );

            platform.life.start();
        }
        catch ( final Throwable throwable )
        {
            error = new RuntimeException( "Error starting " + getClass().getName() + ", " +
                    platform.storeDir, throwable );
        }
        finally
        {
            if ( error != null )
            {
                try
                {
                    graphDatabaseFacade.shutdown();
                }
                catch ( Throwable shutdownError )
                {
                    error = Exceptions.withSuppressed( shutdownError, error );
                }
            }
        }

        if ( error != null )
        {
            msgLog.log( "Failed to start database", error );
            throw Exceptions.launderedException( error );
        }

        return graphDatabaseFacade;
    }

    /**
     * Create the platform module. Override to replace with custom module.
     */
    protected PlatformModule createPlatform( File storeDir, Config config, final Dependencies dependencies,
            final GraphDatabaseFacade graphDatabaseFacade )
    {
        return new PlatformModule( storeDir, config, databaseInfo, dependencies, graphDatabaseFacade );
    }

    /**
     * Create the datasource module. Override to replace with custom module.
     */
    protected DataSourceModule createDataSource(
            PlatformModule platformModule,
            EditionModule editionModule,
            Supplier<QueryExecutionEngine> queryEngine )
    {
        return new DataSourceModule( platformModule, editionModule, queryEngine );
    }

    private void enableAvailabilityLogging( AvailabilityGuard availabilityGuard, final Logger msgLog )
    {
        availabilityGuard.addListener( new AvailabilityGuard.AvailabilityListener()
        {
            @Override
            public void available()
            {
                msgLog.log( "Database is now ready" );
            }

            @Override
            public void unavailable()
            {
                msgLog.log( "Database is now unavailable" );
            }
        } );
    }
}<|MERGE_RESOLUTION|>--- conflicted
+++ resolved
@@ -31,11 +31,8 @@
 import org.neo4j.helpers.Exceptions;
 import org.neo4j.kernel.AvailabilityGuard;
 import org.neo4j.kernel.NeoStoreDataSource;
-<<<<<<< HEAD
 import org.neo4j.kernel.configuration.Config;
-=======
 import org.neo4j.kernel.configuration.Internal;
->>>>>>> 0086160e
 import org.neo4j.kernel.configuration.Settings;
 import org.neo4j.kernel.extension.KernelExtensionFactory;
 import org.neo4j.kernel.impl.coreapi.CoreAPIAvailabilityGuard;
@@ -90,35 +87,18 @@
         @Internal
         public static final Setting<Boolean> ephemeral =
                 setting( "unsupported.dbms.ephemeral", Settings.BOOLEAN, Settings.FALSE );
-<<<<<<< HEAD
-
-        // Kept here to have it not be publicly documented.
+
+        @Internal
         public static final Setting<String> lock_manager =
                 setting( "unsupported.dbms.lock_manager", Settings.STRING, "" );
-=======
-
-        @Internal
-        public static final Setting<String> ephemeral_keep_logical_logs =
-                setting( "dbms.tx_log.rotation.retention_policy", STRING, "1 " + "files", illegalValueMessage( "must be `true`/`false` or of format '<number><optional unit> <type>' " +
-                        "for example `100M size` for " +
-                        "limiting logical log space on disk to 100Mb," +
-                        " or `200k txs` for limiting the number of transactions to keep to 200 000", matches( ANY ) ) );
-
-        @Internal
-        public static final Setting<String> lock_manager = setting( "unsupported.dbms.lock_manager", Settings.STRING, "" );
->>>>>>> 0086160e
 
         @Internal
         public static final Setting<String> tracer =
                 setting( "unsupported.dbms.tracer", Settings.STRING, (String) null ); // 'null' default.
 
-<<<<<<< HEAD
+        @Internal
         public static final Setting<String> editionName =
                 setting( "unsupported.dbms.edition", Settings.STRING, Edition.unknown.toString() );
-=======
-        @Internal
-        public static final Setting<String> editionName = setting( "unsupported.dbms.edition", Settings.STRING, Edition.unknown.toString() );
->>>>>>> 0086160e
     }
 
     protected final DatabaseInfo databaseInfo;
