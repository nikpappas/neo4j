/*
 * Copyright (c) 2002-2018 "Neo Technology,"
 * Network Engine for Objects in Lund AB [http://neotechnology.com]
 *
 * This file is part of Neo4j.
 *
 * Neo4j is free software: you can redistribute it and/or modify
 * it under the terms of the GNU General Public License as published by
 * the Free Software Foundation, either version 3 of the License, or
 * (at your option) any later version.
 *
 * This program is distributed in the hope that it will be useful,
 * but WITHOUT ANY WARRANTY; without even the implied warranty of
 * MERCHANTABILITY or FITNESS FOR A PARTICULAR PURPOSE.  See the
 * GNU General Public License for more details.
 *
 * You should have received a copy of the GNU General Public License
 * along with this program.  If not, see <http://www.gnu.org/licenses/>.
 */
package org.neo4j.kernel;

import java.io.File;
import java.io.IOException;
import java.time.Clock;
import java.util.HashMap;
import java.util.Map;
import java.util.concurrent.TimeUnit;
import java.util.concurrent.atomic.AtomicReference;
import java.util.concurrent.locks.LockSupport;
import java.util.function.BiConsumer;
import java.util.function.Supplier;

import org.neo4j.graphdb.DependencyResolver;
import org.neo4j.graphdb.ResourceIterator;
import org.neo4j.graphdb.factory.GraphDatabaseSettings;
import org.neo4j.index.internal.gbptree.RecoveryCleanupWorkCollector;
import org.neo4j.internal.kernel.api.TokenNameLookup;
import org.neo4j.io.fs.FileSystemAbstraction;
import org.neo4j.io.pagecache.IOLimiter;
import org.neo4j.io.pagecache.PageCache;
<<<<<<< HEAD
import org.neo4j.kernel.api.InwardKernel;
=======
import org.neo4j.io.pagecache.tracing.cursor.context.VersionContextSupplier;
import org.neo4j.kernel.api.KernelAPI;
import org.neo4j.kernel.api.TokenNameLookup;
import org.neo4j.kernel.api.exceptions.KernelException;
>>>>>>> 546c7446
import org.neo4j.kernel.api.explicitindex.AutoIndexing;
import org.neo4j.kernel.api.index.PropertyAccessor;
import org.neo4j.kernel.api.index.SchemaIndexProvider;
import org.neo4j.kernel.api.labelscan.LabelScanStore;
import org.neo4j.kernel.configuration.Config;
import org.neo4j.kernel.extension.dependency.AllByPrioritySelectionStrategy;
import org.neo4j.kernel.impl.api.CommitProcessFactory;
import org.neo4j.kernel.impl.api.ConstraintEnforcingEntityOperations;
import org.neo4j.kernel.impl.api.DataIntegrityValidatingStatementOperations;
import org.neo4j.kernel.impl.api.DatabaseSchemaState;
import org.neo4j.kernel.impl.api.ExplicitIndexProviderLookup;
import org.neo4j.kernel.impl.api.Kernel;
import org.neo4j.kernel.impl.api.KernelTransactionMonitorScheduler;
import org.neo4j.kernel.impl.api.KernelTransactionTimeoutMonitor;
import org.neo4j.kernel.impl.api.KernelTransactions;
import org.neo4j.kernel.impl.api.KernelTransactionsSnapshot;
import org.neo4j.kernel.impl.api.LockingStatementOperations;
import org.neo4j.kernel.impl.api.SchemaState;
import org.neo4j.kernel.impl.api.SchemaStateConcern;
import org.neo4j.kernel.impl.api.SchemaWriteGuard;
import org.neo4j.kernel.impl.api.StackingQueryRegistrationOperations;
import org.neo4j.kernel.impl.api.StateHandlingStatementOperations;
import org.neo4j.kernel.impl.api.StatementOperationParts;
import org.neo4j.kernel.impl.api.TransactionCommitProcess;
import org.neo4j.kernel.impl.api.TransactionHooks;
import org.neo4j.kernel.impl.api.index.IndexingService;
import org.neo4j.kernel.impl.api.index.SchemaIndexProviderMap;
import org.neo4j.kernel.impl.api.operations.QueryRegistrationOperations;
import org.neo4j.kernel.impl.api.state.ConstraintIndexCreator;
import org.neo4j.kernel.impl.constraints.ConstraintSemantics;
import org.neo4j.kernel.impl.core.LabelTokenHolder;
import org.neo4j.kernel.impl.core.PropertyKeyTokenHolder;
import org.neo4j.kernel.impl.core.RelationshipTypeTokenHolder;
import org.neo4j.kernel.impl.core.StartupStatisticsProvider;
import org.neo4j.kernel.impl.factory.AccessCapability;
import org.neo4j.kernel.impl.factory.GraphDatabaseFacadeFactory;
import org.neo4j.kernel.impl.factory.OperationalMode;
import org.neo4j.kernel.impl.index.ExplicitIndexStore;
import org.neo4j.kernel.impl.index.IndexConfigStore;
import org.neo4j.kernel.impl.locking.LockService;
import org.neo4j.kernel.impl.locking.ReentrantLockService;
import org.neo4j.kernel.impl.locking.StatementLocksFactory;
import org.neo4j.kernel.impl.logging.LogService;
import org.neo4j.kernel.impl.newapi.KernelToken;
import org.neo4j.kernel.impl.newapi.DefaultCursors;
import org.neo4j.kernel.impl.proc.Procedures;
import org.neo4j.kernel.impl.storageengine.impl.recordstorage.RecordStorageEngine;
import org.neo4j.kernel.impl.storageengine.impl.recordstorage.id.IdController;
import org.neo4j.kernel.impl.store.MetaDataStore;
import org.neo4j.kernel.impl.store.StoreId;
import org.neo4j.kernel.impl.store.format.RecordFormatPropertyConfigurator;
import org.neo4j.kernel.impl.store.format.RecordFormatSelector;
import org.neo4j.kernel.impl.store.format.RecordFormats;
import org.neo4j.kernel.impl.store.id.IdGeneratorFactory;
import org.neo4j.kernel.impl.storemigration.DatabaseMigrator;
import org.neo4j.kernel.impl.storemigration.monitoring.VisibleMigrationProgressMonitor;
import org.neo4j.kernel.impl.storemigration.participant.StoreMigrator;
import org.neo4j.kernel.impl.transaction.TransactionHeaderInformationFactory;
import org.neo4j.kernel.impl.transaction.TransactionMonitor;
import org.neo4j.kernel.impl.transaction.log.BatchingTransactionAppender;
import org.neo4j.kernel.impl.transaction.log.LogVersionRepository;
import org.neo4j.kernel.impl.transaction.log.LogVersionUpgradeChecker;
import org.neo4j.kernel.impl.transaction.log.LoggingLogFileMonitor;
import org.neo4j.kernel.impl.transaction.log.LogicalTransactionStore;
import org.neo4j.kernel.impl.transaction.log.PhysicalLogicalTransactionStore;
import org.neo4j.kernel.impl.transaction.log.ReadableClosablePositionAwareChannel;
import org.neo4j.kernel.impl.transaction.log.TransactionAppender;
import org.neo4j.kernel.impl.transaction.log.TransactionIdStore;
import org.neo4j.kernel.impl.transaction.log.TransactionMetadataCache;
import org.neo4j.kernel.impl.transaction.log.checkpoint.CheckPointScheduler;
import org.neo4j.kernel.impl.transaction.log.checkpoint.CheckPointThreshold;
import org.neo4j.kernel.impl.transaction.log.checkpoint.CheckPointerImpl;
import org.neo4j.kernel.impl.transaction.log.checkpoint.SimpleTriggerInfo;
import org.neo4j.kernel.impl.transaction.log.checkpoint.StoreCopyCheckPointMutex;
import org.neo4j.kernel.impl.transaction.log.entry.LogEntryReader;
import org.neo4j.kernel.impl.transaction.log.entry.LogHeader;
import org.neo4j.kernel.impl.transaction.log.entry.VersionAwareLogEntryReader;
import org.neo4j.kernel.impl.transaction.log.files.LogFileCreationMonitor;
import org.neo4j.kernel.impl.transaction.log.files.LogFiles;
import org.neo4j.kernel.impl.transaction.log.files.LogFilesBuilder;
import org.neo4j.kernel.impl.transaction.log.pruning.LogPruneStrategyFactory;
import org.neo4j.kernel.impl.transaction.log.pruning.LogPruning;
import org.neo4j.kernel.impl.transaction.log.pruning.LogPruningImpl;
import org.neo4j.kernel.impl.transaction.log.reverse.ReverseTransactionCursorLoggingMonitor;
import org.neo4j.kernel.impl.transaction.log.reverse.ReversedSingleFileTransactionCursor;
import org.neo4j.kernel.impl.transaction.log.rotation.LogRotation;
import org.neo4j.kernel.impl.transaction.log.rotation.LogRotationImpl;
import org.neo4j.kernel.impl.transaction.state.DefaultSchemaIndexProviderMap;
import org.neo4j.kernel.impl.transaction.state.NeoStoreFileListing;
import org.neo4j.kernel.impl.util.Dependencies;
import org.neo4j.kernel.impl.util.SynchronizedArrayIdOrderingQueue;
import org.neo4j.kernel.impl.util.monitoring.LogProgressReporter;
import org.neo4j.kernel.impl.util.monitoring.ProgressReporter;
import org.neo4j.kernel.info.DiagnosticsExtractor;
import org.neo4j.kernel.info.DiagnosticsManager;
import org.neo4j.kernel.info.DiagnosticsPhase;
import org.neo4j.kernel.internal.DatabaseHealth;
import org.neo4j.kernel.internal.TransactionEventHandlers;
import org.neo4j.kernel.lifecycle.LifeSupport;
import org.neo4j.kernel.lifecycle.Lifecycle;
import org.neo4j.kernel.lifecycle.LifecycleAdapter;
import org.neo4j.kernel.lifecycle.Lifecycles;
import org.neo4j.kernel.monitoring.Monitors;
import org.neo4j.kernel.monitoring.tracing.Tracers;
import org.neo4j.kernel.recovery.CorruptedLogsTruncator;
import org.neo4j.kernel.recovery.DefaultRecoveryService;
import org.neo4j.kernel.recovery.LogTailScanner;
import org.neo4j.kernel.recovery.LoggingLogTailScannerMonitor;
import org.neo4j.kernel.recovery.Recovery;
import org.neo4j.kernel.recovery.RecoveryMonitor;
import org.neo4j.kernel.recovery.RecoveryService;
import org.neo4j.kernel.recovery.RecoveryStartInformationProvider;
import org.neo4j.kernel.spi.explicitindex.IndexImplementation;
import org.neo4j.kernel.spi.explicitindex.IndexProviders;
import org.neo4j.logging.Log;
import org.neo4j.logging.LogProvider;
import org.neo4j.logging.Logger;
import org.neo4j.resources.CpuClock;
import org.neo4j.resources.HeapAllocation;
import org.neo4j.scheduler.JobScheduler;
import org.neo4j.storageengine.api.StorageEngine;
import org.neo4j.storageengine.api.StoreFileMetadata;
import org.neo4j.storageengine.api.StoreReadLayer;
import org.neo4j.time.SystemNanoClock;
import org.neo4j.util.FeatureToggles;

import static org.neo4j.helpers.Exceptions.throwIfUnchecked;

public class NeoStoreDataSource implements Lifecycle, IndexProviders
{

    enum Diagnostics implements DiagnosticsExtractor<NeoStoreDataSource>
    {
        TRANSACTION_RANGE( "Transaction log:" )
        {
            @Override
            void dump( NeoStoreDataSource source, Logger log )
            {
                LogFiles logFiles = source.getDependencyResolver().resolveDependency( LogFiles.class );
                try
                {
                    for ( long logVersion = logFiles.getLowestLogVersion();
                            logFiles.versionExists( logVersion ); logVersion++ )
                    {
                        if ( logFiles.hasAnyEntries( logVersion ) )
                        {
                            LogHeader header = logFiles.extractHeader( logVersion );
                            long firstTransactionIdInThisLog = header.lastCommittedTxId + 1;
                            log.log( "Oldest transaction " + firstTransactionIdInThisLog +
                                    " found in log with version " + logVersion );
                            return;
                        }
                    }
                    log.log( "No transactions found in any log" );
                }
                catch ( IOException e )
                {   // It's fine, we just tried to be nice and log this. Failing is OK
                    log.log( "Error trying to figure out oldest transaction in log" );
                }
            }
        };

        private final String message;

        Diagnostics( String message )
        {
            this.message = message;
        }

        @Override
        public void dumpDiagnostics( final NeoStoreDataSource source, DiagnosticsPhase phase, Logger logger )
        {
            if ( applicable( phase ) )
            {
                logger.log( message );
                dump( source, logger );
            }
        }

        boolean applicable( DiagnosticsPhase phase )
        {
            return phase.isInitialization() || phase.isExplicitlyRequested();
        }

        abstract void dump( NeoStoreDataSource source, Logger logger );
    }

    public static final String DEFAULT_DATA_SOURCE_NAME = "nioneodb";
    private final boolean failOnCorruptedLogFiles = FeatureToggles.flag( NeoStoreDataSource.class,
            "failOnCorruptedLogFiles", false );

    private final Monitors monitors;
    private final Tracers tracers;

    private final Log msgLog;
    private final LogService logService;
    private final AutoIndexing autoIndexing;
    private final LogProvider logProvider;
    private final DependencyResolver dependencyResolver;
    private final TokenNameLookup tokenNameLookup;
    private final PropertyKeyTokenHolder propertyKeyTokenHolder;
    private final LabelTokenHolder labelTokens;
    private final RelationshipTypeTokenHolder relationshipTypeTokens;
    private final StatementLocksFactory statementLocksFactory;
    private final SchemaWriteGuard schemaWriteGuard;
    private final TransactionEventHandlers transactionEventHandlers;
    private final IdGeneratorFactory idGeneratorFactory;
    private final JobScheduler scheduler;
    private final Config config;
    private final LockService lockService;
    private final IndexingService.Monitor indexingServiceMonitor;
    private final FileSystemAbstraction fs;
    private final TransactionMonitor transactionMonitor;
    private final DatabaseHealth databaseHealth;
    private final LogFileCreationMonitor physicalLogMonitor;
    private final TransactionHeaderInformationFactory transactionHeaderInformationFactory;
    private final StartupStatisticsProvider startupStatistics;
    private final CommitProcessFactory commitProcessFactory;
    private final PageCache pageCache;
    private final Map<String,IndexImplementation> indexProviders = new HashMap<>();
    private final ExplicitIndexProviderLookup explicitIndexProviderLookup;
    private final ConstraintSemantics constraintSemantics;
    private final Procedures procedures;
    private final IOLimiter ioLimiter;
    private final AvailabilityGuard availabilityGuard;
    private final SystemNanoClock clock;
    private final StoreCopyCheckPointMutex storeCopyCheckPointMutex;

    private Dependencies dependencies;
    private LifeSupport life;
    private SchemaIndexProviderMap schemaIndexProviderMap;
    private File storeDir;
    private boolean readOnly;
    private final IdController idController;
    private final OperationalMode operationalMode;
    private final RecoveryCleanupWorkCollector recoveryCleanupWorkCollector;
    private final VersionContextSupplier versionContextSupplier;
    private final AccessCapability accessCapability;

    private StorageEngine storageEngine;
    private NeoStoreTransactionLogModule transactionLogModule;
    private NeoStoreKernelModule kernelModule;

    public NeoStoreDataSource( File storeDir, Config config, IdGeneratorFactory idGeneratorFactory,
            LogService logService, JobScheduler scheduler, TokenNameLookup tokenNameLookup,
            DependencyResolver dependencyResolver, PropertyKeyTokenHolder propertyKeyTokens,
            LabelTokenHolder labelTokens, RelationshipTypeTokenHolder relationshipTypeTokens,
            StatementLocksFactory statementLocksFactory, SchemaWriteGuard schemaWriteGuard,
            TransactionEventHandlers transactionEventHandlers, IndexingService.Monitor indexingServiceMonitor,
            FileSystemAbstraction fs, TransactionMonitor transactionMonitor, DatabaseHealth databaseHealth,
            LogFileCreationMonitor physicalLogMonitor,
            TransactionHeaderInformationFactory transactionHeaderInformationFactory,
<<<<<<< HEAD
            StartupStatisticsProvider startupStatistics, CommitProcessFactory commitProcessFactory,
            AutoIndexing autoIndexing, PageCache pageCache, ConstraintSemantics constraintSemantics, Monitors monitors,
            Tracers tracers, Procedures procedures, IOLimiter ioLimiter, AvailabilityGuard availabilityGuard,
            SystemNanoClock clock, AccessCapability accessCapability, StoreCopyCheckPointMutex storeCopyCheckPointMutex,
            RecoveryCleanupWorkCollector recoveryCleanupWorkCollector, IdController idController,
            OperationalMode operationalMode )
=======
            StartupStatisticsProvider startupStatistics,
            Guard guard,
            CommitProcessFactory commitProcessFactory,
            AutoIndexing autoIndexing,
            PageCache pageCache,
            ConstraintSemantics constraintSemantics,
            Monitors monitors,
            Tracers tracers,
            Procedures procedures,
            IOLimiter ioLimiter,
            AvailabilityGuard availabilityGuard,
            SystemNanoClock clock,
            AccessCapability accessCapability,
            StoreCopyCheckPointMutex storeCopyCheckPointMutex,
            RecoveryCleanupWorkCollector recoveryCleanupWorkCollector,
            IdController idController,
            OperationalMode operationalMode,
            VersionContextSupplier versionContextSupplier )
>>>>>>> 546c7446
    {
        this.storeDir = storeDir;
        this.config = config;
        this.idGeneratorFactory = idGeneratorFactory;
        this.tokenNameLookup = tokenNameLookup;
        this.dependencyResolver = dependencyResolver;
        this.scheduler = scheduler;
        this.logService = logService;
        this.autoIndexing = autoIndexing;
        this.storeCopyCheckPointMutex = storeCopyCheckPointMutex;
        this.logProvider = logService.getInternalLogProvider();
        this.propertyKeyTokenHolder = propertyKeyTokens;
        this.labelTokens = labelTokens;
        this.relationshipTypeTokens = relationshipTypeTokens;
        this.statementLocksFactory = statementLocksFactory;
        this.schemaWriteGuard = schemaWriteGuard;
        this.transactionEventHandlers = transactionEventHandlers;
        this.indexingServiceMonitor = indexingServiceMonitor;
        this.fs = fs;
        this.transactionMonitor = transactionMonitor;
        this.databaseHealth = databaseHealth;
        this.physicalLogMonitor = physicalLogMonitor;
        this.transactionHeaderInformationFactory = transactionHeaderInformationFactory;
        this.startupStatistics = startupStatistics;
        this.constraintSemantics = constraintSemantics;
        this.monitors = monitors;
        this.tracers = tracers;
        this.procedures = procedures;
        this.ioLimiter = ioLimiter;
        this.availabilityGuard = availabilityGuard;
        this.clock = clock;
        this.accessCapability = accessCapability;
        this.recoveryCleanupWorkCollector = recoveryCleanupWorkCollector;

        readOnly = config.get( GraphDatabaseSettings.read_only );
        this.idController = idController;
        this.operationalMode = operationalMode;
        this.versionContextSupplier = versionContextSupplier;
        msgLog = logProvider.getLog( getClass() );
        this.lockService = new ReentrantLockService();
        this.explicitIndexProviderLookup = new ExplicitIndexProviderLookup()
        {
            @Override
            public IndexImplementation apply( String name )
            {
                assert name != null : "Null provider name supplied";
                IndexImplementation provider = indexProviders.get( name );
                if ( provider == null )
                {
                    throw new IllegalArgumentException( "No index provider '" + name +
                                                        "' found. Maybe the intended provider (or one more of its " +
                                                        "dependencies) " +
                                                        "aren't on the classpath or it failed to load." );
                }
                return provider;
            }

            @Override
            public Iterable<IndexImplementation> all()
            {
                return indexProviders.values();
            }
        };

        this.commitProcessFactory = commitProcessFactory;
        this.pageCache = pageCache;
        this.monitors.addMonitorListener( new LoggingLogFileMonitor( msgLog ) );
    }

    @Override
    public void init()
    {
        // We do our own internal life management:
        // start() does life.init() and life.start(),
        // stop() does life.stop() and life.shutdown().
    }

    @Override
    public void start() throws IOException
    {
        dependencies = new Dependencies();
        life = new LifeSupport();

        life.add( recoveryCleanupWorkCollector );

        AllByPrioritySelectionStrategy<SchemaIndexProvider> indexProviderSelection = new AllByPrioritySelectionStrategy<>();
        SchemaIndexProvider defaultIndexProvider =
                dependencyResolver.resolveDependency( SchemaIndexProvider.class, indexProviderSelection );

        schemaIndexProviderMap =
                new DefaultSchemaIndexProviderMap( defaultIndexProvider, indexProviderSelection.lowerPrioritizedCandidates() );
        dependencies.satisfyDependency( schemaIndexProviderMap );

        IndexConfigStore indexConfigStore = new IndexConfigStore( storeDir, fs );
        dependencies.satisfyDependency( lockService );
        dependencies.satisfyDependency( indexConfigStore );
        life.add( indexConfigStore );

        life.add( Lifecycles.multiple( indexProviders.values() ) );

        // Check the tail of transaction logs and validate version
        final LogEntryReader<ReadableClosablePositionAwareChannel> logEntryReader = new VersionAwareLogEntryReader<>();

        LogFiles logFiles = LogFilesBuilder.builder(storeDir, fs)
                                           .withLogEntryReader( logEntryReader )
                                           .withLogFileMonitor( physicalLogMonitor )
                                           .withConfig( config )
                                           .withDependencies( dependencies ).build();

        LogTailScanner tailScanner = new LogTailScanner( logFiles, logEntryReader, monitors, failOnCorruptedLogFiles );
        monitors.addMonitorListener( new LoggingLogTailScannerMonitor( logService.getInternalLog( LogTailScanner.class ) ) );
        monitors.addMonitorListener( new ReverseTransactionCursorLoggingMonitor( logService.getInternalLog( ReversedSingleFileTransactionCursor.class ) ) );
        LogVersionUpgradeChecker.check( tailScanner, config );

        // Upgrade the store before we begin
        RecordFormats formats = selectStoreFormats( config, storeDir, pageCache, logService );
        upgradeStore( formats, tailScanner );

        // Build all modules and their services
        StorageEngine storageEngine = null;
        try
        {
            DatabaseSchemaState databaseSchemaState = new DatabaseSchemaState( logProvider );

            SynchronizedArrayIdOrderingQueue explicitIndexTransactionOrdering = new SynchronizedArrayIdOrderingQueue( 20 );

            Supplier<KernelTransactionsSnapshot> transactionsSnapshotSupplier = () -> kernelModule.kernelTransactions().get();
            idController.initialize( transactionsSnapshotSupplier );

            storageEngine = buildStorageEngine(
                    propertyKeyTokenHolder, labelTokens, relationshipTypeTokens, explicitIndexProviderLookup,
<<<<<<< HEAD
                    indexConfigStore, databaseSchemaState, explicitIndexTransactionOrdering, operationalMode );
            life.add( logFiles );
=======
                    indexConfigStore, databaseSchemaState, explicitIndexTransactionOrdering, operationalMode, versionContextSupplier );
>>>>>>> 546c7446

            TransactionIdStore transactionIdStore = dependencies.resolveDependency( TransactionIdStore.class );

            versionContextSupplier.init( transactionIdStore::getLastClosedTransactionId );

            LogVersionRepository logVersionRepository = dependencies.resolveDependency( LogVersionRepository.class );
            NeoStoreTransactionLogModule transactionLogModule = buildTransactionLogs( logFiles, config, logProvider,
                    scheduler, storageEngine, logEntryReader, explicitIndexTransactionOrdering, transactionIdStore );
            transactionLogModule.satisfyDependencies(dependencies);

            buildRecovery( fs,
                    transactionIdStore,
                    tailScanner,
                    monitors.newMonitor( RecoveryMonitor.class ),
                    monitors.newMonitor( RecoveryStartInformationProvider.Monitor.class ),
                    logFiles, startupStatistics,
                    storageEngine, transactionLogModule.logicalTransactionStore(), logVersionRepository
            );

            // At the time of writing this comes from the storage engine (IndexStoreView)
            PropertyAccessor propertyAccessor = dependencies.resolveDependency( PropertyAccessor.class );

            final NeoStoreKernelModule kernelModule = buildKernel(
                    logFiles,
                    transactionLogModule.transactionAppender(),
                    dependencies.resolveDependency( IndexingService.class ),
                    storageEngine.storeReadLayer(),
                    databaseSchemaState,
                    dependencies.resolveDependency( LabelScanStore.class ),
                    storageEngine,
                    indexConfigStore,
                    transactionIdStore,
                    availabilityGuard,
                    clock,
                    propertyAccessor );

            kernelModule.satisfyDependencies( dependencies );

            // Do these assignments last so that we can ensure no cyclical dependencies exist
            this.storageEngine = storageEngine;
            this.transactionLogModule = transactionLogModule;
            this.kernelModule = kernelModule;

            dependencies.satisfyDependency( this );
            dependencies.satisfyDependency( databaseSchemaState );
            dependencies.satisfyDependency( storageEngine.storeReadLayer() );
            dependencies.satisfyDependency( logEntryReader );
            dependencies.satisfyDependency( storageEngine );
            dependencies.satisfyDependency( explicitIndexProviderLookup );
        }
        catch ( Throwable e )
        {
            // Something unexpected happened during startup
            msgLog.warn( "Exception occurred while setting up store modules. Attempting to close things down.", e );
            try
            {
                // Close the neostore, so that locks are released properly
                if ( storageEngine != null )
                {
                    storageEngine.forceClose();
                }
            }
            catch ( Exception closeException )
            {
                msgLog.error( "Couldn't close neostore after startup failure", closeException );
            }
            throwIfUnchecked( e );
            throw new RuntimeException( e );
        }

        // NOTE: please make sure this is performed after having added everything to the life, in fact we would like
        // to perform the checkpointing as first step when the life is shutdown.
        life.add( lifecycleToTriggerCheckPointOnShutdown() );

        try
        {
            life.start();
        }
        catch ( Throwable e )
        {
            // Something unexpected happened during startup
            msgLog.warn( "Exception occurred while starting the datasource. Attempting to close things down.", e );
            try
            {
                life.shutdown();
                // Close the neostore, so that locks are released properly
                storageEngine.forceClose();
            }
            catch ( Exception closeException )
            {
                msgLog.error( "Couldn't close neostore after startup failure", closeException );
            }
            throw new RuntimeException( e );
        }
        /*
         * At this point recovery has completed and the datasource is ready for use. Whatever panic might have
         * happened before has been healed. So we can safely set the kernel health to ok.
         * This right now has any real effect only in the case of internal restarts (for example, after a store copy
         * in the case of HA). Standalone instances will have to be restarted by the user, as is proper for all
         * kernel panics.
         */
        databaseHealth.healed();
    }

    private static RecordFormats selectStoreFormats( Config config, File storeDir, PageCache pageCache, LogService logService )
    {
        LogProvider logging = logService.getInternalLogProvider();
        RecordFormats formats = RecordFormatSelector.selectNewestFormat( config, storeDir, pageCache, logging );
        new RecordFormatPropertyConfigurator( formats, config ).configure();
        return formats;
    }

    private void upgradeStore( RecordFormats format, LogTailScanner tailScanner )
    {
        VisibleMigrationProgressMonitor progressMonitor =
                new VisibleMigrationProgressMonitor( logService.getUserLog( StoreMigrator.class ) );
        new DatabaseMigrator(
                progressMonitor,
                fs,
                config,
                logService,
                schemaIndexProviderMap,
                indexProviders,
                pageCache,
                format, tailScanner ).migrate( storeDir );
    }

    private StorageEngine buildStorageEngine(
            PropertyKeyTokenHolder propertyKeyTokenHolder, LabelTokenHolder labelTokens,
            RelationshipTypeTokenHolder relationshipTypeTokens,
            ExplicitIndexProviderLookup explicitIndexProviderLookup, IndexConfigStore indexConfigStore,
            SchemaState schemaState, SynchronizedArrayIdOrderingQueue explicitIndexTransactionOrdering,
            OperationalMode operationalMode, VersionContextSupplier versionContextSupplier )
    {
        RecordStorageEngine storageEngine =
                new RecordStorageEngine( storeDir, config, pageCache, fs, logProvider, propertyKeyTokenHolder,
                        labelTokens, relationshipTypeTokens, schemaState, constraintSemantics, scheduler,
                        tokenNameLookup, lockService, schemaIndexProviderMap, indexingServiceMonitor, databaseHealth,
                        explicitIndexProviderLookup, indexConfigStore,
                        explicitIndexTransactionOrdering, idGeneratorFactory, idController, monitors, recoveryCleanupWorkCollector,
                        operationalMode, versionContextSupplier );

        // We pretend that the storage engine abstract hides all details within it. Whereas that's mostly
        // true it's not entirely true for the time being. As long as we need this call below, which
        // makes available one or more internal things to the outside world, there are leaks to plug.
        storageEngine.satisfyDependencies( dependencies );

        return life.add( storageEngine );
    }

    private NeoStoreTransactionLogModule buildTransactionLogs( LogFiles logFiles, Config config,
            LogProvider logProvider, JobScheduler scheduler, StorageEngine storageEngine,
            LogEntryReader<ReadableClosablePositionAwareChannel> logEntryReader,
            SynchronizedArrayIdOrderingQueue explicitIndexTransactionOrdering, TransactionIdStore transactionIdStore )
    {
        TransactionMetadataCache transactionMetadataCache = new TransactionMetadataCache( 100_000 );
        if ( config.get( GraphDatabaseFacadeFactory.Configuration.ephemeral ) )
        {
            config.augmentDefaults( GraphDatabaseSettings.keep_logical_logs, "1 files" );
        }

        final LogPruning logPruning = new LogPruningImpl( fs, logFiles, logProvider, new LogPruneStrategyFactory(), clock, config );

        final LogRotation logRotation =
                new LogRotationImpl( monitors.newMonitor( LogRotation.Monitor.class ), logFiles, databaseHealth );

        final TransactionAppender appender = life.add( new BatchingTransactionAppender(
                logFiles, logRotation, transactionMetadataCache, transactionIdStore, explicitIndexTransactionOrdering,
                databaseHealth ) );
        final LogicalTransactionStore logicalTransactionStore =
                new PhysicalLogicalTransactionStore( logFiles, transactionMetadataCache, logEntryReader, monitors,
                        failOnCorruptedLogFiles );

        CheckPointThreshold threshold = CheckPointThreshold.createThreshold( config, clock, logPruning, logProvider );

        final CheckPointerImpl checkPointer = new CheckPointerImpl(
                transactionIdStore, threshold, storageEngine, logPruning, appender, databaseHealth, logProvider,
                tracers.checkPointTracer, ioLimiter, storeCopyCheckPointMutex );

        long recurringPeriod = threshold.checkFrequencyMillis();
        CheckPointScheduler checkPointScheduler = new CheckPointScheduler( checkPointer, ioLimiter, scheduler,
                recurringPeriod, databaseHealth );

        life.add( checkPointer );
        life.add( checkPointScheduler );

        return new NeoStoreTransactionLogModule( logicalTransactionStore, logFiles,
                logRotation, checkPointer, appender, explicitIndexTransactionOrdering );
    }

    private void buildRecovery(
            final FileSystemAbstraction fileSystemAbstraction,
            TransactionIdStore transactionIdStore,
            LogTailScanner tailScanner,
            RecoveryMonitor recoveryMonitor,
            RecoveryStartInformationProvider.Monitor positionMonitor,
            final LogFiles logFiles,
            final StartupStatisticsProvider startupStatistics,
            StorageEngine storageEngine,
            LogicalTransactionStore logicalTransactionStore,
            LogVersionRepository logVersionRepository )
    {
        RecoveryService recoveryService = new DefaultRecoveryService( storageEngine, tailScanner, transactionIdStore,
                logicalTransactionStore, logVersionRepository, positionMonitor );
        CorruptedLogsTruncator logsTruncator = new CorruptedLogsTruncator( storeDir, logFiles, fileSystemAbstraction );
        ProgressReporter progressReporter = new LogProgressReporter( logService.getInternalLog( Recovery.class ) );
        Recovery recovery = new Recovery( recoveryService, startupStatistics, logsTruncator, recoveryMonitor,
                progressReporter, failOnCorruptedLogFiles );
        life.add( recovery );
    }

    private NeoStoreKernelModule buildKernel( LogFiles logFiles, TransactionAppender appender, IndexingService indexingService,
            StoreReadLayer storeLayer, DatabaseSchemaState databaseSchemaState, LabelScanStore labelScanStore,
            StorageEngine storageEngine, IndexConfigStore indexConfigStore, TransactionIdStore transactionIdStore,
            AvailabilityGuard availabilityGuard, SystemNanoClock clock, PropertyAccessor propertyAccessor )
    {
        AtomicReference<CpuClock> cpuClockRef = setupCpuClockAtomicReference();
        AtomicReference<HeapAllocation> heapAllocationRef = setupHeapAllocationAtomicReference();

        TransactionCommitProcess transactionCommitProcess = commitProcessFactory.create( appender, storageEngine,
                config );

        /*
         * This is used by explicit indexes and constraint indexes whenever a transaction is to be spawned
         * from within an existing transaction. It smells, and we should look over alternatives when time permits.
         */
        Supplier<InwardKernel> kernelProvider = () -> kernelModule.kernelAPI();

        ConstraintIndexCreator constraintIndexCreator = new ConstraintIndexCreator( kernelProvider, indexingService,
                propertyAccessor, monitors );

        ExplicitIndexStore explicitIndexStore = new ExplicitIndexStore( config,
                indexConfigStore, kernelProvider, explicitIndexProviderLookup );

        StatementOperationParts statementOperationParts = dependencies.satisfyDependency(
                buildStatementOperations( storeLayer, autoIndexing,
                        constraintIndexCreator, databaseSchemaState, explicitIndexStore, cpuClockRef, heapAllocationRef ) );

        TransactionHooks hooks = new TransactionHooks();
        KernelToken token = new KernelToken( storageEngine.storeReadLayer() );

        KernelTransactions kernelTransactions = life.add( new KernelTransactions( statementLocksFactory,
                constraintIndexCreator, statementOperationParts, schemaWriteGuard, transactionHeaderInformationFactory,
                transactionCommitProcess, indexConfigStore, explicitIndexProviderLookup, hooks, transactionMonitor,
<<<<<<< HEAD
                availabilityGuard, tracers, storageEngine, procedures, transactionIdStore, clock,
                cpuClockRef, heapAllocationRef, accessCapability, token, new DefaultCursors(), autoIndexing, explicitIndexStore ) );
=======
                availabilityGuard, tracers, storageEngine, procedures, transactionIdStore, clock, accessCapability,
                versionContextSupplier ) );
>>>>>>> 546c7446

        buildTransactionMonitor( kernelTransactions, clock, config );

        final Kernel kernel = new Kernel( kernelTransactions, hooks, databaseHealth, transactionMonitor, procedures,
                config, storageEngine, token );

        kernel.registerTransactionHook( transactionEventHandlers );
        life.add( kernel );

        final NeoStoreFileListing fileListing = new NeoStoreFileListing( storeDir, logFiles, labelScanStore,
                indexingService, explicitIndexProviderLookup, storageEngine );
        dependencies.satisfyDependency( fileListing );

        return new NeoStoreKernelModule( transactionCommitProcess, kernel, kernelTransactions, fileListing );
    }

    private AtomicReference<CpuClock> setupCpuClockAtomicReference()
    {
        AtomicReference<CpuClock> cpuClock = new AtomicReference<>( CpuClock.NOT_AVAILABLE );
        BiConsumer<Boolean,Boolean> cpuClockUpdater = ( before, after ) ->
        {
            if ( after )
            {
                cpuClock.set( CpuClock.CPU_CLOCK );
            }
            else
            {
                cpuClock.set( CpuClock.NOT_AVAILABLE );
            }
        };
        cpuClockUpdater.accept( null, config.get( GraphDatabaseSettings.track_query_cpu_time ) );
        config.registerDynamicUpdateListener( GraphDatabaseSettings.track_query_cpu_time, cpuClockUpdater );
        return cpuClock;
    }

    private AtomicReference<HeapAllocation> setupHeapAllocationAtomicReference()
    {
        AtomicReference<HeapAllocation> heapAllocation = new AtomicReference<>( HeapAllocation.NOT_AVAILABLE );
        BiConsumer<Boolean,Boolean> heapAllocationUpdater = ( before, after ) ->
        {
            if ( after )
            {
                heapAllocation.set( HeapAllocation.HEAP_ALLOCATION );
            }
            else
            {
                heapAllocation.set( HeapAllocation.NOT_AVAILABLE );
            }
        };
        heapAllocationUpdater.accept( null, config.get( GraphDatabaseSettings.track_query_allocation ) );
        config.registerDynamicUpdateListener( GraphDatabaseSettings.track_query_allocation, heapAllocationUpdater );
        return heapAllocation;
    }

    private void buildTransactionMonitor( KernelTransactions kernelTransactions, Clock clock, Config config )
    {
        KernelTransactionTimeoutMonitor kernelTransactionTimeoutMonitor =
                new KernelTransactionTimeoutMonitor( kernelTransactions, clock, logService );
        dependencies.satisfyDependency( kernelTransactionTimeoutMonitor );
        KernelTransactionMonitorScheduler transactionMonitorScheduler =
                new KernelTransactionMonitorScheduler( kernelTransactionTimeoutMonitor, scheduler,
                        config.get( GraphDatabaseSettings.transaction_monitor_check_interval ).toMillis() );
        life.add( transactionMonitorScheduler );
    }

    @Override
    public synchronized void stop()
    {
        if ( !life.isRunning() )
        {
            return;
        }

        life.stop();
        awaitAllClosingTransactions();
        // Checkpointing is now triggered as part of life.shutdown see lifecycleToTriggerCheckPointOnShutdown()
        // Shut down all services in here, effectively making the database unusable for anyone who tries.
        life.shutdown();
    }

    private void awaitAllClosingTransactions()
    {
        KernelTransactions kernelTransactions = kernelModule.kernelTransactions();
        kernelTransactions.terminateTransactions();

        while ( kernelTransactions.haveClosingTransaction() )
        {
            LockSupport.parkNanos( TimeUnit.MILLISECONDS.toNanos( 10 ) );
        }
    }

    private Lifecycle lifecycleToTriggerCheckPointOnShutdown()
    {
        // Write new checkpoint in the log only if the kernel is healthy.
        // We cannot throw here since we need to shutdown without exceptions,
        // so let's make the checkpointing part of the life, so LifeSupport can handle exceptions properly
        return  new LifecycleAdapter()
        {
            @Override
            public void shutdown() throws Throwable
            {
                if ( databaseHealth.isHealthy() )
                {
                    // Flushing of neo stores happens as part of the checkpoint
                    transactionLogModule.checkPointing()
                            .forceCheckPoint( new SimpleTriggerInfo( "database shutdown" ) );
                }
            }
        };
    }

    @Override
    public void shutdown()
    {   // We do our own internal life management:
        // start() does life.init() and life.start(),
        // stop() does life.stop() and life.shutdown().
    }

    public StoreId getStoreId()
    {
        return getDependencyResolver().resolveDependency( MetaDataStore.class ).getStoreId();
    }

    public File getStoreDir()
    {
        return storeDir;
    }

    public boolean isReadOnly()
    {
        return readOnly;
    }

    public InwardKernel getKernel()
    {
        return kernelModule.kernelAPI();
    }

    public ResourceIterator<StoreFileMetadata> listStoreFiles( boolean includeLogs ) throws IOException
    {
        return kernelModule.fileListing().listStoreFiles( includeLogs );
    }

    public void registerDiagnosticsWith( DiagnosticsManager manager )
    {
        storageEngine.registerDiagnostics( manager );
        manager.registerAll( Diagnostics.class, this );
    }

    public StoreReadLayer getStoreLayer()
    {
        return storageEngine.storeReadLayer();
    }

    public DependencyResolver getDependencyResolver()
    {
        return dependencies;
    }

    private StatementOperationParts buildStatementOperations( StoreReadLayer storeReadLayer, AutoIndexing autoIndexing,
            ConstraintIndexCreator constraintIndexCreator, DatabaseSchemaState databaseSchemaState,
            ExplicitIndexStore explicitIndexStore, AtomicReference<CpuClock> cpuClockRef, AtomicReference<HeapAllocation> heapAllocationRef )
    {
        // The passed in StoreReadLayer is the bottom most layer: Read-access to committed data.
        // To it we add:
        // + Transaction state handling
        StateHandlingStatementOperations stateHandlingContext = new StateHandlingStatementOperations( storeReadLayer,
                autoIndexing, constraintIndexCreator, explicitIndexStore );

        QueryRegistrationOperations queryRegistrationOperations =
                new StackingQueryRegistrationOperations( clock, cpuClockRef, heapAllocationRef );

        StatementOperationParts parts = new StatementOperationParts( stateHandlingContext, stateHandlingContext,
                stateHandlingContext, stateHandlingContext, stateHandlingContext, stateHandlingContext,
                new SchemaStateConcern( databaseSchemaState ), null, stateHandlingContext, stateHandlingContext,
                stateHandlingContext, queryRegistrationOperations );
        // + Constraints
        ConstraintEnforcingEntityOperations constraintEnforcingEntityOperations =
                new ConstraintEnforcingEntityOperations( constraintSemantics, parts.entityWriteOperations(), parts.entityReadOperations(),
                        parts.schemaWriteOperations(), parts.schemaReadOperations() );
        // + Data integrity
        DataIntegrityValidatingStatementOperations dataIntegrityContext =
                new DataIntegrityValidatingStatementOperations(
                        parts.keyWriteOperations(), parts.schemaReadOperations(), constraintEnforcingEntityOperations );
        parts = parts.override( null, dataIntegrityContext, constraintEnforcingEntityOperations,
                constraintEnforcingEntityOperations, null, dataIntegrityContext, null, null, null, null, null, null );
        // + Locking
        LockingStatementOperations lockingContext = new LockingStatementOperations( parts.entityReadOperations(),
                parts.entityWriteOperations(), parts.schemaReadOperations(), parts.schemaWriteOperations(),
                parts.schemaStateOperations() );
        parts = parts.override( null, null, null, lockingContext, lockingContext, lockingContext, lockingContext,
                lockingContext, null, null, null, null );

        return parts;
    }

    @Override
    public void registerIndexProvider( String name, IndexImplementation index )
    {
        assert !indexProviders.containsKey( name ) : "Index provider '" + name + "' already registered";
        indexProviders.put( name, index );
    }

    @Override
    public boolean unregisterIndexProvider( String name )
    {
        IndexImplementation removed = indexProviders.remove( name );
        return removed != null;
    }

    /**
     * Hook that must be called before there is an HA mode switch (eg master/slave switch),
     * i.e. after state has changed to pending and before state is about to change to the new target state.
     * This must only be called when the database is otherwise inaccessible.
     */
    public void beforeModeSwitch()
    {
        clearTransactions();
    }

    private void clearTransactions()
    {
        // We don't want to have buffered ids carry over to the new role
        storageEngine.clearBufferedIds();

        // Get rid of all pooled transactions, as they will otherwise reference
        // components that have been swapped out during the mode switch.
        kernelModule.kernelTransactions().disposeAll();
    }

    /**
     * Hook that must be called after an HA mode switch (eg master/slave switch) have completed.
     * This must only be called when the database is otherwise inaccessible.
     */
    public void afterModeSwitch()
    {
        storageEngine.loadSchemaCache();
        clearTransactions();
    }

    // For test purposes only, not thread safe
    public LifeSupport getLife()
    {
        return life;
    }
}<|MERGE_RESOLUTION|>--- conflicted
+++ resolved
@@ -38,14 +38,8 @@
 import org.neo4j.io.fs.FileSystemAbstraction;
 import org.neo4j.io.pagecache.IOLimiter;
 import org.neo4j.io.pagecache.PageCache;
-<<<<<<< HEAD
 import org.neo4j.kernel.api.InwardKernel;
-=======
 import org.neo4j.io.pagecache.tracing.cursor.context.VersionContextSupplier;
-import org.neo4j.kernel.api.KernelAPI;
-import org.neo4j.kernel.api.TokenNameLookup;
-import org.neo4j.kernel.api.exceptions.KernelException;
->>>>>>> 546c7446
 import org.neo4j.kernel.api.explicitindex.AutoIndexing;
 import org.neo4j.kernel.api.index.PropertyAccessor;
 import org.neo4j.kernel.api.index.SchemaIndexProvider;
@@ -298,33 +292,12 @@
             FileSystemAbstraction fs, TransactionMonitor transactionMonitor, DatabaseHealth databaseHealth,
             LogFileCreationMonitor physicalLogMonitor,
             TransactionHeaderInformationFactory transactionHeaderInformationFactory,
-<<<<<<< HEAD
             StartupStatisticsProvider startupStatistics, CommitProcessFactory commitProcessFactory,
             AutoIndexing autoIndexing, PageCache pageCache, ConstraintSemantics constraintSemantics, Monitors monitors,
             Tracers tracers, Procedures procedures, IOLimiter ioLimiter, AvailabilityGuard availabilityGuard,
             SystemNanoClock clock, AccessCapability accessCapability, StoreCopyCheckPointMutex storeCopyCheckPointMutex,
             RecoveryCleanupWorkCollector recoveryCleanupWorkCollector, IdController idController,
-            OperationalMode operationalMode )
-=======
-            StartupStatisticsProvider startupStatistics,
-            Guard guard,
-            CommitProcessFactory commitProcessFactory,
-            AutoIndexing autoIndexing,
-            PageCache pageCache,
-            ConstraintSemantics constraintSemantics,
-            Monitors monitors,
-            Tracers tracers,
-            Procedures procedures,
-            IOLimiter ioLimiter,
-            AvailabilityGuard availabilityGuard,
-            SystemNanoClock clock,
-            AccessCapability accessCapability,
-            StoreCopyCheckPointMutex storeCopyCheckPointMutex,
-            RecoveryCleanupWorkCollector recoveryCleanupWorkCollector,
-            IdController idController,
-            OperationalMode operationalMode,
-            VersionContextSupplier versionContextSupplier )
->>>>>>> 546c7446
+            OperationalMode operationalMode, VersionContextSupplier versionContextSupplier )
     {
         this.storeDir = storeDir;
         this.config = config;
@@ -456,12 +429,8 @@
 
             storageEngine = buildStorageEngine(
                     propertyKeyTokenHolder, labelTokens, relationshipTypeTokens, explicitIndexProviderLookup,
-<<<<<<< HEAD
-                    indexConfigStore, databaseSchemaState, explicitIndexTransactionOrdering, operationalMode );
+                    indexConfigStore, databaseSchemaState, explicitIndexTransactionOrdering, operationalMode, versionContextSupplier );
             life.add( logFiles );
-=======
-                    indexConfigStore, databaseSchemaState, explicitIndexTransactionOrdering, operationalMode, versionContextSupplier );
->>>>>>> 546c7446
 
             TransactionIdStore transactionIdStore = dependencies.resolveDependency( TransactionIdStore.class );
 
@@ -706,13 +675,9 @@
         KernelTransactions kernelTransactions = life.add( new KernelTransactions( statementLocksFactory,
                 constraintIndexCreator, statementOperationParts, schemaWriteGuard, transactionHeaderInformationFactory,
                 transactionCommitProcess, indexConfigStore, explicitIndexProviderLookup, hooks, transactionMonitor,
-<<<<<<< HEAD
                 availabilityGuard, tracers, storageEngine, procedures, transactionIdStore, clock,
-                cpuClockRef, heapAllocationRef, accessCapability, token, new DefaultCursors(), autoIndexing, explicitIndexStore ) );
-=======
-                availabilityGuard, tracers, storageEngine, procedures, transactionIdStore, clock, accessCapability,
-                versionContextSupplier ) );
->>>>>>> 546c7446
+                cpuClockRef, heapAllocationRef, accessCapability, token, new DefaultCursors(), autoIndexing,
+                        explicitIndexStore, versionContextSupplier ) );
 
         buildTransactionMonitor( kernelTransactions, clock, config );
 
