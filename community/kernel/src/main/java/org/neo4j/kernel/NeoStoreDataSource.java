/*
 * Copyright (c) 2002-2016 "Neo Technology,"
 * Network Engine for Objects in Lund AB [http://neotechnology.com]
 *
 * This file is part of Neo4j.
 *
 * Neo4j is free software: you can redistribute it and/or modify
 * it under the terms of the GNU General Public License as published by
 * the Free Software Foundation, either version 3 of the License, or
 * (at your option) any later version.
 *
 * This program is distributed in the hope that it will be useful,
 * but WITHOUT ANY WARRANTY; without even the implied warranty of
 * MERCHANTABILITY or FITNESS FOR A PARTICULAR PURPOSE.  See the
 * GNU General Public License for more details.
 *
 * You should have received a copy of the GNU General Public License
 * along with this program.  If not, see <http://www.gnu.org/licenses/>.
 */
package org.neo4j.kernel;

import java.io.File;
import java.io.IOException;
import java.lang.reflect.InvocationTargetException;
import java.lang.reflect.Method;
import java.util.HashMap;
import java.util.Map;
import java.util.concurrent.TimeUnit;
import java.util.concurrent.atomic.AtomicInteger;
import java.util.concurrent.locks.LockSupport;
import java.util.function.Supplier;

import org.neo4j.graphdb.DependencyResolver;
import org.neo4j.graphdb.ResourceIterator;
import org.neo4j.graphdb.config.Setting;
import org.neo4j.graphdb.factory.GraphDatabaseSettings;
import org.neo4j.helpers.Clock;
import org.neo4j.helpers.Exceptions;
import org.neo4j.helpers.collection.Visitor;
import org.neo4j.io.fs.FileSystemAbstraction;
import org.neo4j.io.pagecache.IOLimiter;
import org.neo4j.io.pagecache.PageCache;
import org.neo4j.kernel.api.KernelAPI;
import org.neo4j.kernel.api.TokenNameLookup;
import org.neo4j.kernel.api.exceptions.KernelException;
import org.neo4j.kernel.api.index.SchemaIndexProvider;
import org.neo4j.kernel.api.labelscan.LabelScanStore;
import org.neo4j.kernel.api.legacyindex.AutoIndexing;
import org.neo4j.kernel.configuration.Config;
import org.neo4j.kernel.extension.dependency.HighestSelectionStrategy;
import org.neo4j.kernel.guard.Guard;
import org.neo4j.kernel.impl.api.CommitProcessFactory;
import org.neo4j.kernel.impl.api.ConstraintEnforcingEntityOperations;
import org.neo4j.kernel.impl.api.DataIntegrityValidatingStatementOperations;
import org.neo4j.kernel.impl.api.GuardingStatementOperations;
import org.neo4j.kernel.impl.api.Kernel;
import org.neo4j.kernel.impl.api.KernelSchemaStateStore;
import org.neo4j.kernel.impl.api.KernelTransactions;
import org.neo4j.kernel.impl.api.KernelTransactionsSnapshot;
import org.neo4j.kernel.impl.api.LegacyIndexProviderLookup;
import org.neo4j.kernel.impl.api.LockingStatementOperations;
import org.neo4j.kernel.impl.api.SchemaStateConcern;
import org.neo4j.kernel.impl.api.SchemaWriteGuard;
import org.neo4j.kernel.impl.api.StateHandlingStatementOperations;
import org.neo4j.kernel.impl.api.StatementOperationParts;
import org.neo4j.kernel.impl.api.TransactionCommitProcess;
import org.neo4j.kernel.impl.api.TransactionHooks;
import org.neo4j.kernel.impl.api.UpdateableSchemaState;
import org.neo4j.kernel.impl.api.index.IndexingService;
import org.neo4j.kernel.impl.api.scan.LabelScanStoreProvider;
import org.neo4j.kernel.impl.api.state.ConstraintIndexCreator;
import org.neo4j.kernel.impl.constraints.ConstraintSemantics;
import org.neo4j.kernel.impl.core.LabelTokenHolder;
import org.neo4j.kernel.impl.core.PropertyKeyTokenHolder;
import org.neo4j.kernel.impl.core.RelationshipTypeTokenHolder;
import org.neo4j.kernel.impl.core.StartupStatisticsProvider;
import org.neo4j.kernel.impl.factory.GraphDatabaseFacadeFactory;
import org.neo4j.kernel.impl.index.IndexConfigStore;
import org.neo4j.kernel.impl.index.LegacyIndexStore;
import org.neo4j.kernel.impl.locking.LockService;
import org.neo4j.kernel.impl.locking.Locks;
import org.neo4j.kernel.impl.locking.ReentrantLockService;
import org.neo4j.kernel.impl.logging.LogService;
import org.neo4j.kernel.impl.proc.Procedures;
import org.neo4j.kernel.impl.storageengine.impl.recordstorage.RecordStorageEngine;
import org.neo4j.kernel.impl.store.MetaDataStore;
import org.neo4j.kernel.impl.store.StoreId;
import org.neo4j.kernel.impl.store.UnderlyingStorageException;
import org.neo4j.kernel.impl.store.format.RecordFormatPropertyConfigurator;
import org.neo4j.kernel.impl.store.format.RecordFormatSelector;
import org.neo4j.kernel.impl.store.format.RecordFormats;
import org.neo4j.kernel.impl.store.id.IdGeneratorFactory;
import org.neo4j.kernel.impl.storemigration.DatabaseMigrator;
import org.neo4j.kernel.impl.storemigration.monitoring.VisibleMigrationProgressMonitor;
import org.neo4j.kernel.impl.storemigration.participant.StoreMigrator;
import org.neo4j.kernel.impl.transaction.TransactionHeaderInformationFactory;
import org.neo4j.kernel.impl.transaction.TransactionMonitor;
import org.neo4j.kernel.impl.transaction.log.BatchingTransactionAppender;
import org.neo4j.kernel.impl.transaction.log.LogFile;
import org.neo4j.kernel.impl.transaction.log.LogFileInformation;
import org.neo4j.kernel.impl.transaction.log.LogFileRecoverer;
import org.neo4j.kernel.impl.transaction.log.LogHeaderCache;
import org.neo4j.kernel.impl.transaction.log.LogPosition;
import org.neo4j.kernel.impl.transaction.log.LogVersionRepository;
import org.neo4j.kernel.impl.transaction.log.LogVersionedStoreChannel;
import org.neo4j.kernel.impl.transaction.log.LoggingLogFileMonitor;
import org.neo4j.kernel.impl.transaction.log.LogicalTransactionStore;
import org.neo4j.kernel.impl.transaction.log.PhysicalLogFile;
import org.neo4j.kernel.impl.transaction.log.PhysicalLogFileInformation;
import org.neo4j.kernel.impl.transaction.log.PhysicalLogFiles;
import org.neo4j.kernel.impl.transaction.log.PhysicalLogicalTransactionStore;
import org.neo4j.kernel.impl.transaction.log.ReadableClosablePositionAwareChannel;
import org.neo4j.kernel.impl.transaction.log.ReadableLogChannel;
import org.neo4j.kernel.impl.transaction.log.TransactionAppender;
import org.neo4j.kernel.impl.transaction.log.TransactionIdStore;
import org.neo4j.kernel.impl.transaction.log.TransactionMetadataCache;
import org.neo4j.kernel.impl.transaction.log.checkpoint.CheckPointScheduler;
import org.neo4j.kernel.impl.transaction.log.checkpoint.CheckPointThreshold;
import org.neo4j.kernel.impl.transaction.log.checkpoint.CheckPointThresholds;
import org.neo4j.kernel.impl.transaction.log.checkpoint.CheckPointer;
import org.neo4j.kernel.impl.transaction.log.checkpoint.CheckPointerImpl;
import org.neo4j.kernel.impl.transaction.log.checkpoint.CountCommittedTransactionThreshold;
import org.neo4j.kernel.impl.transaction.log.checkpoint.SimpleTriggerInfo;
import org.neo4j.kernel.impl.transaction.log.checkpoint.TimeCheckPointThreshold;
import org.neo4j.kernel.impl.transaction.log.entry.LogEntry;
import org.neo4j.kernel.impl.transaction.log.entry.LogEntryReader;
import org.neo4j.kernel.impl.transaction.log.entry.LogEntryStart;
import org.neo4j.kernel.impl.transaction.log.entry.LogHeader;
import org.neo4j.kernel.impl.transaction.log.entry.VersionAwareLogEntryReader;
import org.neo4j.kernel.impl.transaction.log.pruning.LogPruneStrategy;
import org.neo4j.kernel.impl.transaction.log.pruning.LogPruning;
import org.neo4j.kernel.impl.transaction.log.pruning.LogPruningImpl;
import org.neo4j.kernel.impl.transaction.log.rotation.LogRotation;
import org.neo4j.kernel.impl.transaction.log.rotation.LogRotationImpl;
import org.neo4j.kernel.impl.transaction.state.NeoStoreFileListing;
import org.neo4j.kernel.impl.transaction.state.RecoveryVisitor;
import org.neo4j.kernel.impl.util.Dependencies;
import org.neo4j.kernel.impl.util.IdOrderingQueue;
import org.neo4j.kernel.impl.util.JobScheduler;
import org.neo4j.kernel.impl.util.SynchronizedArrayIdOrderingQueue;
import org.neo4j.kernel.info.DiagnosticsExtractor;
import org.neo4j.kernel.info.DiagnosticsManager;
import org.neo4j.kernel.info.DiagnosticsPhase;
import org.neo4j.kernel.internal.DatabaseHealth;
import org.neo4j.kernel.internal.TransactionEventHandlers;
import org.neo4j.kernel.lifecycle.LifeSupport;
import org.neo4j.kernel.lifecycle.Lifecycle;
import org.neo4j.kernel.lifecycle.LifecycleAdapter;
import org.neo4j.kernel.lifecycle.Lifecycles;
import org.neo4j.kernel.monitoring.Monitors;
import org.neo4j.kernel.monitoring.tracing.Tracers;
import org.neo4j.kernel.recovery.DefaultRecoverySPI;
import org.neo4j.kernel.recovery.LatestCheckPointFinder;
import org.neo4j.kernel.recovery.Recovery;
import org.neo4j.kernel.spi.legacyindex.IndexImplementation;
import org.neo4j.kernel.spi.legacyindex.IndexProviders;
import org.neo4j.logging.Log;
import org.neo4j.logging.LogProvider;
import org.neo4j.logging.Logger;
import org.neo4j.storageengine.api.StorageEngine;
import org.neo4j.storageengine.api.StoreReadLayer;

import static org.neo4j.kernel.impl.transaction.log.pruning.LogPruneStrategyFactory.fromConfigValue;

public class NeoStoreDataSource implements Lifecycle, IndexProviders
{
    private interface TransactionLogModule
    {
        LogicalTransactionStore logicalTransactionStore();

        PhysicalLogFiles logFiles();

        LogFileInformation logFileInformation();

        LogFile logFile();

        LogRotation logRotation();

        CheckPointer checkPointing();

        TransactionAppender transactionAppender();

        IdOrderingQueue legacyIndexTransactionOrderingQueue();
    }

    private interface KernelModule
    {
        TransactionCommitProcess transactionCommitProcess();

        KernelTransactions kernelTransactions();

        KernelAPI kernelAPI();

        NeoStoreFileListing fileListing();
    }

    enum Diagnostics implements DiagnosticsExtractor<NeoStoreDataSource>
    {
        TRANSACTION_RANGE( "Transaction log:" )
        {
            @Override
            void dump( NeoStoreDataSource source, Logger log )
            {
                PhysicalLogFiles logFiles =
                        source.getDependencyResolver().resolveDependency( PhysicalLogFiles.class );
                try
                {
                    for ( long logVersion = logFiles.getLowestLogVersion();
                            logFiles.versionExists( logVersion ); logVersion++ )
                    {
                        if ( logFiles.hasAnyEntries( logVersion ) )
                        {
                            LogHeader header = logFiles.extractHeader( logVersion );
                            long firstTransactionIdInThisLog = header.lastCommittedTxId + 1;
                            log.log( "Oldest transaction " + firstTransactionIdInThisLog +
                                    " found in log with version " + logVersion );
                            return;
                        }
                    }
                    log.log( "No transactions found in any log" );
                }
                catch ( IOException e )
                {   // It's fine, we just tried to be nice and log this. Failing is OK
                    log.log( "Error trying to figure out oldest transaction in log" );
                }
            }
        };

        private final String message;

        Diagnostics( String message )
        {
            this.message = message;
        }

        @Override
        public void dumpDiagnostics( final NeoStoreDataSource source, DiagnosticsPhase phase, Logger logger )
        {
            if ( applicable( phase ) )
            {
                logger.log( message );
                dump( source, logger );
            }
        }

        boolean applicable( DiagnosticsPhase phase )
        {
            return phase.isInitialization() || phase.isExplicitlyRequested();
        }

        abstract void dump( NeoStoreDataSource source, Logger logger );
    }

    public static final String DEFAULT_DATA_SOURCE_NAME = "nioneodb";


    private final Monitors monitors;
    private final Tracers tracers;

    private final Log msgLog;
    private final LogService logService;
    private final AutoIndexing autoIndexing;
    private final LogProvider logProvider;
    private final DependencyResolver dependencyResolver;
    private final TokenNameLookup tokenNameLookup;
    private final PropertyKeyTokenHolder propertyKeyTokenHolder;
    private final LabelTokenHolder labelTokens;
    private final RelationshipTypeTokenHolder relationshipTypeTokens;
    private final Locks locks;
    private final SchemaWriteGuard schemaWriteGuard;
    private final TransactionEventHandlers transactionEventHandlers;
    private final IdGeneratorFactory idGeneratorFactory;
    private final JobScheduler scheduler;
    private final Config config;
    private final LockService lockService;
    private final IndexingService.Monitor indexingServiceMonitor;
    private final FileSystemAbstraction fs;
    private final TransactionMonitor transactionMonitor;
    private final DatabaseHealth databaseHealth;
    private final PhysicalLogFile.Monitor physicalLogMonitor;
    private final TransactionHeaderInformationFactory transactionHeaderInformationFactory;
    private final StartupStatisticsProvider startupStatistics;
    private final CommitProcessFactory commitProcessFactory;
    private final PageCache pageCache;
    private final AtomicInteger recoveredCount = new AtomicInteger();
    private final Guard guard;
    private final Map<String,IndexImplementation> indexProviders = new HashMap<>();
    private final LegacyIndexProviderLookup legacyIndexProviderLookup;
    private final ConstraintSemantics constraintSemantics;
    private final Procedures procedures;
    private final IOLimiter ioLimiter;

    private Dependencies dependencies;
    private LifeSupport life;
    private SchemaIndexProvider schemaIndexProvider;
    private File storeDir;
    private boolean readOnly;

    private StorageEngine storageEngine;
    private TransactionLogModule transactionLogModule;
    private KernelModule kernelModule;

    /**
     * Note that the tremendous number of dependencies for this class, clearly, is an architecture smell. It is part
     * of the ongoing work on introducing the Kernel API, where components that were previously spread throughout the
     * core API are now slowly accumulating in the Kernel implementation. Over time, these components should be
     * refactored into bigger components that wrap the very granular things we depend on here.
     */
    public NeoStoreDataSource(
            File storeDir,
            Config config,
            IdGeneratorFactory idGeneratorFactory,
            LogService logService,
            JobScheduler scheduler,
            TokenNameLookup tokenNameLookup,
            DependencyResolver dependencyResolver,
            PropertyKeyTokenHolder propertyKeyTokens,
            LabelTokenHolder labelTokens,
            RelationshipTypeTokenHolder relationshipTypeTokens,
            Locks lockManager,
            SchemaWriteGuard schemaWriteGuard,
            TransactionEventHandlers transactionEventHandlers,
            IndexingService.Monitor indexingServiceMonitor,
            FileSystemAbstraction fs,
            TransactionMonitor transactionMonitor,
            DatabaseHealth databaseHealth,
            PhysicalLogFile.Monitor physicalLogMonitor,
            TransactionHeaderInformationFactory transactionHeaderInformationFactory,
            StartupStatisticsProvider startupStatistics,
            Guard guard,
            CommitProcessFactory commitProcessFactory,
            AutoIndexing autoIndexing,
            PageCache pageCache,
            ConstraintSemantics constraintSemantics,
            Monitors monitors,
            Tracers tracers,
            Procedures procedures,
            IOLimiter ioLimiter )
    {
        this.storeDir = storeDir;
        this.config = config;
        this.idGeneratorFactory = idGeneratorFactory;
        this.tokenNameLookup = tokenNameLookup;
        this.dependencyResolver = dependencyResolver;
        this.scheduler = scheduler;
        this.logService = logService;
        this.autoIndexing = autoIndexing;
        this.logProvider = logService.getInternalLogProvider();
        this.propertyKeyTokenHolder = propertyKeyTokens;
        this.labelTokens = labelTokens;
        this.relationshipTypeTokens = relationshipTypeTokens;
        this.locks = lockManager;
        this.schemaWriteGuard = schemaWriteGuard;
        this.transactionEventHandlers = transactionEventHandlers;
        this.indexingServiceMonitor = indexingServiceMonitor;
        this.fs = fs;
        this.transactionMonitor = transactionMonitor;
        this.databaseHealth = databaseHealth;
        this.physicalLogMonitor = physicalLogMonitor;
        this.transactionHeaderInformationFactory = transactionHeaderInformationFactory;
        this.startupStatistics = startupStatistics;
        this.guard = guard;
        this.constraintSemantics = constraintSemantics;
        this.monitors = monitors;
        this.tracers = tracers;
        this.procedures = procedures;
        this.ioLimiter = ioLimiter;

        readOnly = config.get( Configuration.read_only );
        msgLog = logProvider.getLog( getClass() );
        this.lockService = new ReentrantLockService();
        this.legacyIndexProviderLookup = new LegacyIndexProviderLookup()
        {
            @Override
            public IndexImplementation apply( String name )
            {
                assert name != null : "Null provider name supplied";
                IndexImplementation provider = indexProviders.get( name );
                if ( provider == null )
                {
                    throw new IllegalArgumentException( "No index provider '" + name +
                                                        "' found. Maybe the intended provider (or one more of its " +
                                                        "dependencies) " +
                                                        "aren't on the classpath or it failed to load." );
                }
                return provider;
            }

            @Override
            public Iterable<IndexImplementation> all()
            {
                return indexProviders.values();
            }
        };

        this.commitProcessFactory = commitProcessFactory;
        this.pageCache = pageCache;
    }

    @Override
    public void init()
    { // We do our own internal life management:
        // start() does life.init() and life.start(),
        // stop() does life.stop() and life.shutdown().
    }

    @Override
    public void start() throws IOException
    {
        dependencies = new Dependencies();
        life = new LifeSupport();

        schemaIndexProvider = dependencyResolver.resolveDependency( SchemaIndexProvider.class,
                HighestSelectionStrategy.getInstance() );

        IndexConfigStore indexConfigStore = new IndexConfigStore( storeDir, fs );
        dependencies.satisfyDependency( lockService );
        dependencies.satisfyDependency( indexConfigStore );
        life.add( indexConfigStore );

        // Monitor listeners
        LoggingLogFileMonitor loggingLogMonitor = new LoggingLogFileMonitor( msgLog );
        monitors.addMonitorListener( loggingLogMonitor );
        monitors.addMonitorListener( (RecoveryVisitor.Monitor) txId -> recoveredCount.incrementAndGet() );

        life.add( new Delegate( Lifecycles.multiple( indexProviders.values() ) ) );

        // Upgrade the store before we begin
        RecordFormats formats = selectStoreFormats( config, storeDir, fs, pageCache, logService );
        upgradeStore( formats );

        // Build all modules and their services
        StorageEngine storageEngine = null;
        try
        {
            UpdateableSchemaState updateableSchemaState = new KernelSchemaStateStore( logProvider );

            // TODO Introduce a StorageEngine abstraction at the StoreLayerModule boundary
            SynchronizedArrayIdOrderingQueue legacyIndexTransactionOrdering = new SynchronizedArrayIdOrderingQueue( 20 );

            storageEngine = buildStorageEngine(
                    propertyKeyTokenHolder, labelTokens, relationshipTypeTokens, legacyIndexProviderLookup,
                    indexConfigStore, updateableSchemaState::clear, legacyIndexTransactionOrdering );

            LogEntryReader<ReadableClosablePositionAwareChannel> logEntryReader =
                    new VersionAwareLogEntryReader<>( storageEngine.commandReaderFactory() );

            TransactionIdStore transactionIdStore = dependencies.resolveDependency( TransactionIdStore.class );
            LogVersionRepository logVersionRepository = dependencies.resolveDependency( LogVersionRepository.class );
            TransactionLogModule transactionLogModule =
                    buildTransactionLogs( storeDir, config, logProvider, scheduler, fs,
                            storageEngine, logEntryReader, legacyIndexTransactionOrdering,
                            transactionIdStore, logVersionRepository );
            satisfyDependencies( transactionLogModule);

            buildRecovery( fs,
                    transactionIdStore,
                    logVersionRepository,
                    monitors.newMonitor( RecoveryVisitor.Monitor.class ), monitors.newMonitor( Recovery.Monitor.class ),
                    transactionLogModule.logFiles(), startupStatistics,
                    storageEngine, logEntryReader );

            final KernelModule kernelModule = buildKernel(
                    transactionLogModule.transactionAppender(),
                    dependencies.resolveDependency( IndexingService.class ),
                    storageEngine.storeReadLayer(),
                    updateableSchemaState, dependencies.resolveDependency( LabelScanStore.class ),
                    storageEngine, indexConfigStore, transactionIdStore );

            // Do these assignments last so that we can ensure no cyclical dependencies exist
            this.storageEngine = storageEngine;
            this.transactionLogModule = transactionLogModule;
            this.kernelModule = kernelModule;

            dependencies.satisfyDependency( this );
            dependencies.satisfyDependency( updateableSchemaState );
            dependencies.satisfyDependency( storageEngine.storeReadLayer() );
            dependencies.satisfyDependency( logEntryReader );
            dependencies.satisfyDependency( storageEngine );
            satisfyDependencies( kernelModule );
        }
        catch ( Throwable e )
        {
            // Something unexpected happened during startup
            msgLog.warn( "Exception occurred while setting up store modules. Attempting to close things down.", e );
            try
            {
                // Close the neostore, so that locks are released properly
                if ( storageEngine != null )
                {
                    storageEngine.forceClose();
                }
            }
            catch ( Exception closeException )
            {
                msgLog.error( "Couldn't close neostore after startup failure", closeException );
            }
            throw Exceptions.launderedException( e );
        }

        try
        {
            life.start();
        }
        catch ( Throwable e )
        {
            // Something unexpected happened during startup
            msgLog.warn( "Exception occurred while starting the datasource. Attempting to close things down.", e );
            try
            {
                life.shutdown();
                // Close the neostore, so that locks are released properly
                storageEngine.forceClose();
            }
            catch ( Exception closeException )
            {
                msgLog.error( "Couldn't close neostore after startup failure", closeException );
            }
            throw Exceptions.launderedException( e );
        }
        /*
         * At this point recovery has completed and the datasource is ready for use. Whatever panic might have
         * happened before has been healed. So we can safely set the kernel health to ok.
         * This right now has any real effect only in the case of internal restarts (for example, after a store copy
         * in the case of HA). Standalone instances will have to be restarted by the user, as is proper for all
         * kernel panics.
         */
        databaseHealth.healed();
    }

    private static RecordFormats selectStoreFormats( Config config, File storeDir, FileSystemAbstraction fs,
            PageCache pageCache, LogService logService )
    {
        LogProvider logging = logService.getInternalLogProvider();
        RecordFormats formats = RecordFormatSelector.selectNewestFormat( config, storeDir, fs, pageCache, logging );
        new RecordFormatPropertyConfigurator( formats, config ).configure();
        return formats;
    }

    private void upgradeStore( RecordFormats format )
    {
        LabelScanStoreProvider labelScanStoreProvider =
                dependencyResolver.resolveDependency( LabelScanStoreProvider.class,
                        HighestSelectionStrategy.getInstance() );

        VisibleMigrationProgressMonitor progressMonitor =
                new VisibleMigrationProgressMonitor( logService.getUserLog( StoreMigrator.class ) );
        new DatabaseMigrator(
                progressMonitor,
                fs,
                config,
                logService,
                schemaIndexProvider,
                labelScanStoreProvider,
                indexProviders,
                pageCache,
                format ).migrate( storeDir );
    }

    private StorageEngine buildStorageEngine(
            PropertyKeyTokenHolder propertyKeyTokenHolder, LabelTokenHolder labelTokens,
            RelationshipTypeTokenHolder relationshipTypeTokens,
            LegacyIndexProviderLookup legacyIndexProviderLookup, IndexConfigStore indexConfigStore,
            Runnable schemaStateChangeCallback, SynchronizedArrayIdOrderingQueue legacyIndexTransactionOrdering )
    {
        LabelScanStoreProvider labelScanStore = dependencyResolver.resolveDependency( LabelScanStoreProvider.class,
                HighestSelectionStrategy.getInstance() );
        // TODO we should break this dependency on the kernelModule (which has not yet been created at this point in
        // TODO the code) and instead let information about generations of transactions flow through the StorageEngine
        // TODO API
        Supplier<KernelTransactionsSnapshot> transactionSnapshotSupplier =
                () -> kernelModule.kernelTransactions().get();
        RecordStorageEngine storageEngine = new RecordStorageEngine( storeDir, config, idGeneratorFactory, pageCache,
                fs, logProvider, propertyKeyTokenHolder, labelTokens, relationshipTypeTokens, schemaStateChangeCallback,
                constraintSemantics, scheduler, tokenNameLookup, lockService, schemaIndexProvider,
                indexingServiceMonitor, databaseHealth, labelScanStore, legacyIndexProviderLookup, indexConfigStore,
                legacyIndexTransactionOrdering, transactionSnapshotSupplier );

        // We pretend that the storage engine abstract hides all details within it. Whereas that's mostly
        // true it's not entirely true for the time being. As long as we need this call below, which
        // makes available one or more internal things to the outside world, there are leaks to plug.
        storageEngine.satisfyDependencies( dependencies );

        return life.add( storageEngine );
    }

    private TransactionLogModule buildTransactionLogs(
            File storeDir,
            Config config,
            LogProvider logProvider,
            JobScheduler scheduler,
            FileSystemAbstraction fileSystemAbstraction,
            StorageEngine storageEngine, LogEntryReader<ReadableClosablePositionAwareChannel> logEntryReader,
            SynchronizedArrayIdOrderingQueue legacyIndexTransactionOrdering,
            TransactionIdStore transactionIdStore, LogVersionRepository logVersionRepository )
    {
        TransactionMetadataCache transactionMetadataCache = new TransactionMetadataCache( 100_000 );
        LogHeaderCache logHeaderCache = new LogHeaderCache( 1000 );
        final PhysicalLogFiles logFiles = new PhysicalLogFiles( storeDir, PhysicalLogFile.DEFAULT_NAME,
                fileSystemAbstraction );

        final PhysicalLogFile logFile = life.add( new PhysicalLogFile( fileSystemAbstraction, logFiles,
                config.get( GraphDatabaseSettings.logical_log_rotation_threshold ),
                transactionIdStore::getLastCommittedTransactionId, logVersionRepository, physicalLogMonitor,
                logHeaderCache ) );

        final PhysicalLogFileInformation.LogVersionToTimestamp
                logInformation = new PhysicalLogFileInformation.LogVersionToTimestamp()
        {
            @Override
            public long getTimestampForVersion( long version ) throws IOException
            {
                LogPosition position = LogPosition.start( version );
                try ( ReadableLogChannel channel = logFile.getReader( position ) )
                {
                    LogEntry entry;
                    while ( (entry = logEntryReader.readLogEntry( channel )) != null )
                    {
                        if ( entry instanceof LogEntryStart )
                        {
                            return entry.<LogEntryStart>as().getTimeWritten();
                        }
                    }
                }
                return -1;
            }
        };
        final LogFileInformation logFileInformation =
                new PhysicalLogFileInformation( logFiles, logHeaderCache, transactionIdStore::getLastCommittedTransactionId, logInformation );

        String pruningConf = config.get(
                config.get( GraphDatabaseFacadeFactory.Configuration.ephemeral )
                ? GraphDatabaseFacadeFactory.Configuration.ephemeral_keep_logical_logs
                : GraphDatabaseSettings.keep_logical_logs );

        LogPruneStrategy logPruneStrategy = fromConfigValue( fs, logFileInformation, logFiles, pruningConf );

        final LogPruning logPruning = new LogPruningImpl( logPruneStrategy, logProvider );

        final LogRotation logRotation =
                new LogRotationImpl( monitors.newMonitor( LogRotation.Monitor.class ), logFile, databaseHealth );

        final TransactionAppender appender = life.add( new BatchingTransactionAppender(
                logFile, logRotation, transactionMetadataCache, transactionIdStore, legacyIndexTransactionOrdering,
                databaseHealth ) );
        final LogicalTransactionStore logicalTransactionStore =
                new PhysicalLogicalTransactionStore( logFile, transactionMetadataCache, logEntryReader );

        int txThreshold = config.get( GraphDatabaseSettings.check_point_interval_tx );
        final CountCommittedTransactionThreshold countCommittedTransactionThreshold =
                new CountCommittedTransactionThreshold( txThreshold );

        long timeMillisThreshold = config.get( GraphDatabaseSettings.check_point_interval_time );
        TimeCheckPointThreshold timeCheckPointThreshold =
                new TimeCheckPointThreshold( timeMillisThreshold, Clock.SYSTEM_CLOCK );

        CheckPointThreshold threshold =
                CheckPointThresholds.or( countCommittedTransactionThreshold, timeCheckPointThreshold );

        final CheckPointerImpl checkPointer = new CheckPointerImpl(
                transactionIdStore, threshold, storageEngine, logPruning, appender, databaseHealth, logProvider,
                tracers.checkPointTracer, ioLimiter );

        long recurringPeriod = Math.min( timeMillisThreshold, TimeUnit.SECONDS.toMillis( 10 ) );
        CheckPointScheduler checkPointScheduler = new CheckPointScheduler( checkPointer, scheduler, recurringPeriod );

        life.add( checkPointer );
        life.add( checkPointScheduler );

        return new TransactionLogModule()
        {
            @Override
            public LogicalTransactionStore logicalTransactionStore()
            {
                return logicalTransactionStore;
            }

            @Override
            public LogFileInformation logFileInformation()
            {
                return logFileInformation;
            }

            @Override
            public PhysicalLogFiles logFiles()
            {
                return logFiles;
            }

            @Override
            public LogFile logFile()
            {
                return logFile;
            }

            @Override
            public LogRotation logRotation()
            {
                return logRotation;
            }

            @Override
            public CheckPointer checkPointing()
            {
                return checkPointer;
            }

            @Override
            public TransactionAppender transactionAppender()
            {
                return appender;
            }

            @Override
            public IdOrderingQueue legacyIndexTransactionOrderingQueue()
            {
                return legacyIndexTransactionOrdering;
            }
        };
    }

    private void buildRecovery(
            final FileSystemAbstraction fileSystemAbstraction,
            TransactionIdStore transactionIdStore,
            LogVersionRepository logVersionRepository,
            RecoveryVisitor.Monitor recoveryVisitorMonitor,
            Recovery.Monitor recoveryMonitor,
            final PhysicalLogFiles logFiles,
            final StartupStatisticsProvider startupStatistics,
            StorageEngine storageEngine,
            LogEntryReader<ReadableClosablePositionAwareChannel> logEntryReader )
    {
        RecoveryVisitor recoveryVisitor = new RecoveryVisitor( transactionIdStore, storageEngine,
                recoveryVisitorMonitor );

        final Visitor<LogVersionedStoreChannel,Exception> logFileRecoverer =
                new LogFileRecoverer( logEntryReader, recoveryVisitor );

        final LatestCheckPointFinder checkPointFinder =
                new LatestCheckPointFinder( logFiles, fileSystemAbstraction, logEntryReader );
        Recovery.SPI spi = new DefaultRecoverySPI(
                storageEngine, logFileRecoverer, logFiles, fileSystemAbstraction, logVersionRepository,
                checkPointFinder );
        Recovery recovery = new Recovery( spi, recoveryMonitor );

        life.add( recovery );

        life.add( new LifecycleAdapter()
        {
            @Override
            public void init() throws Throwable
            {
                startupStatistics.setNumberOfRecoveredTransactions( recoveredCount.get() );
                recoveredCount.set( 0 );
            }
        } );
    }

    private KernelModule buildKernel( TransactionAppender appender,
                                      IndexingService indexingService,
                                      StoreReadLayer storeLayer,
                                      UpdateableSchemaState updateableSchemaState, LabelScanStore labelScanStore,
                                      StorageEngine storageEngine,
                                      IndexConfigStore indexConfigStore,
                                      TransactionIdStore transactionIdStore ) throws KernelException, IOException
    {
        TransactionCommitProcess transactionCommitProcess = commitProcessFactory.create( appender, storageEngine,
                config );

        /*
         * This is used by legacy indexes and constraint indexes whenever a transaction is to be spawned
         * from within an existing transaction. It smells, and we should look over alternatives when time permits.
         */
        Supplier<KernelAPI> kernelProvider = () -> kernelModule.kernelAPI();

        ConstraintIndexCreator constraintIndexCreator =
                new ConstraintIndexCreator( kernelProvider, indexingService );

        LegacyIndexStore legacyIndexStore = new LegacyIndexStore( config,
                indexConfigStore, kernelProvider, legacyIndexProviderLookup );

        StatementOperationParts statementOperations = dependencies.satisfyDependency( buildStatementOperations(
                storeLayer, autoIndexing, constraintIndexCreator, updateableSchemaState, guard,
                legacyIndexStore ) );

<<<<<<< HEAD
        TransactionHooks hooks = new TransactionHooks();
        KernelTransactions kernelTransactions = life.add( new KernelTransactions( locks, constraintIndexCreator,
                statementOperations, schemaWriteGuard, transactionHeaderInformationFactory,
                transactionCommitProcess, indexConfigStore,
                legacyIndexProviderLookup, hooks, transactionMonitor, life, tracers, storageEngine, procedures,
                transactionIdStore ) );
=======
        final TransactionHooks hooks = new TransactionHooks();
        final KernelTransactions kernelTransactions =
                life.add( new KernelTransactions( neoStoreTxContextFactory,
                        neoStores, locks, integrityValidator, constraintIndexCreator, indexingService, labelScanStore,
                        statementOperations, updateableSchemaState, schemaWriteGuard, schemaIndexProviderMap,
                        transactionHeaderInformationFactory, storeLayer, transactionCommitProcess,
                        indexConfigStore, legacyIndexProviderLookup, hooks, constraintSemantics,
                        transactionMonitor, life, procedureCache, config, tracers ) );
>>>>>>> aa254fd5

        final Kernel kernel = new Kernel( kernelTransactions, hooks, databaseHealth, transactionMonitor, procedures );

        kernel.registerTransactionHook( transactionEventHandlers );

        final NeoStoreFileListing fileListing = new NeoStoreFileListing( storeDir, labelScanStore, indexingService,
                legacyIndexProviderLookup );

        return new KernelModule()
        {
            @Override
            public TransactionCommitProcess transactionCommitProcess()
            {
                return transactionCommitProcess;
            }

            @Override
            public KernelAPI kernelAPI()
            {
                return kernel;
            }

            @Override
            public KernelTransactions kernelTransactions()
            {
                return kernelTransactions;
            }

            @Override
            public NeoStoreFileListing fileListing()
            {
                return fileListing;
            }
        };
    }

    // We do this last to ensure no one is cheating with dependency access
    private void satisfyDependencies( Object... modules )
    {
        for ( Object module : modules )
        {
            for ( Method method : module.getClass().getMethods() )
            {
                if ( !method.getDeclaringClass().equals( Object.class ) && method.getReturnType() != void.class )
                {
                    try
                    {
                        dependencies.satisfyDependency( method.invoke( module ) );
                    }
                    catch ( IllegalAccessException | InvocationTargetException e )
                    {
                        throw new RuntimeException( e );
                    }
                }
            }
        }
    }

    @Override
    public synchronized void stop()
    {
        if ( !life.isRunning() )
        {
            return;
        }

        CheckPointer checkPointer = transactionLogModule.checkPointing();

        // First kindly await all committing transactions to close. Do this without interfering with the
        // log file monitor. Keep in mind that at this point the availability guard is raised and some time spent
        // awaiting active transaction to close, on a more coarse-grained level, so no new transactions
        // should get started. With that said there's actually a race between checking the availability guard
        // in beginTx, incrementing number of open transactions and raising the guard in shutdown, there might
        // be some in flight that will get to commit at some point
        // in the future. Such transactions will fail if they come to commit after our synchronized block below.
        // Here we're zooming in and focusing on getting committed transactions to close.
        awaitAllTransactionsClosed();
        LogFile logFile = transactionLogModule.logFile();
        // In order to prevent various issues with life components that can perform operations with logFile on their
        // stop phase before performing further shutdown/cleanup work and taking a lock on a logfile
        // we stop all other life components to make sure that we are the last and only one (from current life)
        life.stop();
        synchronized ( logFile )
        {
            // Under the guard of the logFile monitor do a second pass of waiting committing transactions
            // to close. This is because there might have been transactions that were in flight and just now
            // want to commit. We will allow committed transactions be properly closed, but no new transactions
            // will be able to start committing at this point.
            awaitAllTransactionsClosed();

            // Write new checkpoint in the log only if the kernel is healthy.
            // We cannot throw here since we need to shutdown without exceptions.
            if ( databaseHealth.isHealthy() )
            {
                try
                {
                    // Flushing of neo stores happens as part of the checkpoint
                    checkPointer.forceCheckPoint( new SimpleTriggerInfo( "database shutdown" ) );
                }
                catch ( IOException e )
                {
                    throw new UnderlyingStorageException( e );
                }
            }

            // Shut down all services in here, effectively making the database unusable for anyone who tries.
            life.shutdown();
        }
        // After we've released the logFile monitor there might be transactions that wants to commit, but had
        // to wait for the logFile monitor until now. When they finally get it and try to commit they will
        // fail since the logFile no longer works.
    }

    private void awaitAllTransactionsClosed()
    {

        // Only wait for committed transactions to be applied if the kernel is healthy (i.e. no panic)
        // otherwise if there has been a panic transactions will not be applied properly anyway.
        TransactionIdStore txIdStore = getDependencyResolver().resolveDependency( TransactionIdStore.class );
        while ( databaseHealth.isHealthy() &&
                !txIdStore.closedTransactionIdIsOnParWithOpenedTransactionId() )
        {
            LockSupport.parkNanos( 10_000_000 ); // 10 ms
        }
    }

    @Override
    public void shutdown()
    {   // We do our own internal life management:
        // start() does life.init() and life.start(),
        // stop() does life.stop() and life.shutdown().
    }

    public StoreId getStoreId()
    {
        return getDependencyResolver().resolveDependency( MetaDataStore.class ).getStoreId();
    }

    public File getStoreDir()
    {
        return storeDir;
    }

    public boolean isReadOnly()
    {
        return readOnly;
    }

    public KernelAPI getKernel()
    {
        return kernelModule.kernelAPI();
    }

    public ResourceIterator<File> listStoreFiles( boolean includeLogs ) throws IOException
    {
        return kernelModule.fileListing().listStoreFiles( includeLogs );
    }

    public void registerDiagnosticsWith( DiagnosticsManager manager )
    {
        storageEngine.registerDiagnostics( manager );
        manager.registerAll( Diagnostics.class, this );
    }

    public StoreReadLayer getStoreLayer()
    {
        return storageEngine.storeReadLayer();
    }

    public DependencyResolver getDependencyResolver()
    {
        return dependencies;
    }

    private StatementOperationParts buildStatementOperations(
            StoreReadLayer storeReadLayer, AutoIndexing autoIndexing,
            ConstraintIndexCreator constraintIndexCreator, UpdateableSchemaState updateableSchemaState,
            Guard guard, LegacyIndexStore legacyIndexStore )
    {
        // The passed in StoreReadLayer is the bottom most layer: Read-access to committed data.
        // To it we add:
        // + Transaction state handling
        StateHandlingStatementOperations stateHandlingContext = new StateHandlingStatementOperations( storeReadLayer,
                autoIndexing, constraintIndexCreator,
                legacyIndexStore );
        StatementOperationParts parts = new StatementOperationParts( stateHandlingContext, stateHandlingContext,
                stateHandlingContext, stateHandlingContext, stateHandlingContext, stateHandlingContext,
                new SchemaStateConcern( updateableSchemaState ), null, stateHandlingContext, stateHandlingContext,
                stateHandlingContext );
        // + Constraints
        ConstraintEnforcingEntityOperations constraintEnforcingEntityOperations =
                new ConstraintEnforcingEntityOperations( constraintSemantics, parts.entityWriteOperations(), parts.entityReadOperations(),
                        parts.schemaWriteOperations(), parts.schemaReadOperations() );
        // + Data integrity
        DataIntegrityValidatingStatementOperations dataIntegrityContext =
                new DataIntegrityValidatingStatementOperations(
                        parts.keyWriteOperations(), parts.schemaReadOperations(), constraintEnforcingEntityOperations );
        parts = parts.override( null, dataIntegrityContext, constraintEnforcingEntityOperations,
                constraintEnforcingEntityOperations, null, dataIntegrityContext, null, null, null, null, null );
        // + Locking
        LockingStatementOperations lockingContext = new LockingStatementOperations( parts.entityReadOperations(),
                parts.entityWriteOperations(), parts.schemaReadOperations(), parts.schemaWriteOperations(),
                parts.schemaStateOperations() );
        parts = parts.override( null, null, null, lockingContext, lockingContext, lockingContext, lockingContext,
                lockingContext, null, null, null );
        // + Guard
        if ( guard != null )
        {
            GuardingStatementOperations guardingOperations = new GuardingStatementOperations(
                    parts.entityWriteOperations(), parts.entityReadOperations(), guard );
            parts = parts.override( null, null, guardingOperations, guardingOperations, null, null, null, null,
                    null, null, null );
        }

        return parts;
    }

    @Override
    public void registerIndexProvider( String name, IndexImplementation index )
    {
        assert !indexProviders.containsKey( name ) : "Index provider '" + name + "' already registered";
        indexProviders.put( name, index );
    }

    @Override
    public boolean unregisterIndexProvider( String name )
    {
        IndexImplementation removed = indexProviders.remove( name );
        return removed != null;
    }

    /**
     * Hook that must be called before there is an HA mode switch (eg master/slave switch),
     * i.e. after state has changed to pending and before state is about to change to the new target state.
     * This must only be called when the database is otherwise inaccessible.
     */
    public void beforeModeSwitch()
    {
        // Get rid of all pooled transactions, as they will otherwise reference
        // components that have been swapped out during the mode switch.
        kernelModule.kernelTransactions().disposeAll();
    }

    /**
     * Hook that must be called after an HA mode switch (eg master/slave switch) have completed.
     * This must only be called when the database is otherwise inaccessible.
     */
    public void afterModeSwitch()
    {
        storageEngine.loadSchemaCache();
        // Get rid of all pooled transactions, as they will otherwise reference
        // components that have been swapped out during the mode switch.
        kernelModule.kernelTransactions().disposeAll();
    }

    @SuppressWarnings( "deprecation" )
    public static abstract class Configuration
    {
        public static final Setting<String> keep_logical_logs = GraphDatabaseSettings.keep_logical_logs;
        public static final Setting<Boolean> read_only = GraphDatabaseSettings.read_only;
    }
}<|MERGE_RESOLUTION|>--- conflicted
+++ resolved
@@ -783,23 +783,11 @@
                 storeLayer, autoIndexing, constraintIndexCreator, updateableSchemaState, guard,
                 legacyIndexStore ) );
 
-<<<<<<< HEAD
         TransactionHooks hooks = new TransactionHooks();
         KernelTransactions kernelTransactions = life.add( new KernelTransactions( locks, constraintIndexCreator,
-                statementOperations, schemaWriteGuard, transactionHeaderInformationFactory,
-                transactionCommitProcess, indexConfigStore,
-                legacyIndexProviderLookup, hooks, transactionMonitor, life, tracers, storageEngine, procedures,
-                transactionIdStore ) );
-=======
-        final TransactionHooks hooks = new TransactionHooks();
-        final KernelTransactions kernelTransactions =
-                life.add( new KernelTransactions( neoStoreTxContextFactory,
-                        neoStores, locks, integrityValidator, constraintIndexCreator, indexingService, labelScanStore,
-                        statementOperations, updateableSchemaState, schemaWriteGuard, schemaIndexProviderMap,
-                        transactionHeaderInformationFactory, storeLayer, transactionCommitProcess,
-                        indexConfigStore, legacyIndexProviderLookup, hooks, constraintSemantics,
-                        transactionMonitor, life, procedureCache, config, tracers ) );
->>>>>>> aa254fd5
+                statementOperations, schemaWriteGuard, transactionHeaderInformationFactory, transactionCommitProcess,
+                indexConfigStore, legacyIndexProviderLookup, hooks, transactionMonitor, life, tracers, storageEngine,
+                procedures, transactionIdStore, config ) );
 
         final Kernel kernel = new Kernel( kernelTransactions, hooks, databaseHealth, transactionMonitor, procedures );
 
