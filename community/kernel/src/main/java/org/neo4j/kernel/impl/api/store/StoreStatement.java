/*
 * Copyright (c) 2002-2016 "Neo Technology,"
 * Network Engine for Objects in Lund AB [http://neotechnology.com]
 *
 * This file is part of Neo4j.
 *
 * Neo4j is free software: you can redistribute it and/or modify
 * it under the terms of the GNU General Public License as published by
 * the Free Software Foundation, either version 3 of the License, or
 * (at your option) any later version.
 *
 * This program is distributed in the hope that it will be useful,
 * but WITHOUT ANY WARRANTY; without even the implied warranty of
 * MERCHANTABILITY or FITNESS FOR A PARTICULAR PURPOSE.  See the
 * GNU General Public License for more details.
 *
 * You should have received a copy of the GNU General Public License
 * along with this program.  If not, see <http://www.gnu.org/licenses/>.
 */
package org.neo4j.kernel.impl.api.store;

import java.util.function.Supplier;

import org.neo4j.collection.primitive.PrimitiveLongCollections;
import org.neo4j.collection.primitive.PrimitiveLongIterator;
import org.neo4j.cursor.Cursor;
import org.neo4j.kernel.api.exceptions.index.IndexNotFoundKernelException;
import org.neo4j.kernel.api.index.IndexDescriptor;
import org.neo4j.kernel.impl.api.IndexReaderFactory;
import org.neo4j.kernel.impl.locking.LockService;
import org.neo4j.kernel.impl.store.CommonAbstractStore;
import org.neo4j.kernel.impl.store.NeoStores;
import org.neo4j.kernel.impl.store.NodeStore;
import org.neo4j.kernel.impl.store.RecordCursors;
import org.neo4j.kernel.impl.store.RelationshipStore;
import org.neo4j.kernel.impl.util.InstanceCache;
import org.neo4j.storageengine.api.NodeItem;
import org.neo4j.storageengine.api.RelationshipItem;
import org.neo4j.storageengine.api.StorageStatement;
import org.neo4j.storageengine.api.schema.IndexReader;
import org.neo4j.storageengine.api.schema.LabelScanReader;

/**
 * Statement for store layer. This allows for acquisition of cursors on the store data.
 * <p/>
 * The cursors call the release methods, so there is no need for manual release, only
 * closing those cursor.
 * <p/>
 */
public class StoreStatement implements StorageStatement
{
    private final InstanceCache<StoreSingleNodeCursor> singleNodeCursor;
    private final InstanceCache<StoreIteratorNodeCursor> iteratorNodeCursor;
    private final InstanceCache<StoreSingleRelationshipCursor> singleRelationshipCursor;
    private final InstanceCache<StoreIteratorRelationshipCursor> iteratorRelationshipCursor;
    private final NeoStores neoStores;
    private final NodeStore nodeStore;
    private final RelationshipStore relationshipStore;
    private final Supplier<IndexReaderFactory> indexReaderFactorySupplier;
    private final RecordCursors recordCursors;
    private final Supplier<LabelScanReader> labelScanStore;
    
    private IndexReaderFactory indexReaderFactory;
    private LabelScanReader labelScanReader;

    private boolean acquired;
    private boolean closed;

<<<<<<< HEAD
    public StoreStatement( NeoStores neoStores, LockService lockService,
            Supplier<IndexReaderFactory> indexReaderFactory, Supplier<LabelScanReader> labelScanReaderSupplier )
=======
    public StoreStatement( final NeoStores neoStores )
>>>>>>> d33a6a37
    {
        this.neoStores = neoStores;
        this.indexReaderFactorySupplier = indexReaderFactory;
        this.labelScanStore = labelScanReaderSupplier;
        this.nodeStore = neoStores.getNodeStore();
        this.relationshipStore = neoStores.getRelationshipStore();
        this.recordCursors = new RecordCursors( neoStores );

        singleNodeCursor = new InstanceCache<StoreSingleNodeCursor>()
        {
            @Override
            protected StoreSingleNodeCursor create()
            {
<<<<<<< HEAD
                return new StoreSingleNodeCursor( nodeStore.newRecord(), neoStores, StoreStatement.this, this,
                        lockService, recordCursors );
=======
                return new StoreSingleNodeCursor( new NodeRecord( -1 ), neoStores, StoreStatement.this, this );
>>>>>>> d33a6a37
            }
        };
        iteratorNodeCursor = new InstanceCache<StoreIteratorNodeCursor>()
        {
            @Override
            protected StoreIteratorNodeCursor create()
            {
<<<<<<< HEAD
                return new StoreIteratorNodeCursor( nodeStore.newRecord(), neoStores, StoreStatement.this, this,
                        lockService, recordCursors );
=======
                return new StoreIteratorNodeCursor( new NodeRecord( -1 ), neoStores, StoreStatement.this, this );
>>>>>>> d33a6a37
            }
        };
        singleRelationshipCursor = new InstanceCache<StoreSingleRelationshipCursor>()
        {
            @Override
            protected StoreSingleRelationshipCursor create()
            {
<<<<<<< HEAD
                return new StoreSingleRelationshipCursor( relationshipStore.newRecord(),
                        this, lockService, recordCursors );
=======
                return new StoreSingleRelationshipCursor( new RelationshipRecord( -1 ),
                        neoStores, StoreStatement.this, this );
>>>>>>> d33a6a37
            }
        };
        iteratorRelationshipCursor = new InstanceCache<StoreIteratorRelationshipCursor>()
        {
            @Override
            protected StoreIteratorRelationshipCursor create()
            {
<<<<<<< HEAD
                return new StoreIteratorRelationshipCursor( relationshipStore.newRecord(),
                        this, lockService, recordCursors );
=======
                return new StoreIteratorRelationshipCursor( new RelationshipRecord( -1 ),
                        neoStores, StoreStatement.this, this );
>>>>>>> d33a6a37
            }
        };
    }

    @Override
    public void acquire()
    {
        assert !closed;
        assert !acquired;
        this.acquired = true;
    }

    @Override
    public Cursor<NodeItem> acquireSingleNodeCursor( long nodeId )
    {
        neoStores.assertOpen();
        return singleNodeCursor.get().init( nodeId );
    }

    @Override
    public Cursor<NodeItem> acquireIteratorNodeCursor( PrimitiveLongIterator nodeIdIterator )
    {
        neoStores.assertOpen();
        return iteratorNodeCursor.get().init( nodeIdIterator );
    }

    @Override
    public Cursor<RelationshipItem> acquireSingleRelationshipCursor( long relId )
    {
        neoStores.assertOpen();
        return singleRelationshipCursor.get().init( relId );
    }

    @Override
    public Cursor<RelationshipItem> acquireIteratorRelationshipCursor( PrimitiveLongIterator iterator )
    {
        neoStores.assertOpen();
        return iteratorRelationshipCursor.get().init( iterator );
    }

    @Override
    public Cursor<NodeItem> nodesGetAllCursor()
    {
        return acquireIteratorNodeCursor( new AllStoreIdIterator( nodeStore ) );
    }

    @Override
    public Cursor<RelationshipItem> relationshipsGetAllCursor()
    {
        return acquireIteratorRelationshipCursor( new AllStoreIdIterator( relationshipStore ) );
    }

    @Override
    public void release()
    {
        assert !closed;
        assert acquired;
        closeSchemaResources();
        acquired = false;
    }

    @Override
    public void close()
    {
        assert !closed;
        closeSchemaResources();
        recordCursors.close();
        closed = true;
    }

    private void closeSchemaResources()
    {
        if ( indexReaderFactory != null )
        {
            indexReaderFactory.close();
            // we can actually keep this object around
        }
        if ( labelScanReader != null )
        {
            labelScanReader.close();
            labelScanReader = null;
        }
    }

    private static class AllStoreIdIterator extends PrimitiveLongCollections.PrimitiveLongBaseIterator
    {
        private final CommonAbstractStore<?,?> store;
        private long highId;
        private long currentId;

        AllStoreIdIterator( CommonAbstractStore<?,?> store )
        {
            this.store = store;
            highId = store.getHighestPossibleIdInUse();
        }

        @Override
        protected boolean fetchNext()
        {
            while ( true )
            {   // This outer loop is for checking if highId has changed since we started.
                if ( currentId <= highId )
                {
                    try
                    {
                        return next( currentId );
                    }
                    finally
                    {
                        currentId++;
                    }
                }

                long newHighId = store.getHighestPossibleIdInUse();
                if ( newHighId > highId )
                {
                    highId = newHighId;
                }
                else
                {
                    break;
                }
            }
            return false;
        }
    }

    @Override
    public LabelScanReader getLabelScanReader()
    {
        return labelScanReader != null ?
                labelScanReader : (labelScanReader = labelScanStore.get());
    }

    private IndexReaderFactory indexReaderFactory()
    {
        return indexReaderFactory != null ?
                indexReaderFactory : (indexReaderFactory = indexReaderFactorySupplier.get());
    }

    @Override
    public IndexReader getIndexReader( IndexDescriptor descriptor ) throws IndexNotFoundKernelException
    {
        return indexReaderFactory().newReader( descriptor );
    }

    @Override
    public IndexReader getFreshIndexReader( IndexDescriptor descriptor ) throws IndexNotFoundKernelException
    {
        return indexReaderFactory().newUnCachedReader( descriptor );
    }
}<|MERGE_RESOLUTION|>--- conflicted
+++ resolved
@@ -66,12 +66,8 @@
     private boolean acquired;
     private boolean closed;
 
-<<<<<<< HEAD
-    public StoreStatement( NeoStores neoStores, LockService lockService,
-            Supplier<IndexReaderFactory> indexReaderFactory, Supplier<LabelScanReader> labelScanReaderSupplier )
-=======
-    public StoreStatement( final NeoStores neoStores )
->>>>>>> d33a6a37
+    public StoreStatement( NeoStores neoStores, Supplier<IndexReaderFactory> indexReaderFactory,
+            Supplier<LabelScanReader> labelScanReaderSupplier )
     {
         this.neoStores = neoStores;
         this.indexReaderFactorySupplier = indexReaderFactory;
@@ -85,12 +81,8 @@
             @Override
             protected StoreSingleNodeCursor create()
             {
-<<<<<<< HEAD
                 return new StoreSingleNodeCursor( nodeStore.newRecord(), neoStores, StoreStatement.this, this,
-                        lockService, recordCursors );
-=======
-                return new StoreSingleNodeCursor( new NodeRecord( -1 ), neoStores, StoreStatement.this, this );
->>>>>>> d33a6a37
+                        recordCursors );
             }
         };
         iteratorNodeCursor = new InstanceCache<StoreIteratorNodeCursor>()
@@ -98,12 +90,8 @@
             @Override
             protected StoreIteratorNodeCursor create()
             {
-<<<<<<< HEAD
                 return new StoreIteratorNodeCursor( nodeStore.newRecord(), neoStores, StoreStatement.this, this,
-                        lockService, recordCursors );
-=======
-                return new StoreIteratorNodeCursor( new NodeRecord( -1 ), neoStores, StoreStatement.this, this );
->>>>>>> d33a6a37
+                        recordCursors );
             }
         };
         singleRelationshipCursor = new InstanceCache<StoreSingleRelationshipCursor>()
@@ -111,13 +99,7 @@
             @Override
             protected StoreSingleRelationshipCursor create()
             {
-<<<<<<< HEAD
-                return new StoreSingleRelationshipCursor( relationshipStore.newRecord(),
-                        this, lockService, recordCursors );
-=======
-                return new StoreSingleRelationshipCursor( new RelationshipRecord( -1 ),
-                        neoStores, StoreStatement.this, this );
->>>>>>> d33a6a37
+                return new StoreSingleRelationshipCursor( relationshipStore.newRecord(), this, recordCursors );
             }
         };
         iteratorRelationshipCursor = new InstanceCache<StoreIteratorRelationshipCursor>()
@@ -125,13 +107,7 @@
             @Override
             protected StoreIteratorRelationshipCursor create()
             {
-<<<<<<< HEAD
-                return new StoreIteratorRelationshipCursor( relationshipStore.newRecord(),
-                        this, lockService, recordCursors );
-=======
-                return new StoreIteratorRelationshipCursor( new RelationshipRecord( -1 ),
-                        neoStores, StoreStatement.this, this );
->>>>>>> d33a6a37
+                return new StoreIteratorRelationshipCursor( relationshipStore.newRecord(), this, recordCursors );
             }
         };
     }
