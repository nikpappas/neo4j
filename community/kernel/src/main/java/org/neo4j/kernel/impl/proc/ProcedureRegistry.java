--- conflicted
+++ resolved
@@ -181,7 +181,6 @@
         return Optional.of( func.signature() );
     }
 
-<<<<<<< HEAD
     public Optional<UserFunctionSignature> aggregationFunction( QualifiedName name )
     {
         CallableUserAggregationFunction func = aggregationFunctions.get( name );
@@ -192,10 +191,7 @@
         return Optional.of( func.signature() );
     }
 
-    public RawIterator<Object[],ProcedureException> callProcedure( Context ctx, QualifiedName name, Object[] input )
-=======
     public RawIterator<Object[],ProcedureException> callProcedure( Context ctx, QualifiedName name, Object[] input, ResourceTracker resourceTracker )
->>>>>>> 1ac6b026
             throws ProcedureException
     {
         CallableProcedure proc = procedures.get( name );
