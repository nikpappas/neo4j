/**
 * Copyright (c) 2002-2014 "Neo Technology,"
 * Network Engine for Objects in Lund AB [http://neotechnology.com]
 *
 * This file is part of Neo4j.
 *
 * Neo4j is free software: you can redistribute it and/or modify
 * it under the terms of the GNU General Public License as published by
 * the Free Software Foundation, either version 3 of the License, or
 * (at your option) any later version.
 *
 * This program is distributed in the hope that it will be useful,
 * but WITHOUT ANY WARRANTY; without even the implied warranty of
 * MERCHANTABILITY or FITNESS FOR A PARTICULAR PURPOSE.  See the
 * GNU General Public License for more details.
 *
 * You should have received a copy of the GNU General Public License
 * along with this program.  If not, see <http://www.gnu.org/licenses/>.
 */
package org.neo4j.kernel;

import java.io.File;
import java.util.ArrayList;
import java.util.HashMap;
import java.util.List;
import java.util.Map;
import java.util.concurrent.Executor;
import java.util.concurrent.Executors;
import javax.transaction.NotSupportedException;
import javax.transaction.SystemException;
import javax.transaction.TransactionManager;

import org.neo4j.graphdb.ConstraintViolationException;
import org.neo4j.graphdb.DatabaseShutdownException;
import org.neo4j.graphdb.DependencyResolver;
import org.neo4j.graphdb.GraphDatabaseService;
import org.neo4j.graphdb.Label;
import org.neo4j.graphdb.Node;
import org.neo4j.graphdb.NotFoundException;
import org.neo4j.graphdb.Relationship;
import org.neo4j.graphdb.RelationshipType;
import org.neo4j.graphdb.ResourceIterable;
import org.neo4j.graphdb.ResourceIterator;
import org.neo4j.graphdb.Transaction;
import org.neo4j.graphdb.TransactionFailureException;
import org.neo4j.graphdb.config.Setting;
import org.neo4j.graphdb.event.KernelEventHandler;
import org.neo4j.graphdb.event.TransactionEventHandler;
import org.neo4j.graphdb.factory.GraphDatabaseSettings;
import org.neo4j.graphdb.index.IndexManager;
import org.neo4j.graphdb.index.IndexProviders;
import org.neo4j.graphdb.schema.Schema;
import org.neo4j.graphdb.traversal.BidirectionalTraversalDescription;
import org.neo4j.graphdb.traversal.TraversalDescription;
import org.neo4j.helpers.Clock;
import org.neo4j.helpers.DaemonThreadFactory;
import org.neo4j.helpers.Factory;
import org.neo4j.helpers.FunctionFromPrimitiveLong;
import org.neo4j.helpers.Service;
import org.neo4j.helpers.Settings;
import org.neo4j.helpers.collection.Iterables;
import org.neo4j.helpers.collection.IteratorUtil;
import org.neo4j.kernel.api.ReadOperations;
import org.neo4j.kernel.api.Statement;
import org.neo4j.kernel.api.exceptions.EntityNotFoundException;
import org.neo4j.kernel.api.exceptions.InvalidTransactionTypeKernelException;
import org.neo4j.kernel.api.exceptions.ReadOnlyDatabaseKernelException;
import org.neo4j.kernel.api.exceptions.index.IndexNotFoundKernelException;
import org.neo4j.kernel.api.exceptions.schema.ConstraintValidationKernelException;
import org.neo4j.kernel.api.exceptions.schema.SchemaKernelException;
import org.neo4j.kernel.api.exceptions.schema.SchemaRuleNotFoundException;
import org.neo4j.kernel.api.index.IndexDescriptor;
import org.neo4j.kernel.api.index.InternalIndexState;
import org.neo4j.kernel.api.labelscan.LabelScanStore;
import org.neo4j.kernel.configuration.Config;
import org.neo4j.kernel.configuration.ConfigurationChange;
import org.neo4j.kernel.configuration.ConfigurationChangeListener;
import org.neo4j.kernel.extension.KernelExtensionFactory;
import org.neo4j.kernel.extension.KernelExtensions;
import org.neo4j.kernel.extension.UnsatisfiedDependencyStrategies;
import org.neo4j.kernel.guard.Guard;
import org.neo4j.kernel.impl.api.KernelSchemaStateStore;
import org.neo4j.kernel.impl.api.NonTransactionalTokenNameLookup;
import org.neo4j.kernel.impl.api.SchemaWriteGuard;
import org.neo4j.kernel.impl.api.UpdateableSchemaState;
import org.neo4j.kernel.impl.api.index.IndexingService;
import org.neo4j.kernel.impl.api.index.RemoveOrphanConstraintIndexesOnStartup;
import org.neo4j.kernel.impl.cache.BridgingCacheAccess;
import org.neo4j.kernel.impl.cache.Cache;
import org.neo4j.kernel.impl.cache.CacheProvider;
import org.neo4j.kernel.impl.cache.MonitorGc;
import org.neo4j.kernel.impl.cleanup.CleanupIfOutsideTransaction;
import org.neo4j.kernel.impl.cleanup.CleanupService;
import org.neo4j.kernel.impl.core.CacheAccessBackDoor;
import org.neo4j.kernel.impl.core.Caches;
import org.neo4j.kernel.impl.core.DefaultCaches;
import org.neo4j.kernel.impl.core.DefaultLabelIdCreator;
import org.neo4j.kernel.impl.core.DefaultPropertyTokenCreator;
import org.neo4j.kernel.impl.core.DefaultRelationshipTypeCreator;
import org.neo4j.kernel.impl.core.KernelPanicEventGenerator;
import org.neo4j.kernel.impl.core.LabelTokenHolder;
import org.neo4j.kernel.impl.core.NodeImpl;
import org.neo4j.kernel.impl.core.NodeManager;
import org.neo4j.kernel.impl.core.NodeProxy;
import org.neo4j.kernel.impl.core.PropertyKeyTokenHolder;
import org.neo4j.kernel.impl.core.ReadOnlyDbException;
import org.neo4j.kernel.impl.core.ReadOnlyNodeManager;
import org.neo4j.kernel.impl.core.RelationshipImpl;
import org.neo4j.kernel.impl.core.RelationshipProxy;
import org.neo4j.kernel.impl.core.RelationshipTypeTokenHolder;
import org.neo4j.kernel.impl.core.ThreadToStatementContextBridge;
import org.neo4j.kernel.impl.core.TokenCreator;
import org.neo4j.kernel.impl.core.TransactionEventsSyncHook;
import org.neo4j.kernel.impl.core.Transactor;
import org.neo4j.kernel.impl.core.TxEventSyncHookFactory;
import org.neo4j.kernel.impl.coreapi.IndexManagerImpl;
import org.neo4j.kernel.impl.coreapi.NodeAutoIndexerImpl;
import org.neo4j.kernel.impl.coreapi.RelationshipAutoIndexerImpl;
import org.neo4j.kernel.impl.coreapi.schema.SchemaImpl;
import org.neo4j.kernel.impl.index.IndexStore;
import org.neo4j.kernel.impl.nioneo.store.DefaultWindowPoolFactory;
import org.neo4j.kernel.impl.nioneo.store.FileSystemAbstraction;
import org.neo4j.kernel.impl.nioneo.store.StoreFactory;
import org.neo4j.kernel.impl.nioneo.store.StoreId;
import org.neo4j.kernel.impl.nioneo.xa.NeoStoreProvider;
import org.neo4j.kernel.impl.nioneo.xa.NeoStoreXaDataSource;
import org.neo4j.kernel.impl.nioneo.xa.NioNeoDbPersistenceSource;
import org.neo4j.kernel.impl.persistence.PersistenceManager;
import org.neo4j.kernel.impl.transaction.AbstractTransactionManager;
import org.neo4j.kernel.impl.transaction.LockManager;
import org.neo4j.kernel.impl.transaction.LockManagerImpl;
import org.neo4j.kernel.impl.transaction.LockType;
import org.neo4j.kernel.impl.transaction.RagManager;
import org.neo4j.kernel.impl.transaction.ReadOnlyTxManager;
import org.neo4j.kernel.impl.transaction.RemoteTxHook;
import org.neo4j.kernel.impl.transaction.TransactionManagerProvider;
import org.neo4j.kernel.impl.transaction.TransactionStateFactory;
import org.neo4j.kernel.impl.transaction.TxManager;
import org.neo4j.kernel.impl.transaction.XaDataSourceManager;
import org.neo4j.kernel.impl.transaction.xaframework.DefaultLogBufferFactory;
import org.neo4j.kernel.impl.transaction.xaframework.ForceMode;
import org.neo4j.kernel.impl.transaction.xaframework.LogBufferFactory;
import org.neo4j.kernel.impl.transaction.xaframework.LogPruneStrategies;
import org.neo4j.kernel.impl.transaction.xaframework.RecoveryVerifier;
import org.neo4j.kernel.impl.transaction.xaframework.TransactionInterceptorProvider;
import org.neo4j.kernel.impl.transaction.xaframework.TxIdGenerator;
import org.neo4j.kernel.impl.transaction.xaframework.XaFactory;
<<<<<<< HEAD
import org.neo4j.kernel.impl.traversal.BidirectionalTraversalDescriptionImpl;
import org.neo4j.kernel.impl.traversal.MonoDirectionalTraversalDescription;
import org.neo4j.kernel.impl.util.AbstractPrimitiveLongIterator;
import org.neo4j.kernel.impl.util.JobScheduler;
import org.neo4j.kernel.impl.util.Monitors;
import org.neo4j.kernel.impl.util.Neo4jJobScheduler;
import org.neo4j.kernel.impl.util.PrimitiveLongIterator;
=======
>>>>>>> 9c150d0a
import org.neo4j.kernel.impl.util.StringLogger;
import org.neo4j.kernel.info.DiagnosticsManager;
import org.neo4j.kernel.info.JvmChecker;
import org.neo4j.kernel.info.JvmMetadataRepository;
import org.neo4j.kernel.lifecycle.LifeSupport;
import org.neo4j.kernel.lifecycle.Lifecycle;
import org.neo4j.kernel.lifecycle.LifecycleAdapter;
import org.neo4j.kernel.lifecycle.LifecycleException;
import org.neo4j.kernel.lifecycle.LifecycleListener;
import org.neo4j.kernel.lifecycle.LifecycleStatus;
import org.neo4j.kernel.logging.LogbackWeakDependency;
import org.neo4j.kernel.logging.Logging;
<<<<<<< HEAD
=======
import org.neo4j.kernel.monitoring.Monitors;
import org.neo4j.tooling.Clock;
>>>>>>> 9c150d0a
import org.neo4j.tooling.GlobalGraphOperations;

import static java.lang.String.format;

import static org.neo4j.helpers.Settings.setting;
import static org.neo4j.helpers.collection.Iterables.map;
import static org.neo4j.kernel.impl.api.operations.KeyReadOperations.NO_SUCH_LABEL;
import static org.neo4j.kernel.impl.api.operations.KeyReadOperations.NO_SUCH_PROPERTY_KEY;
import static org.neo4j.kernel.impl.transaction.XidImpl.DEFAULT_SEED;
import static org.neo4j.kernel.impl.transaction.XidImpl.getNewGlobalId;
import static org.neo4j.kernel.impl.transaction.xaframework.XaLogicalLog.MASTER_ID_REPRESENTING_NO_MASTER;
import static org.neo4j.kernel.logging.LogbackWeakDependency.DEFAULT_TO_CLASSIC;

/**
 * Base implementation of GraphDatabaseService. Responsible for creating services, handling dependencies between them,
 * and lifecycle management of these.
 *
 * @deprecated This will be moved to internal packages in the next major release.
 */
@Deprecated
public abstract class InternalAbstractGraphDatabase
        extends AbstractGraphDatabase implements GraphDatabaseService, GraphDatabaseAPI, SchemaWriteGuard
{
    public static class Configuration
    {
        public static final Setting<Boolean> read_only = GraphDatabaseSettings.read_only;
        public static final Setting<Boolean> use_memory_mapped_buffers =
                GraphDatabaseSettings.use_memory_mapped_buffers;
        public static final Setting<Boolean> execution_guard_enabled = GraphDatabaseSettings.execution_guard_enabled;
        public static final Setting<String> cache_type = GraphDatabaseSettings.cache_type;
        public static final Setting<Boolean> ephemeral = setting( "ephemeral", Settings.BOOLEAN, Settings.FALSE );
        public static final Setting<File> store_dir = GraphDatabaseSettings.store_dir;
        public static final Setting<File> neo_store = GraphDatabaseSettings.neo_store;
        public static final Setting<File> logical_log = GraphDatabaseSettings.logical_log;
    }

    private static final long MAX_NODE_ID = IdType.NODE.getMaxValue();
    private static final long MAX_RELATIONSHIP_ID = IdType.RELATIONSHIP.getMaxValue();

    protected File storeDir;
    protected Map<String, String> params;
    private final TransactionInterceptorProviders transactionInterceptorProviders;
    protected StoreId storeId;
    private final TransactionBuilder defaultTxBuilder = new TransactionBuilderImpl( this, ForceMode.forced );

    protected final KernelExtensions kernelExtensions;

    protected Config config;

    protected DependencyResolver dependencyResolver;
    protected Logging logging;
    protected StringLogger msgLog;
    protected StoreLockerLifecycleAdapter storeLocker;
    protected KernelEventHandlers kernelEventHandlers;
    protected TransactionEventHandlers transactionEventHandlers;
    protected RelationshipTypeTokenHolder relationshipTypeTokenHolder;
    protected NodeManager nodeManager;
    protected IndexManagerImpl indexManager;
    protected Schema schema;
    protected KernelPanicEventGenerator kernelPanicEventGenerator;
    protected RemoteTxHook txHook;
    protected FileSystemAbstraction fileSystem;
    protected XaDataSourceManager xaDataSourceManager;
    protected LockManager lockManager;
    protected IdGeneratorFactory idGeneratorFactory;
    protected NioNeoDbPersistenceSource persistenceSource;
    protected TxEventSyncHookFactory syncHook;
    protected PersistenceManager persistenceManager;
    protected PropertyKeyTokenHolder propertyKeyTokenHolder;
    protected LabelTokenHolder labelTokenHolder;
    protected IndexStore indexStore;
    protected LogBufferFactory logBufferFactory;
    protected AbstractTransactionManager txManager;
    protected TxIdGenerator txIdGenerator;
    protected StoreFactory storeFactory;
    protected XaFactory xaFactory;
    protected DiagnosticsManager diagnosticsManager;
    protected NeoStoreXaDataSource neoDataSource;
    protected RecoveryVerifier recoveryVerifier;
    protected Guard guard;
    protected NodeAutoIndexerImpl nodeAutoIndexer;
    protected RelationshipAutoIndexerImpl relAutoIndexer;
    protected KernelData extensions;
    protected Caches caches;

    protected TransactionStateFactory stateFactory;
    protected ThreadToStatementContextBridge statementContextProvider;
    protected BridgingCacheAccess cacheBridge;
    protected JobScheduler jobScheduler;
    protected UpdateableSchemaState updateableSchemaState;
    protected CleanupService cleanupService;

    protected Monitors monitors;

    protected final LifeSupport life = new LifeSupport();
    private final Map<String, CacheProvider> cacheProviders;
    protected AvailabilityGuard availabilityGuard;
    protected long accessTimeout;

    protected InternalAbstractGraphDatabase( String storeDir, Map<String, String> params,
                                             Iterable<Class<?>> settingsClasses,
                                             Iterable<KernelExtensionFactory<?>> kernelExtensions,
                                             Iterable<CacheProvider> cacheProviders,
                                             Iterable<TransactionInterceptorProvider> transactionInterceptorProviders )
    {
        this.params = params;

        dependencyResolver = new DependencyResolverImpl();

        // Setup configuration
        params.put( Configuration.store_dir.name(), storeDir );

        // SPI - provided services
        this.cacheProviders = mapCacheProviders( cacheProviders );
        config = new Config( params, getSettingsClasses( settingsClasses, kernelExtensions, cacheProviders ) );

        this.kernelExtensions = new KernelExtensions( kernelExtensions, config, getDependencyResolver(),
                UnsatisfiedDependencyStrategies.fail() );
        this.transactionInterceptorProviders = new TransactionInterceptorProviders( transactionInterceptorProviders,
                dependencyResolver );

        this.storeDir = config.get( Configuration.store_dir );
        accessTimeout = 1 * 1000; // TODO make configurable
    }

    private Map<String, CacheProvider> mapCacheProviders( Iterable<CacheProvider> cacheProviders )
    {
        Map<String, CacheProvider> map = new HashMap<>();
        for ( CacheProvider provider : cacheProviders )
        {
            map.put( provider.getName(), provider );
        }
        return map;
    }

    protected void run()
    {
        create();

        try
        {
            registerRecovery();

            life.start();

            Throwable recoveryError = txManager.getRecoveryError();
            if ( recoveryError != null )
            {
                throw recoveryError;
            }
        }
        catch ( final Throwable throwable )
        {
            StringBuilder msg = new StringBuilder();
            msg.append( "Startup failed" );
            Throwable temporaryThrowable = throwable;
            while ( temporaryThrowable != null )
            {
                msg.append( ": " ).append( temporaryThrowable.getMessage() );
                temporaryThrowable = temporaryThrowable.getCause();
            }

            msgLog.error( msg.toString() );

            shutdown();

            throw new RuntimeException( "Error starting " + getClass().getName() + ", " + storeDir.getAbsolutePath(),
                    throwable );
        }
    }

    protected void createDatabaseAvailability()
    {
        // This is how we lock the entire database to avoid threads using it during lifecycle events
        life.add( new DatabaseAvailability( txManager, availabilityGuard ) );
    }

    protected void registerRecovery()
    {
        life.addLifecycleListener( new LifecycleListener()
        {
            @Override
            public void notifyStatusChanged( Object instance, LifecycleStatus from, LifecycleStatus to )
            {
                // TODO do not explicitly depend on order of start() calls in txManager and XaDatasourceManager
                // use two booleans instead
                if ( instance instanceof KernelExtensions && to.equals( LifecycleStatus.STARTED ) )
                {
                    InternalAbstractGraphDatabase.this.doAfterRecoveryAndStartup( true );
                }
            }
        } );
    }

    protected void doAfterRecoveryAndStartup( boolean isMaster )
    {
        if ( txManager.getRecoveryError() != null )
        {   // If recovery failed then there's no point in going any further here. The database startup will fail.
            return;
        }

        if ( txManager instanceof TxManager )
        {
            @SuppressWarnings("deprecation")
            NeoStoreXaDataSource neoStoreDataSource = xaDataSourceManager.getNeoStoreDataSource();
            storeId = neoStoreDataSource.getStoreId();
            KernelDiagnostics.register( diagnosticsManager, InternalAbstractGraphDatabase.this, neoStoreDataSource );
            if ( isMaster )
            {
                new RemoveOrphanConstraintIndexesOnStartup( new Transactor( txManager, persistenceManager ), logging )
                        .perform();
            }
        }
    }

    protected void create()
    {
        availabilityGuard = createAvailabilityGuard();

        availabilityGuard.addListener( new AvailabilityGuard.AvailabilityListener()
        {
            @Override
            public void available()
            {
                msgLog.info( "Database is now ready" );
            }

            @Override
            public void unavailable()
            {
                msgLog.info( "Database is now unavailable" );
            }
        } );

        fileSystem = createFileSystemAbstraction();

        // Create logger
        this.logging = createLogging();
        
        // Component monitoring
        this.monitors = new Monitors();

        // Component monitoring
        this.monitors = new Monitors( logging.getMessagesLog( Monitors.class ) );

        // Apply autoconfiguration for memory settings
        AutoConfigurator autoConfigurator = new AutoConfigurator( fileSystem,
                config.get( NeoStoreXaDataSource.Configuration.store_dir ),
                config.get( Configuration.use_memory_mapped_buffers ),
                logging.getConsoleLog( AutoConfigurator.class ) );
        if (config.get( GraphDatabaseSettings.dump_configuration ))
        {
            System.out.println( autoConfigurator.getNiceMemoryInformation() );
        }
        Map<String, String> configParams = config.getParams();
        Map<String, String> autoConfiguration = autoConfigurator.configure();
        for ( Map.Entry<String, String> autoConfig : autoConfiguration.entrySet() )
        {
            // Don't override explicit settings
            String key = autoConfig.getKey();
            if ( !params.containsKey( key ) )
            {
                configParams.put( key, autoConfig.getValue() );
            }
        }

        config.applyChanges( configParams );

        this.msgLog = logging.getMessagesLog( getClass() );

        config.setLogger( msgLog );

        this.storeLocker = life.add( new StoreLockerLifecycleAdapter(
                new StoreLocker( fileSystem ), storeDir ) );

        new JvmChecker( msgLog, new JvmMetadataRepository() ).checkJvmCompatibilityAndIssueWarning();

        // Instantiate all services - some are overridable by subclasses
        boolean readOnly = config.get( Configuration.read_only );

        String cacheTypeName = config.get( Configuration.cache_type );
        CacheProvider cacheProvider = cacheProviders.get( cacheTypeName );
        if ( cacheProvider == null )
        {
            throw new IllegalArgumentException( "No provider for cache type '" + cacheTypeName + "'. " +
                    "Cache providers are loaded using java service loading where they " +
                    "register themselves in resource (plain-text) files found on the class path under " +
                    "META-INF/services/" + CacheProvider.class.getName() + ". This missing provider may have " +
                    "been caused by either such a missing registration, or by the lack of the provider class itself." );
        }

        jobScheduler =
            life.add( new Neo4jJobScheduler( this.toString(), logging.getMessagesLog( Neo4jJobScheduler.class ) ));

        kernelEventHandlers = new KernelEventHandlers(logging.getMessagesLog( KernelEventHandlers.class ));

        caches = createCaches();
        diagnosticsManager = life.add( new DiagnosticsManager( logging.getMessagesLog( DiagnosticsManager.class ) ) );

        kernelPanicEventGenerator = new KernelPanicEventGenerator( kernelEventHandlers );

        xaDataSourceManager = life.add( createXaDataSourceManager() );

        txHook = createTxHook();

        guard = config.get( Configuration.execution_guard_enabled ) ? new Guard( msgLog ) : null;

        stateFactory = createTransactionStateFactory();
        
        Factory<byte[]> xidGlobalIdFactory = createXidGlobalIdFactory();

        updateableSchemaState = new KernelSchemaStateStore( newSchemaStateMap() );

        if ( readOnly )
        {
            txManager = new ReadOnlyTxManager( xaDataSourceManager, xidGlobalIdFactory,
                    logging.getMessagesLog( ReadOnlyTxManager.class ) );
        }
        else
        {
            String serviceName = config.get( GraphDatabaseSettings.tx_manager_impl );
            if ( GraphDatabaseSettings.tx_manager_impl.getDefaultValue().equals( serviceName ) )
            {
                txManager = new TxManager( this.storeDir, xaDataSourceManager, kernelPanicEventGenerator,
                        logging.getMessagesLog( TxManager.class ), fileSystem, stateFactory,
                        xidGlobalIdFactory );
            }
            else
            {
                TransactionManagerProvider provider;
                provider = Service.load( TransactionManagerProvider.class, serviceName );
                txManager = provider.loadTransactionManager( this.storeDir.getPath(), xaDataSourceManager,
                        kernelPanicEventGenerator, txHook, logging.getMessagesLog( AbstractTransactionManager.class ),
                        fileSystem, stateFactory );
            }
        }
        life.add( txManager );

        cleanupService = life.add( createCleanupService() );

        transactionEventHandlers = new TransactionEventHandlers( txManager );

        txIdGenerator = life.add( createTxIdGenerator() );

        lockManager = createLockManager();

        idGeneratorFactory = createIdGeneratorFactory();

        persistenceSource = life.add( new NioNeoDbPersistenceSource( xaDataSourceManager ) );

        syncHook = new DefaultTxEventSyncHookFactory();

        persistenceManager = new PersistenceManager( logging.getMessagesLog( PersistenceManager.class ), txManager,
                persistenceSource, syncHook );

        propertyKeyTokenHolder = life.add( new PropertyKeyTokenHolder( txManager, persistenceManager, persistenceSource, createPropertyKeyCreator() ) );
        labelTokenHolder = life.add( new LabelTokenHolder( txManager, persistenceManager, persistenceSource, createLabelIdCreator() ) );
        relationshipTypeTokenHolder = life.add( new RelationshipTypeTokenHolder( txManager,
                persistenceManager, persistenceSource, createRelationshipTypeCreator() ) );

        caches.configure( cacheProvider, config );
        Cache<NodeImpl> nodeCache = diagnosticsManager.tryAppendProvider( caches.node() );
        Cache<RelationshipImpl> relCache = diagnosticsManager.tryAppendProvider( caches.relationship() );

        statementContextProvider = life.add( new ThreadToStatementContextBridge( persistenceManager ) );

        nodeManager = guard != null ?
                createGuardedNodeManager( readOnly, cacheProvider, nodeCache, relCache ) :
                createNodeManager( readOnly, cacheProvider, nodeCache, relCache );

        stateFactory.setDependencies( lockManager, nodeManager, txHook, txIdGenerator );

        indexStore = life.add( new IndexStore( this.storeDir, fileSystem ) );

        diagnosticsManager.prependProvider( config );

        // Config can auto-configure memory mapping settings and what not, so reassign params
        // after we've instantiated Config.
        params = config.getParams();

        /*
         *  LogBufferFactory needs access to the parameters so it has to be added after the default and
         *  user supplied configurations are consolidated
         */

        logBufferFactory = new DefaultLogBufferFactory();

        extensions = life.add( createKernelData() );

        life.add( kernelExtensions );

        schema = new SchemaImpl( statementContextProvider );

        indexManager = new IndexManagerImpl( config, indexStore, xaDataSourceManager, txManager, this );
        nodeAutoIndexer = life.add( new NodeAutoIndexerImpl( config, indexManager, nodeManager ) );
        relAutoIndexer = life.add( new RelationshipAutoIndexerImpl( config, indexManager, nodeManager ) );

        // TODO This cyclic dependency should be resolved
        indexManager.setNodeAutoIndexer( nodeAutoIndexer );
        indexManager.setRelAutoIndexer( relAutoIndexer );

        recoveryVerifier = createRecoveryVerifier();

        // Factories for things that needs to be created later
        storeFactory = createStoreFactory();
        String keepLogicalLogsConfig = config.get( GraphDatabaseSettings.keep_logical_logs );
        xaFactory = new XaFactory( config, txIdGenerator, txManager, logBufferFactory, fileSystem,
                logging, recoveryVerifier, LogPruneStrategies.fromConfigValue(
                fileSystem, keepLogicalLogsConfig ) );

        createNeoDataSource();

        life.add( new MonitorGc( config, msgLog ) );

        life.add( nodeManager );

        createDatabaseAvailability();

        // Kernel event handlers should be the very last, i.e. very first to receive shutdown events
        life.add( kernelEventHandlers );

        // TODO This is probably too coarse-grained and we should have some strategy per user of config instead
        life.add( new ConfigurationChangedRestarter() );
    }

    protected Factory<byte[]> createXidGlobalIdFactory()
    {
        return new Factory<byte[]>()
        {
            @Override
            public byte[] newInstance()
            {
                return getNewGlobalId( DEFAULT_SEED, MASTER_ID_REPRESENTING_NO_MASTER );
            }
        };
    }

    protected AvailabilityGuard createAvailabilityGuard()
    {
        return new AvailabilityGuard( Clock.SYSTEM_CLOCK, 1 );
    }

    public void assertSchemaWritesAllowed() throws InvalidTransactionTypeKernelException
    {
    }

    protected CleanupService createCleanupService()
    {
        return CleanupService.create( jobScheduler, logging, new CleanupIfOutsideTransaction( txManager ) );
    }

    private Map<Object, Object> newSchemaStateMap() {
        return new HashMap<>();
    }

    protected TransactionStateFactory createTransactionStateFactory()
    {
        return new TransactionStateFactory( logging );
    }

    protected XaDataSourceManager createXaDataSourceManager()
    {
        return new XaDataSourceManager( logging.getMessagesLog( XaDataSourceManager.class ) );
    }

    @Override
    public DependencyResolver getDependencyResolver()
    {
        return dependencyResolver;
    }

    protected TokenCreator createRelationshipTypeCreator()
    {
        return new DefaultRelationshipTypeCreator( logging );
    }

    protected TokenCreator createPropertyKeyCreator()
    {
        return new DefaultPropertyTokenCreator( logging );
    }

    protected TokenCreator createLabelIdCreator()
    {
        return new DefaultLabelIdCreator( logging );
    }

    private NodeManager createNodeManager( final boolean readOnly, final CacheProvider cacheType,
                                           Cache<NodeImpl> nodeCache, Cache<RelationshipImpl> relCache )
    {
        if ( readOnly )
        {
            return new ReadOnlyNodeManager( logging.getMessagesLog( NodeManager.class ), this, txManager, persistenceManager,
                    persistenceSource, relationshipTypeTokenHolder, cacheType, propertyKeyTokenHolder, labelTokenHolder,
                    createNodeLookup(), createRelationshipLookups(), nodeCache, relCache, xaDataSourceManager,
                    statementContextProvider );
        }

        return new NodeManager(
                logging.getMessagesLog( NodeManager.class ), this, txManager, persistenceManager,
                persistenceSource, relationshipTypeTokenHolder, cacheType, propertyKeyTokenHolder, labelTokenHolder,
                createNodeLookup(), createRelationshipLookups(), nodeCache, relCache, xaDataSourceManager,
                statementContextProvider );
    }

    private NodeManager createGuardedNodeManager( final boolean readOnly, final CacheProvider cacheType,
                                                  Cache<NodeImpl> nodeCache, Cache<RelationshipImpl> relCache )
    {
        if ( readOnly )
        {
            return new ReadOnlyNodeManager( logging.getMessagesLog( NodeManager.class ), this, txManager, persistenceManager,
                    persistenceSource, relationshipTypeTokenHolder, cacheType, propertyKeyTokenHolder, labelTokenHolder, createNodeLookup(),
                    createRelationshipLookups(), nodeCache, relCache, xaDataSourceManager, statementContextProvider )
            {
                @Override
                public Node getNodeByIdOrNull( final long nodeId )
                {
                    guard.check();
                    return super.getNodeByIdOrNull( nodeId );
                }

                @Override
                public NodeImpl getNodeForProxy( final long nodeId, final LockType lock )
                {
                    guard.check();
                    return super.getNodeForProxy( nodeId, lock );
                }

                @Override
                public RelationshipImpl getRelationshipForProxy( final long relId )
                {
                    guard.check();
                    return super.getRelationshipForProxy( relId );
                }

                @Override
                protected Relationship getRelationshipByIdOrNull( final long relId )
                {
                    guard.check();
                    return super.getRelationshipByIdOrNull( relId );
                }

                @Override
                public Node createNode()
                {
                    guard.check();
                    return super.createNode();
                }

                @Override
                public Relationship createRelationship( Node startNodeProxy, NodeImpl startNode,
                                                        Node endNode, long relationshipTypeId )
                {
                    guard.check();
                    return super.createRelationship( startNodeProxy, startNode, endNode, relationshipTypeId );
                }
            };
        }

        return new NodeManager( logging.getMessagesLog( NodeManager.class ), this, txManager, persistenceManager,
                persistenceSource, relationshipTypeTokenHolder, cacheType, propertyKeyTokenHolder, labelTokenHolder, createNodeLookup(),
                createRelationshipLookups(), nodeCache, relCache, xaDataSourceManager, statementContextProvider )
        {
            @Override
            public Node getNodeByIdOrNull( final long nodeId )
            {
                guard.check();
                return super.getNodeByIdOrNull( nodeId );
            }

            @Override
            public NodeImpl getNodeForProxy( final long nodeId, final LockType lock )
            {
                guard.check();
                return super.getNodeForProxy( nodeId, lock );
            }

            @Override
            public RelationshipImpl getRelationshipForProxy( final long relId )
            {
                guard.check();
                return super.getRelationshipForProxy( relId );
            }

            @Override
            protected Relationship getRelationshipByIdOrNull( final long relId )
            {
                guard.check();
                return super.getRelationshipByIdOrNull( relId );
            }

            @Override
            public Node createNode()
            {
                guard.check();
                return super.createNode();
            }

            @Override
            public Relationship createRelationship( Node startNodeProxy, NodeImpl startNode,
                                                    Node endNode, long relationshipTypeId )
            {
                guard.check();
                return super.createRelationship( startNodeProxy, startNode, endNode, relationshipTypeId );
            }
        };
    }

    @Override
    public boolean isAvailable( long timeout )
    {
        return availabilityGuard.isAvailable( timeout );
    }

    @Override
    public void shutdown()
    {
        try
        {
            msgLog.info( "Shutdown started" );
            msgLog.flush();
            availabilityGuard.shutdown();
            life.shutdown();
        }
        catch ( LifecycleException throwable )
        {
            msgLog.warn( "Shutdown failed", throwable );
            throw throwable;
        }
    }

    protected StoreFactory createStoreFactory()
    {
        return new StoreFactory( config, idGeneratorFactory, new DefaultWindowPoolFactory(), fileSystem,
                logging.getMessagesLog( StoreFactory.class ), txHook );
    }

    protected RecoveryVerifier createRecoveryVerifier()
    {
        return RecoveryVerifier.ALWAYS_VALID;
    }

    protected KernelData createKernelData()
    {
        return new DefaultKernelData( config, this );
    }

    protected TxIdGenerator createTxIdGenerator()
    {
        return TxIdGenerator.DEFAULT;
    }

    protected Caches createCaches()
    {
        return new DefaultCaches( msgLog, monitors );
    }

    protected RelationshipProxy.RelationshipLookups createRelationshipLookups()
    {
        return new RelationshipProxy.RelationshipLookups()
        {
            @Override
            public RelationshipImpl lookupRelationship( long relationshipId )
            {
                assertDatabaseRunning();
                return nodeManager.getRelationshipForProxy( relationshipId );
            }

            @Override
            public GraphDatabaseService getGraphDatabaseService()
            {
                return InternalAbstractGraphDatabase.this;
            }

            @Override
            public NodeManager getNodeManager()
            {
                return nodeManager;
            }

            @Override
            public Node newNodeProxy( long nodeId )
            {
                // only used by relationship already checked as valid in cache
                return nodeManager.newNodeProxyById( nodeId );
            }
        };
    }

    protected NodeProxy.NodeLookup createNodeLookup()
    {
        return new NodeProxy.NodeLookup()
        {
            @Override
            public NodeImpl lookup( long nodeId )
            {
                assertDatabaseRunning();
                return nodeManager.getNodeForProxy( nodeId, null );
            }

            @Override
            public NodeImpl lookup( long nodeId, LockType lock )
            {
                assertDatabaseRunning();
                return nodeManager.getNodeForProxy( nodeId, lock );
            }

            @Override
            public GraphDatabaseService getGraphDatabase()
            {
                // TODO This should be wrapped as well
                return InternalAbstractGraphDatabase.this;
            }

            @Override
            public NodeManager getNodeManager()
            {
                return nodeManager;
            }
        };
    }

    // This is here until we've moved all operations into the kernel, which handles this check on it's own.
    private void assertDatabaseRunning()
    {
        if( life.isRunning() )
        {
            return;
        }
        throw new DatabaseShutdownException();
    }

    protected RemoteTxHook createTxHook()
    {
        return new DefaultTxHook();
    }

    protected FileSystemAbstraction createFileSystemAbstraction()
    {
        return new DefaultFileSystemAbstraction();
    }

    protected IdGeneratorFactory createIdGeneratorFactory()
    {
        return new DefaultIdGeneratorFactory();
    }

    protected LockManager createLockManager()
    {
        return new LockManagerImpl( new RagManager() );
    }

    protected Logging createLogging()
    {
        return life.add( new LogbackWeakDependency().tryLoadLogbackService( config, DEFAULT_TO_CLASSIC ) );
    }

    protected void createNeoDataSource()
    {
        // Create DataSource
        neoDataSource = new NeoStoreXaDataSource( config,
                storeFactory, logging.getMessagesLog( NeoStoreXaDataSource.class ),
                xaFactory, stateFactory, transactionInterceptorProviders, jobScheduler, logging,
                updateableSchemaState, new NonTransactionalTokenNameLookup( labelTokenHolder, propertyKeyTokenHolder ),
                dependencyResolver, txManager, propertyKeyTokenHolder, labelTokenHolder, relationshipTypeTokenHolder,
                persistenceManager, lockManager, this );
        xaDataSourceManager.registerDataSource( neoDataSource );
    }

    @Override
    public final String getStoreDir()
    {
        return storeDir.getPath();
    }

    @Override
    public StoreId storeId()
    {
        return storeId;
    }

    @Override
    public Transaction beginTx()
    {
        return tx().begin();
    }

    protected Transaction beginTx( ForceMode forceMode )
    {
        if ( !availabilityGuard.isAvailable( accessTimeout ) )
        {
            throw new TransactionFailureException( "Database is currently not available. "
                    + availabilityGuard.describeWhoIsBlocking() );
        }

        try
        {
            if ( transactionRunning() )
            {
                return new PlaceboTransaction( persistenceManager, txManager, txManager.getTransactionState() );
            }

            txManager.begin( forceMode );
            return new TopLevelTransaction( persistenceManager, txManager, txManager.getTransactionState() );
        }
        catch ( SystemException e )
        {
            throw new TransactionFailureException( "Couldn't get transaction", e );
        }
        catch ( NotSupportedException e )
        {
            throw new TransactionFailureException( "Couldn't begin transaction", e );
        }
    }

    @Override
    public boolean transactionRunning()
    {
        try
        {
            return txManager.getTransaction() != null;
        }
        catch ( SystemException e )
        {
            throw new TransactionFailureException(
                    "Unable to get transaction.", e );
        }
    }

    @Override
    public String toString()
    {
        return getClass().getSimpleName() + " [" + getStoreDir() + "]";
    }

    @Override
    public Iterable<Node> getAllNodes()
    {
        return GlobalGraphOperations.at( this ).getAllNodes();
    }

    @Override
    public Iterable<RelationshipType> getRelationshipTypes()
    {
        return GlobalGraphOperations.at( this ).getAllRelationshipTypes();
    }

    @Override
    public KernelEventHandler registerKernelEventHandler(
            KernelEventHandler handler )
    {
        return kernelEventHandlers.registerKernelEventHandler( handler );
    }

    @Override
    public <T> TransactionEventHandler<T> registerTransactionEventHandler(
            TransactionEventHandler<T> handler )
    {
        return transactionEventHandlers.registerTransactionEventHandler( handler );
    }

    @Override
    public KernelEventHandler unregisterKernelEventHandler(
            KernelEventHandler handler )
    {
        return kernelEventHandlers.unregisterKernelEventHandler( handler );
    }

    @Override
    public <T> TransactionEventHandler<T> unregisterTransactionEventHandler(
            TransactionEventHandler<T> handler )
    {
        return transactionEventHandlers.unregisterTransactionEventHandler( handler );
    }

    @Override
    public Node createNode()
    {
        try ( Statement statement = statementContextProvider.instance() )
        {
            return nodeManager.newNodeProxyById( statement.dataWriteOperations().nodeCreate() );
        }
        catch ( InvalidTransactionTypeKernelException e )
        {
            throw new ConstraintViolationException( e.getMessage(), e );
        }
        catch ( ReadOnlyDatabaseKernelException e )
        {
            throw new ReadOnlyDbException();
        }
    }

    @Override
    public Node createNode( Label... labels )
    {
        try ( Statement statement = statementContextProvider.instance() )
        {
            long nodeId = statement.dataWriteOperations().nodeCreate();
            for ( Label label : labels )
            {
                int labelId = statement.tokenWriteOperations().labelGetOrCreateForName( label.name() );
                try
                {
                    statement.dataWriteOperations().nodeAddLabel( nodeId, labelId );
                }
                catch ( EntityNotFoundException e )
                {
                    throw new NotFoundException( "No node with id " + nodeId + " found.", e );
                }
            }
            return nodeManager.newNodeProxyById( nodeId );
        }
        catch ( ConstraintValidationKernelException e )
        {
            throw new ConstraintViolationException( "Unable to add label.", e );
        }
        catch ( SchemaKernelException e )
        {
            throw new IllegalArgumentException( e );
        }
        catch ( InvalidTransactionTypeKernelException e )
        {
            throw new ConstraintViolationException( e.getMessage(), e );
        }
        catch ( ReadOnlyDatabaseKernelException e )
        {
            throw new ReadOnlyDbException();
        }
    }

    @Override
    public Node getNodeById( long id )
    {
        if ( id < 0 || id > MAX_NODE_ID )
        {
            throw new NotFoundException( format( "Node %d not found", id ) );
        }
        return nodeManager.getNodeById( id );
    }

    @Override
    public Relationship getRelationshipById( long id )
    {
        if ( id < 0 || id > MAX_RELATIONSHIP_ID )
        {
            throw new NotFoundException( format( "Relationship %d not found", id));
        }
        return nodeManager.getRelationshipById( id );
    }

    @Override
    public TransactionBuilder tx()
    {
        return defaultTxBuilder;
    }

    @Override
    public IndexManager index()
    {
        // TODO: txManager.assertInTransaction();
        return indexManager;
    }

    @Override
    public Schema schema()
    {
        txManager.assertInTransaction();
        return schema;
    }

    // GraphDatabaseSPI implementation - THESE SHOULD EVENTUALLY BE REMOVED! DON'T ADD dependencies on these!
    public Config getConfig()
    {
        return config;
    }

    private Iterable<Class<?>> getSettingsClasses( Iterable<Class<?>> settingsClasses,
                                                   Iterable<KernelExtensionFactory<?>> kernelExtensions, Iterable
            <CacheProvider> cacheProviders )
    {
        List<Class<?>> totalSettingsClasses = new ArrayList<>();

        // Add given settings classes
        Iterables.addAll( totalSettingsClasses, settingsClasses );

        // Get the list of settings classes for extensions
        for ( KernelExtensionFactory<?> kernelExtension : kernelExtensions )
        {
            if ( kernelExtension.getSettingsClass() != null )
            {
                totalSettingsClasses.add( kernelExtension.getSettingsClass() );
            }
        }

        for ( CacheProvider cacheProvider : cacheProviders )
        {
            if ( cacheProvider.getSettingsClass() != null )
            {
                totalSettingsClasses.add( cacheProvider.getSettingsClass() );
            }
        }

        return totalSettingsClasses;
    }

    @Override
    public boolean equals( Object o )
    {
        if ( this == o )
        {
            return true;
        }
        if ( o == null || !(o instanceof InternalAbstractGraphDatabase) )
        {
            return false;
        }
        InternalAbstractGraphDatabase that = (InternalAbstractGraphDatabase) o;
        return (storeId != null ? storeId.equals( that.storeId ) : that.storeId == null) &&
               storeDir.equals( that.storeDir );
    }

    @Override
    public int hashCode()
    {
        return storeDir.hashCode();
    }

    protected final class DefaultKernelData extends KernelData implements Lifecycle
    {
        private final GraphDatabaseAPI graphDb;

        public DefaultKernelData( Config config, GraphDatabaseAPI graphDb )
        {
            super( config );
            this.graphDb = graphDb;
        }

        @Override
        public Version version()
        {
            return Version.getKernel();
        }

        @Override
        public GraphDatabaseAPI graphDatabase()
        {
            return graphDb;
        }

        @Override
        public void init() throws Throwable
        {
        }

        @Override
        public void start() throws Throwable
        {
        }

        @Override
        public void stop() throws Throwable
        {
        }
    }

    private class DefaultTxEventSyncHookFactory implements TxEventSyncHookFactory
    {
        @Override
        public TransactionEventsSyncHook create()
        {
            return transactionEventHandlers.hasHandlers() ?
                    new TransactionEventsSyncHook( transactionEventHandlers, txManager ) : null;
        }
    }

    /**
     * FIXME: This is supposed to be handled by a Dependency Injection framework...
     *
     * @author ceefour
     */
    class DependencyResolverImpl extends DependencyResolver.Adapter
    {
        private <T> T resolveKnownSingleDependency( Class<T> type )
        {
            if ( type.equals( Map.class ) )
            {
                return type.cast( getConfig().getParams() );
            }
            else if ( type.equals( Config.class ) )
            {
                return type.cast( getConfig() );
            }
            else if ( GraphDatabaseService.class.isAssignableFrom( type )
                    && type.isInstance( InternalAbstractGraphDatabase.this ) )
            {
                return type.cast( InternalAbstractGraphDatabase.this );
            }
            else if ( TransactionManager.class.isAssignableFrom( type ) && type.isInstance( txManager ) )
            {
                return type.cast( txManager );
            }
            else if ( LockManager.class.isAssignableFrom( type ) && type.isInstance( lockManager ) )
            {
                return type.cast( lockManager );
            }
            else if( StoreFactory.class.isAssignableFrom( type ) && type.isInstance( storeFactory ) )
            {
                return type.cast( storeFactory );
            }
            else if ( StringLogger.class.isAssignableFrom( type ) && type.isInstance( msgLog ) )
            {
                return type.cast( msgLog );
            }
            else if ( Logging.class.isAssignableFrom( type ) && type.isInstance( logging ) )
            {
                return type.cast( logging );
            }
            else if ( IndexStore.class.isAssignableFrom( type ) && type.isInstance( indexStore ) )
            {
                return type.cast( indexStore );
            }
            else if ( XaFactory.class.isAssignableFrom( type ) && type.isInstance( xaFactory ) )
            {
                return type.cast( xaFactory );
            }
            else if ( XaDataSourceManager.class.isAssignableFrom( type ) && type.isInstance( xaDataSourceManager ) )
            {
                return type.cast( xaDataSourceManager );
            }
            else if ( FileSystemAbstraction.class.isAssignableFrom( type ) && type.isInstance( fileSystem ) )
            {
                return type.cast( fileSystem );
            }
            else if ( Guard.class.isAssignableFrom( type ) && type.isInstance( guard ) )
            {
                return type.cast( guard );
            }
            else if ( IndexProviders.class.isAssignableFrom( type ) && type.isInstance( indexManager ) )
            {
                return type.cast( indexManager );
            }
            else if ( KernelData.class.isAssignableFrom( type ) && type.isInstance( extensions ) )
            {
                return type.cast( extensions );
            }
            else if ( TransactionInterceptorProviders.class.isAssignableFrom( type )
                    && type.isInstance( transactionInterceptorProviders ) )
            {
                return type.cast( transactionInterceptorProviders );
            }
            else if ( KernelExtensions.class.isAssignableFrom( type ) && type.isInstance( kernelExtensions ) )
            {
                return type.cast( kernelExtensions );
            }
            else if ( NodeManager.class.isAssignableFrom( type ) && type.isInstance( nodeManager ) )
            {
                return type.cast( nodeManager );
            }
            else if ( TransactionStateFactory.class.isAssignableFrom( type ) && type.isInstance( stateFactory ) )
            {
                return type.cast( stateFactory );
            }
            else if ( TxIdGenerator.class.isAssignableFrom( type ) && type.isInstance( txIdGenerator ) )
            {
                return type.cast( txIdGenerator );
            }
            else if ( DiagnosticsManager.class.isAssignableFrom( type ) && type.isInstance( diagnosticsManager ) )
            {
                return type.cast( diagnosticsManager );
            }
            else if ( RelationshipTypeTokenHolder.class.isAssignableFrom( type ) && type.isInstance( relationshipTypeTokenHolder ) )
            {
                return type.cast( relationshipTypeTokenHolder );
            }
            else if ( PropertyKeyTokenHolder.class.isAssignableFrom( type ) && type.isInstance( propertyKeyTokenHolder ) )
            {
                return type.cast( propertyKeyTokenHolder );
            }
            else if ( LabelTokenHolder.class.isAssignableFrom( type ) && type.isInstance( labelTokenHolder ) )
            {
                return type.cast( labelTokenHolder );
            }
            else if ( KernelPanicEventGenerator.class.isAssignableFrom( type ) )
            {
                return type.cast( kernelPanicEventGenerator );
            }
            else if ( LifeSupport.class.isAssignableFrom( type ) )
            {
                return type.cast( life );
            }
<<<<<<< HEAD
            else if ( PersistenceManager.class.isAssignableFrom( type ) && type.isInstance( persistenceManager ) )
=======
            else if ( Monitors.class.isAssignableFrom( type ) )
            {
                return (T) monitors;
            }
            else if ( DependencyResolver.class.isAssignableFrom( type ) )
>>>>>>> 9c150d0a
            {
                return type.cast( persistenceManager );
            }
            else if ( ThreadToStatementContextBridge.class.isAssignableFrom( type )
                    && type.isInstance( statementContextProvider ) )
            {
                return type.cast( statementContextProvider );
            }
            else if ( CacheAccessBackDoor.class.isAssignableFrom( type ) && type.isInstance( cacheBridge ) )
            {
                return type.cast( cacheBridge );
            }
            else if ( StoreLockerLifecycleAdapter.class.isAssignableFrom( type ) && type.isInstance( storeLocker ) )
            {
                return type.cast( storeLocker );
            }
            else if ( IndexManager.class.equals( type )&& type.isInstance( indexManager )  )
            {
                return type.cast( indexManager );
            }
            else if ( IndexingService.class.isAssignableFrom( type )
                    && type.isInstance( neoDataSource.getIndexService() ) )
            {
                return type.cast( neoDataSource.getIndexService() );
            }
            else if ( JobScheduler.class.isAssignableFrom( type ) && type.isInstance( jobScheduler ) )
            {
                return type.cast( jobScheduler );
            }
            else if ( CleanupService.class.equals( type ) )
            {
                return type.cast( cleanupService );
            }
            else if ( LabelScanStore.class.isAssignableFrom( type )
                && type.isInstance( neoDataSource.getLabelScanStore() ) )
            {
                return type.cast( neoDataSource.getLabelScanStore() );
            }
            else if ( NeoStoreProvider.class.isAssignableFrom( type ) )
            {
                return type.cast( neoDataSource );
            }
            else if ( IdGeneratorFactory.class.isAssignableFrom( type ) )
            {
                return type.cast( idGeneratorFactory );
            }
            else if ( Monitors.class.isAssignableFrom( type ) )
            {
                return type.cast( monitors );
            }
            else if ( RemoteTxHook.class.isAssignableFrom( type ) )
            {
                return type.cast( txHook );
            }
            else if ( DependencyResolver.class.equals( type ) )
            {
                return type.cast( DependencyResolverImpl.this );
            }
            return null;
        }

        @Override
        public <T> T resolveDependency( Class<T> type, SelectionStrategy selector )
        {
            // Try known single dependencies
            T result = resolveKnownSingleDependency( type );
            if ( result != null )
            {
                return selector.select( type, Iterables.option( result ) );
            }

            // Try with kernel extensions
            return kernelExtensions.resolveDependency( type, selector );
        }
    }

    class ConfigurationChangedRestarter extends LifecycleAdapter
    {
        private final ConfigurationChangeListener listener = new ConfigurationChangeListener()
        {
            Executor executor = Executors.newSingleThreadExecutor( new DaemonThreadFactory( "Database configuration " +
                    "restart" ) );

            @Override
            public void notifyConfigurationChanges( final Iterable<ConfigurationChange> change )
            {
                executor.execute( new Runnable()
                {
                    @Override
                    public void run()
                    {
                        // Restart
                        try
                        {
                            life.stop();
                            life.start();

                            msgLog.logMessage( "Database restarted with the following configuration changes:" +
                                    change );
                        }
                        catch ( LifecycleException e )
                        {
                            msgLog.logMessage( "Could not restart database", e );
                        }
                    }
                } );
            }
        };

        @Override
        public void start() throws Throwable
        {
            config.addConfigurationChangeListener( listener );
        }

        @Override
        public void stop() throws Throwable
        {
            config.removeConfigurationChangeListener( listener );
        }
    }

    @Override
    public ResourceIterable<Node> findNodesByLabelAndProperty( final Label myLabel, final String key, final Object value )
    {
        return new ResourceIterable<Node>()
        {
            @Override
            public ResourceIterator<Node> iterator()
            {
                return nodesByLabelAndProperty( myLabel, key, value );
            }
        };
    }

    private ResourceIterator<Node> nodesByLabelAndProperty( Label myLabel, String key, Object value )
    {
        Statement statement = statementContextProvider.instance();

        ReadOperations readOps = statement.readOperations();
        int propertyId = readOps.propertyKeyGetForName( key );
        int labelId = readOps.labelGetForName( myLabel.name() );

        if ( propertyId == NO_SUCH_PROPERTY_KEY || labelId == NO_SUCH_LABEL )
        {
            statement.close();
            return IteratorUtil.emptyIterator();
        }

        IndexDescriptor descriptor = findAnyIndexByLabelAndProperty( readOps, propertyId, labelId );

        try
        {
            if ( null != descriptor )
            {
                // Ha! We found an index - let's use it to find matching nodes
                return map2nodes( readOps.nodesGetFromIndexLookup( descriptor, value ), statement );
            }
        }
        catch ( IndexNotFoundKernelException e )
        {
            // weird at this point but ignore and fallback to a label scan
        }

        return getNodesByLabelAndPropertyWithoutIndex( propertyId, value, statement, labelId );
    }

    private IndexDescriptor findAnyIndexByLabelAndProperty( ReadOperations readOps, int propertyId, int labelId )
    {
        IndexDescriptor descriptor = findUniqueIndexByLabelAndProperty( readOps, labelId, propertyId );

        if ( null == descriptor )
        {
            descriptor = findRegularIndexByLabelAndProperty( readOps, labelId, propertyId );
        }
        return descriptor;
    }

    private IndexDescriptor findUniqueIndexByLabelAndProperty( ReadOperations readOps, int labelId, int propertyId )
    {
        try
        {
            IndexDescriptor descriptor = readOps.indexesGetForLabelAndPropertyKey( labelId, propertyId );

            if ( readOps.indexGetState( descriptor ) == InternalIndexState.ONLINE )
            {
                // Ha! We found an index - let's use it to find matching nodes
                return descriptor;
            }
        }
        catch ( SchemaRuleNotFoundException | IndexNotFoundKernelException e )
        {
            // If we don't find a matching index rule, we'll scan all nodes and filter manually (below)
        }
        return null;
    }

    private IndexDescriptor findRegularIndexByLabelAndProperty( ReadOperations readOps, int labelId, int propertyId )
    {
        try
        {
            IndexDescriptor descriptor = readOps.indexesGetForLabelAndPropertyKey( labelId, propertyId );

            if ( readOps.indexGetState( descriptor ) == InternalIndexState.ONLINE )
            {
                // Ha! We found an index - let's use it to find matching nodes
                return descriptor;
            }
        }
        catch ( SchemaRuleNotFoundException | IndexNotFoundKernelException e )
        {
            // If we don't find a matching index rule, we'll scan all nodes and filter manually (below)
        }
        return null;
    }

    private ResourceIterator<Node> getNodesByLabelAndPropertyWithoutIndex( int propertyId, Object value,
            Statement statement, int labelId )
    {
        return map2nodes(
            new PropertyValueFilteringNodeIdIterator(
                    statement.readOperations().nodesGetForLabel( labelId ),
                    statement.readOperations(), propertyId, value ), statement );
    }

    private ResourceIterator<Node> map2nodes( PrimitiveLongIterator input, Statement statement )
    {
        return cleanupService.resourceIterator( map( new FunctionFromPrimitiveLong<Node>()
        {
            @Override
            public Node apply( long id )
            {
                return getNodeById( id );
            }
        }, input ), statement );
    }

    private static class PropertyValueFilteringNodeIdIterator extends AbstractPrimitiveLongIterator
    {
        private final PrimitiveLongIterator nodesWithLabel;
        private final ReadOperations statement;
        private final int propertyKeyId;
        private final Object value;

        PropertyValueFilteringNodeIdIterator( PrimitiveLongIterator nodesWithLabel, ReadOperations statement,
                                              int propertyKeyId, Object value )
        {
            this.nodesWithLabel = nodesWithLabel;
            this.statement = statement;
            this.propertyKeyId = propertyKeyId;
            this.value = value;
            computeNext();
        }

        @Override
        protected void computeNext()
        {
            for ( boolean hasNext = nodesWithLabel.hasNext(); hasNext; hasNext = nodesWithLabel.hasNext() )
            {
                long nextValue = nodesWithLabel.next();
                try
                {
                    if ( statement.nodeGetProperty( nextValue, propertyKeyId ).valueEquals( value ) )
                    {
                        next( nextValue );
                        return;
                    }
                }
                catch ( EntityNotFoundException e )
                {
                    // continue to the next node
                }
            }
            endReached();
        }
    }

    @Override
    public TraversalDescription traversalDescription()
    {
        return new MonoDirectionalTraversalDescription(statementContextProvider);
    }

    @Override
    public BidirectionalTraversalDescription bidirectionalTraversalDescription()
    {
        return new BidirectionalTraversalDescriptionImpl(statementContextProvider);
    }
}<|MERGE_RESOLUTION|>--- conflicted
+++ resolved
@@ -145,16 +145,12 @@
 import org.neo4j.kernel.impl.transaction.xaframework.TransactionInterceptorProvider;
 import org.neo4j.kernel.impl.transaction.xaframework.TxIdGenerator;
 import org.neo4j.kernel.impl.transaction.xaframework.XaFactory;
-<<<<<<< HEAD
 import org.neo4j.kernel.impl.traversal.BidirectionalTraversalDescriptionImpl;
 import org.neo4j.kernel.impl.traversal.MonoDirectionalTraversalDescription;
 import org.neo4j.kernel.impl.util.AbstractPrimitiveLongIterator;
 import org.neo4j.kernel.impl.util.JobScheduler;
-import org.neo4j.kernel.impl.util.Monitors;
 import org.neo4j.kernel.impl.util.Neo4jJobScheduler;
 import org.neo4j.kernel.impl.util.PrimitiveLongIterator;
-=======
->>>>>>> 9c150d0a
 import org.neo4j.kernel.impl.util.StringLogger;
 import org.neo4j.kernel.info.DiagnosticsManager;
 import org.neo4j.kernel.info.JvmChecker;
@@ -167,11 +163,7 @@
 import org.neo4j.kernel.lifecycle.LifecycleStatus;
 import org.neo4j.kernel.logging.LogbackWeakDependency;
 import org.neo4j.kernel.logging.Logging;
-<<<<<<< HEAD
-=======
 import org.neo4j.kernel.monitoring.Monitors;
-import org.neo4j.tooling.Clock;
->>>>>>> 9c150d0a
 import org.neo4j.tooling.GlobalGraphOperations;
 
 import static java.lang.String.format;
@@ -410,12 +402,9 @@
 
         // Create logger
         this.logging = createLogging();
-        
+
         // Component monitoring
         this.monitors = new Monitors();
-
-        // Component monitoring
-        this.monitors = new Monitors( logging.getMessagesLog( Monitors.class ) );
 
         // Apply autoconfiguration for memory settings
         AutoConfigurator autoConfigurator = new AutoConfigurator( fileSystem,
@@ -1361,15 +1350,11 @@
             {
                 return type.cast( life );
             }
-<<<<<<< HEAD
+            else if ( Monitors.class.isAssignableFrom( type ) )
+            {
+                return (T) monitors;
+            }
             else if ( PersistenceManager.class.isAssignableFrom( type ) && type.isInstance( persistenceManager ) )
-=======
-            else if ( Monitors.class.isAssignableFrom( type ) )
-            {
-                return (T) monitors;
-            }
-            else if ( DependencyResolver.class.isAssignableFrom( type ) )
->>>>>>> 9c150d0a
             {
                 return type.cast( persistenceManager );
             }
