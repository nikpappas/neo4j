--- conflicted
+++ resolved
@@ -19,14 +19,6 @@
  */
 package org.neo4j.kernel;
 
-import static java.lang.String.format;
-<<<<<<< HEAD
-import static org.neo4j.helpers.collection.Iterables.filter;
-import static org.neo4j.helpers.collection.Iterables.map;
-=======
->>>>>>> 9084dac7
-import static org.slf4j.impl.StaticLoggerBinder.getSingleton;
-
 import java.io.File;
 import java.io.IOException;
 import java.util.ArrayList;
@@ -36,18 +28,12 @@
 import java.util.Map;
 import java.util.concurrent.Executor;
 import java.util.concurrent.Executors;
-
-<<<<<<< HEAD
 import javax.transaction.NotSupportedException;
 import javax.transaction.SystemException;
 import javax.transaction.TransactionManager;
 
-=======
-import javax.transaction.SystemException;
-import javax.transaction.TransactionManager;
-
 import ch.qos.logback.classic.LoggerContext;
->>>>>>> 9084dac7
+
 import org.neo4j.graphdb.DependencyResolver;
 import org.neo4j.graphdb.GraphDatabaseService;
 import org.neo4j.graphdb.Label;
@@ -162,11 +148,11 @@
 import org.neo4j.kernel.logging.Logging;
 import org.neo4j.tooling.GlobalGraphOperations;
 
-<<<<<<< HEAD
-import ch.qos.logback.classic.LoggerContext;
-
-=======
->>>>>>> 9084dac7
+import static java.lang.String.format;
+import static org.slf4j.impl.StaticLoggerBinder.getSingleton;
+import static org.neo4j.helpers.collection.Iterables.filter;
+import static org.neo4j.helpers.collection.Iterables.map;
+
 /**
  * Base implementation of GraphDatabaseService. Responsible for creating services, handling dependencies between them,
  * and lifecycle management of these.
@@ -471,13 +457,8 @@
         propertyKeyTokenHolder = life.add( new PropertyKeyTokenHolder( txManager, persistenceManager, persistenceSource, createPropertyKeyCreator() ) );
         labelTokenHolder = life.add( new LabelTokenHolder( txManager, persistenceManager, persistenceSource, createLabelIdCreator() ) );
 
-<<<<<<< HEAD
-        relationshipTypeTokenHolder = new RelationshipTypeTokenHolder( txManager,
-                persistenceManager, persistenceSource, relationshipTypeCreator );
-=======
-        relationshipTypeHolder = life.add( new RelationshipTypeHolder( txManager,
+        relationshipTypeTokenHolder = life.add( new RelationshipTypeTokenHolder( txManager,
                 persistenceManager, persistenceSource, relationshipTypeCreator ) );
->>>>>>> 9084dac7
 
         caches.configure( cacheProvider, config );
         Cache<NodeImpl> nodeCache = diagnosticsManager.tryAppendProvider( caches.node() );
@@ -495,12 +476,7 @@
                 createGuardedNodeManager( readOnly, cacheProvider, nodeCache, relCache ) :
                 createNodeManager( readOnly, cacheProvider, nodeCache, relCache );
 
-<<<<<<< HEAD
-        life.add( nodeManager );
         stateFactory.setDependencies( lockManager, nodeManager, txHook, txIdGenerator );
-=======
-        stateFactory.setDependencies( lockManager, propertyIndexManager, nodeManager, txHook, txIdGenerator );
->>>>>>> 9084dac7
 
         indexStore = life.add( new IndexStore( this.storeDir, fileSystem ) );
 
