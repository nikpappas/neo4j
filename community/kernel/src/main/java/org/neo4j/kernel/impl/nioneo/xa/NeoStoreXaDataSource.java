--- conflicted
+++ resolved
@@ -505,18 +505,8 @@
             xaContainer.close();
             life.shutdown();
             unbindLogicalLog();
-            if ( logApplied )
-            {
-                neoStore.rebuildIdGenerators();
-                logApplied = false;
-            }
             neoStore.close();
         }
-<<<<<<< HEAD
-        life.shutdown();
-        xaContainer.close();
-        neoStore.close();
-=======
         catch ( IOException e )
         {
             msgLog.error( "Something went wrong while shutting down the store. Recovery will happen on next startup. " +
@@ -524,7 +514,6 @@
                     "(for example, low disk space)." );
             throw e;
         }
->>>>>>> 48e8420a
         msgLog.info( "NeoStore closed" );
     }
 
