--- conflicted
+++ resolved
@@ -201,11 +201,7 @@
     @Internal
     public static final Setting<String> cypher_runtime = setting(
             "unsupported.cypher.runtime",
-<<<<<<< HEAD
-            options( "INTERPRETED", "COMPILED", "SLOTTED" , "MORSEL", DEFAULT ), DEFAULT );
-=======
-            optionsIgnoreCase( "INTERPRETED", "COMPILED", "SLOTTED" ,  DEFAULT ), DEFAULT );
->>>>>>> 794a678b
+        optionsIgnoreCase( "INTERPRETED", "COMPILED", "SLOTTED" , "MORSEL", DEFAULT ), DEFAULT );
 
     @Description( "Enable tracing of compilation in cypher." )
     @Internal
