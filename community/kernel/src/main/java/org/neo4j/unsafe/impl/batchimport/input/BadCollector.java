/*
 * Copyright (c) 2002-2017 "Neo Technology,"
 * Network Engine for Objects in Lund AB [http://neotechnology.com]
 *
 * This file is part of Neo4j.
 *
 * Neo4j is free software: you can redistribute it and/or modify
 * it under the terms of the GNU General Public License as published by
 * the Free Software Foundation, either version 3 of the License, or
 * (at your option) any later version.
 *
 * This program is distributed in the hope that it will be useful,
 * but WITHOUT ANY WARRANTY; without even the implied warranty of
 * MERCHANTABILITY or FITNESS FOR A PARTICULAR PURPOSE.  See the
 * GNU General Public License for more details.
 *
 * You should have received a copy of the GNU General Public License
 * along with this program.  If not, see <http://www.gnu.org/licenses/>.
 */
package org.neo4j.unsafe.impl.batchimport.input;

import java.io.OutputStream;
import java.io.PrintStream;
import java.util.Arrays;

import org.neo4j.collection.primitive.PrimitiveLongCollections;
import org.neo4j.collection.primitive.PrimitiveLongIterator;
import org.neo4j.unsafe.impl.batchimport.cache.idmapping.string.DuplicateInputIdException;

import static java.lang.String.format;
import static java.util.Arrays.copyOf;
import static java.util.Arrays.sort;
import static org.neo4j.helpers.Exceptions.withMessage;

public class BadCollector implements Collector
{
    /**
     * Introduced to avoid creating an exception for every reported bad thing, since it can be
     * quite the performance hogger for scenarios where there are many many bad things to collect.
     */
    private interface ProblemReporter
    {
        String message();

        InputException exception();
    }

    public static final int BAD_RELATIONSHIPS = 0x1;
    public static final int DUPLICATE_NODES = 0x2;
    public static final int EXTRA_COLUMNS = 0x4;
    public static final int COLLECT_ALL = BAD_RELATIONSHIPS | DUPLICATE_NODES | EXTRA_COLUMNS;

    private final PrintStream out;
    private final int tolerance;
    private final int collect;
    private long[] leftOverDuplicateNodeIds = new long[10];
    private int leftOverDuplicateNodeIdsCursor;
    private final boolean logBadEntries;

    // volatile since one importer thread calls collect(), where this value is incremented and later the "main"
    // thread calls badEntries() to get a count.
    private volatile int badEntries;
    public static final int UNLIMITED_TOLERANCE = -1;

    public BadCollector( OutputStream out, int tolerance, int collect )
    {
        this(out, tolerance, collect, false);
    }

    public BadCollector( OutputStream out, int tolerance, int collect, boolean skipBadEntriesLogging )
    {
        this.out = new PrintStream( out );
        this.tolerance = tolerance;
        this.collect = collect;
        this.logBadEntries = !skipBadEntriesLogging;
    }

    @Override
    public void collectBadRelationship( final InputRelationship relationship, final Object specificValue )
    {
<<<<<<< HEAD
        checkTolerance( BAD_RELATIONSHIPS, new ProblemReporter()
        {
            private final String message = format( "%s referring to missing node %s", relationship, specificValue );

            @Override
            public String message()
            {
                return message;
            }

            @Override
            public InputException exception()
            {
                return new InputException( message );
            }
        } );
=======
        checkTolerance( BAD_RELATIONSHIPS, new RelationshipsProblemReporter( relationship, specificValue ) );
>>>>>>> 751d90f7
    }

    @Override
    public void collectDuplicateNode( final Object id, long actualId, final String group,
            final String firstSource, final String otherSource )
    {
        checkTolerance( DUPLICATE_NODES, new NodesProblemReporter( id, group, firstSource, otherSource ) );

        if ( leftOverDuplicateNodeIdsCursor == leftOverDuplicateNodeIds.length )
        {
            leftOverDuplicateNodeIds = Arrays.copyOf( leftOverDuplicateNodeIds, leftOverDuplicateNodeIds.length*2 );
        }
        leftOverDuplicateNodeIds[leftOverDuplicateNodeIdsCursor++] = actualId;
    }

    @Override
    public void collectExtraColumns( final String source, final long row, final String value )
    {
        checkTolerance( EXTRA_COLUMNS, new ExtraColumnsProblemReporter( row, source, value ) );
    }

    @Override
    public PrimitiveLongIterator leftOverDuplicateNodesIds()
    {
        leftOverDuplicateNodeIds = copyOf( leftOverDuplicateNodeIds, leftOverDuplicateNodeIdsCursor );
        sort( leftOverDuplicateNodeIds );
        return PrimitiveLongCollections.iterator( leftOverDuplicateNodeIds );
    }

    @Override
    public void close()
    {
        out.flush();
    }

    @Override
    public int badEntries()
    {
        return badEntries;
    }

    private boolean collects( int bit )
    {
        return (collect & bit) != 0;
    }

    private void checkTolerance( int bit, ProblemReporter report )
    {
        boolean collect = collects( bit );
        if ( collect )
        {
            if ( logBadEntries )
            {
                out.println( report.message() );
            }
            badEntries++;
        }

        if ( !collect || (tolerance != BadCollector.UNLIMITED_TOLERANCE && badEntries > tolerance) )
        {
            InputException exception = report.exception();
            throw collect ? withMessage( exception, format( "Too many bad entries %d, where last one was: %s",
                    badEntries, exception.getMessage() ) ) : exception;
        }
    }

    private static class RelationshipsProblemReporter implements ProblemReporter
    {
        private String message;
        private final InputRelationship relationship;
        private final Object specificValue;

        RelationshipsProblemReporter( InputRelationship relationship, Object specificValue )
        {
            this.relationship = relationship;
            this.specificValue = specificValue;
        }

        @Override
        public String message()
        {
            return getReportMessage();
        }

        @Override
        public InputException exception()
        {
            return new InputException( getReportMessage() );
        }

        private String getReportMessage()
        {
            if ( message == null )
            {
                message = format( "%s refering to missing node %s", relationship, specificValue );
            }
            return message;
        }
    }

    private static class NodesProblemReporter implements ProblemReporter
    {
        private final Object id;
        private final String group;
        private final String firstSource;
        private final String otherSource;

        NodesProblemReporter( Object id, String group, String firstSource, String otherSource )
        {
            this.id = id;
            this.group = group;
            this.firstSource = firstSource;
            this.otherSource = otherSource;
        }

        @Override
        public String message()
        {
            return DuplicateInputIdException.message( id, group, firstSource, otherSource );
        }

        @Override
        public InputException exception()
        {
            return new DuplicateInputIdException( id, group, firstSource, otherSource );
        }
    }

    private static class ExtraColumnsProblemReporter implements ProblemReporter
    {
        private String message;
        private final long row;
        private final String source;
        private final String value;

        ExtraColumnsProblemReporter( long row, String source, String value )
        {
            this.row = row;
            this.source = source;
            this.value = value;
        }

        @Override
        public String message()
        {
            return getReportMessage();
        }

        @Override
        public InputException exception()
        {
            return new InputException( getReportMessage() );
        }

        private String getReportMessage()
        {
            if ( message == null )
            {
                message = format( "Extra column not present in header on line %d in %s with value %s", row, source, value );
            }
            return message;
        }
    }
}<|MERGE_RESOLUTION|>--- conflicted
+++ resolved
@@ -78,26 +78,7 @@
     @Override
     public void collectBadRelationship( final InputRelationship relationship, final Object specificValue )
     {
-<<<<<<< HEAD
-        checkTolerance( BAD_RELATIONSHIPS, new ProblemReporter()
-        {
-            private final String message = format( "%s referring to missing node %s", relationship, specificValue );
-
-            @Override
-            public String message()
-            {
-                return message;
-            }
-
-            @Override
-            public InputException exception()
-            {
-                return new InputException( message );
-            }
-        } );
-=======
         checkTolerance( BAD_RELATIONSHIPS, new RelationshipsProblemReporter( relationship, specificValue ) );
->>>>>>> 751d90f7
     }
 
     @Override
@@ -192,7 +173,7 @@
         {
             if ( message == null )
             {
-                message = format( "%s refering to missing node %s", relationship, specificValue );
+                message = format( "%s referring to missing node %s", relationship, specificValue );
             }
             return message;
         }
