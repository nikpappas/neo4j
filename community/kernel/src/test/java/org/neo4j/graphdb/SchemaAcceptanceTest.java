/*
 * Copyright (c) 2002-2015 "Neo Technology,"
 * Network Engine for Objects in Lund AB [http://neotechnology.com]
 *
 * This file is part of Neo4j.
 *
 * Neo4j is free software: you can redistribute it and/or modify
 * it under the terms of the GNU General Public License as published by
 * the Free Software Foundation, either version 3 of the License, or
 * (at your option) any later version.
 *
 * This program is distributed in the hope that it will be useful,
 * but WITHOUT ANY WARRANTY; without even the implied warranty of
 * MERCHANTABILITY or FITNESS FOR A PARTICULAR PURPOSE.  See the
 * GNU General Public License for more details.
 *
 * You should have received a copy of the GNU General Public License
 * along with this program.  If not, see <http://www.gnu.org/licenses/>.
 */
package org.neo4j.graphdb;

import java.util.concurrent.TimeUnit;

import org.junit.Before;
import org.junit.Rule;
import org.junit.Test;
import org.neo4j.graphdb.schema.ConstraintDefinition;
import org.neo4j.graphdb.schema.ConstraintType;
import org.neo4j.graphdb.schema.IndexDefinition;
import org.neo4j.graphdb.schema.Schema;
import org.neo4j.test.ImpermanentDatabaseRule;

import static java.lang.String.format;
import static org.hamcrest.CoreMatchers.containsString;
import static org.hamcrest.MatcherAssert.assertThat;
import static org.hamcrest.Matchers.is;
import static org.hamcrest.core.IsNot.not;
import static org.hamcrest.core.IsNull.nullValue;
import static org.junit.Assert.*;
import static org.neo4j.graphdb.Neo4jMatchers.contains;
import static org.neo4j.graphdb.Neo4jMatchers.containsOnly;
import static org.neo4j.graphdb.Neo4jMatchers.createIndex;
import static org.neo4j.graphdb.Neo4jMatchers.findNodesByLabelAndProperty;
import static org.neo4j.graphdb.Neo4jMatchers.getConstraints;
import static org.neo4j.graphdb.Neo4jMatchers.getIndexes;
import static org.neo4j.graphdb.Neo4jMatchers.isEmpty;
import static org.neo4j.graphdb.Neo4jMatchers.waitForIndex;
import static org.neo4j.helpers.collection.Iterables.count;
import static org.neo4j.helpers.collection.IteratorUtil.asSet;

public class SchemaAcceptanceTest
{
    public @Rule ImpermanentDatabaseRule dbRule = new ImpermanentDatabaseRule();

    private GraphDatabaseService db;
    private Label label = Labels.MY_LABEL;
    private String propertyKey = "my_property_key";

    private enum Labels implements Label
    {
        MY_LABEL,
        MY_OTHER_LABEL
    }

    @Test
    public void addingAnIndexingRuleShouldSucceed() throws Exception
    {
        // WHEN
        IndexDefinition index = createIndex( db, label , propertyKey );

        // THEN
        assertThat( getIndexes( db, label ), containsOnly( index ) );
    }

    @Test
    public void addingAnIndexingRuleInNestedTxShouldSucceed() throws Exception
    {
        IndexDefinition index;

        // WHEN
        IndexDefinition indexDef;
        try (Transaction tx = db.beginTx())
        {
            try ( Transaction nestedTransaction = db.beginTx() )
            {
                indexDef = db.schema().indexFor( label ).on( propertyKey ).create();
                nestedTransaction.success();
            }

            index = indexDef;
            tx.success();
        }
        waitForIndex( db, indexDef );

        // THEN
        assertThat( getIndexes( db, label ), containsOnly( index ) );
    }

    @Test
    public void shouldThrowConstraintViolationIfAskedToIndexSamePropertyAndLabelTwiceInSameTx() throws Exception
    {
        // WHEN
        try ( Transaction tx = db.beginTx() )
        {
            Schema schema = db.schema();
            schema.indexFor( label ).on( propertyKey ).create();
            try
            {
                schema.indexFor( label ).on( propertyKey ).create();
                fail( "Should not have validated" );
            }
            catch ( ConstraintViolationException e )
            {
                assertEquals( "There already exists an index for label 'MY_LABEL' on property 'my_property_key'.",
                              e.getMessage() );
            }
            tx.success();
        }
    }

    @Test
    public void shouldThrowConstraintViolationIfAskedToIndexPropertyThatIsAlreadyIndexed() throws Exception
    {
        // GIVEN
        Schema schema;
        try ( Transaction tx = db.beginTx() )
        {
            schema = db.schema();
            schema.indexFor( label ).on( propertyKey ).create();
            tx.success();
        }

        // WHEN
        ConstraintViolationException caught = null;
        try (Transaction tx = db.beginTx())
        {
            schema.indexFor( label ).on( propertyKey ).create();
            tx.success();
        }
        catch ( ConstraintViolationException e )
        {
            caught = e;
        }

        // THEN
        assertThat(caught, not(nullValue()));
    }

    @Test
    public void shouldThrowConstraintViolationIfAskedToCreateCompoundIndex() throws Exception
    {
        // WHEN
        try ( Transaction tx = db.beginTx() )
        {
            Schema schema = db.schema();
            schema.indexFor( label )
                    .on( "my_property_key" )
                    .on( "other_property" ).create();
            tx.success();
            fail( "Should not be able to create index on multiple propertyKey keys" );
        }
        catch ( UnsupportedOperationException e )
        {
            assertThat( e.getMessage(), containsString( "Compound indexes" ) );
        }
    }

    @Test
    public void shouldThrowConstraintViolationIfAskedToCreateCompoundConstraint() throws Exception
    {
        // WHEN
        try ( Transaction tx = db.beginTx() )
        {
            Schema schema = db.schema();
            schema.constraintFor( label )
                    .assertPropertyIsUnique( "my_property_key" )
                    .assertPropertyIsUnique( "other_property" ).create();
            tx.success();
            fail( "Should not be able to create constraint on multiple propertyKey keys" );
        }
        catch ( UnsupportedOperationException e )
        {
            assertThat( e.getMessage(), containsString( "can only create one unique constraint" ) );
        }
    }
    
    @Test
    public void droppingExistingIndexRuleShouldSucceed() throws Exception
    {
        // GIVEN
        IndexDefinition index = createIndex( db, label , propertyKey );

        // WHEN
        dropIndex( index );

        // THEN
        assertThat( getIndexes( db, label ), isEmpty() );
    }

    @Test
    public void droppingAnUnexistingIndexShouldGiveHelpfulExceptionInSameTransaction() throws Exception
    {
        // GIVEN
        IndexDefinition index = createIndex( db, label , propertyKey );

        // WHEN
        try ( Transaction tx = db.beginTx() )
        {
            index.drop();
            try
            {
                index.drop();
                fail( "Should not be able to drop index twice" );
            }
            catch ( ConstraintViolationException e )
            {
<<<<<<< HEAD
                assertThat( e.getMessage(), containsString( "Index rule for label:0 and property:0 not found" ) );
=======
                assertThat( e.getMessage(), containsString( "Index rule(s) for label 'MY_LABEL' and property " +
                                                            "'my_property_key': not found."
                ) );
>>>>>>> 9bd62e18
            }
            tx.success();
        }

        // THEN
        assertThat( "Index should have been deleted", getIndexes( db, label ), not( contains( index ) ) );
    }

    @Test
    public void droppingAnUnexistingIndexShouldGiveHelpfulExceptionInSeparateTransactions() throws Exception
    {
        // GIVEN
        IndexDefinition index = createIndex( db, label , propertyKey );
        dropIndex( index );

        // WHEN
        try
        {
            dropIndex( index );
            fail( "Should not be able to drop index twice" );
        }
        catch ( ConstraintViolationException e )
        {
<<<<<<< HEAD
            assertThat( e.getMessage(), containsString( "Index rule for label:0 and property:0 not found" ) );
=======
            assertThat( e.getMessage(), containsString( "Index rule(s) for label 'MY_LABEL' and property " +
                                                        "'my_property_key': not found." ) );
>>>>>>> 9bd62e18
        }

        // THEN
        assertThat( "Index should have been deleted", getIndexes( db, label ), not( contains( index ) ) );
    }

    @Test
    public void awaitingIndexComingOnlineWorks()
    {
        // GIVEN

        // WHEN
        IndexDefinition index = createIndex( db, label, propertyKey );

        // PASS
        try ( Transaction tx = db.beginTx() )
        {
            db.schema().awaitIndexOnline( index, 1L, TimeUnit.MINUTES );

            // THEN
            assertEquals( Schema.IndexState.ONLINE, db.schema().getIndexState( index ) );
        }
    }
    
    @Test
    public void awaitingAllIndexesComingOnlineWorks()
    {
        // GIVEN

        // WHEN
        IndexDefinition index = createIndex( db, label , propertyKey );
        createIndex( db, label , "other_property" );

        // PASS
        waitForIndex( db, index );
        try ( Transaction tx = db.beginTx() )
        {
            db.schema().awaitIndexesOnline( 1L, TimeUnit.MINUTES );

            // THEN
            assertEquals( Schema.IndexState.ONLINE, db.schema().getIndexState( index ) );
        }
    }

    @Test
    public void shouldRecreateDroppedIndex() throws Exception
    {
        // GIVEN
        Node node = createNode( db, propertyKey, "Neo", label );

        // create an index
        IndexDefinition index = createIndex( db, label , propertyKey );
        waitForIndex( db, index );

        // delete the index right away
        dropIndex( index );

        // WHEN recreating that index
        createIndex( db, label, propertyKey );
        waitForIndex( db, index );

        // THEN it should exist and be usable
        assertThat( getIndexes( db, label ), contains( index ) );
        assertThat( findNodesByLabelAndProperty( label, propertyKey, "Neo", db ), containsOnly( node ) );
    }

    @Test
    public void shouldCreateUniquenessConstraint() throws Exception
    {
        // WHEN
        ConstraintDefinition constraint = createConstraint( label, propertyKey );

        // THEN
        try ( Transaction tx = db.beginTx() )
        {
            assertEquals( ConstraintType.UNIQUENESS, constraint.getConstraintType() );

            assertEquals( label.name(), constraint.getLabel().name() );
            assertEquals( asSet( propertyKey ), asSet( constraint.getPropertyKeys() ) );
            tx.success();
        }
    }
    
    @Test
    public void shouldListAddedConstraintsByLabel() throws Exception
    {
        // GIVEN
        ConstraintDefinition createdConstraint = createConstraint( label, propertyKey );

        // WHEN THEN
        assertThat( getConstraints( db, label ), containsOnly( createdConstraint ) );
    }

    @Test
    public void shouldListAddedConstraints() throws Exception
    {
        // GIVEN
        ConstraintDefinition createdConstraint = createConstraint( label, propertyKey );

        // WHEN THEN
        assertThat( getConstraints( db ), containsOnly( createdConstraint ) );
    }

    @Test
    public void shouldDropUniquenessConstraint() throws Exception
    {
        // GIVEN
        ConstraintDefinition constraint = createConstraint( label, propertyKey );

        // WHEN
        dropConstraint( db, constraint );
        
        // THEN
        assertThat( getConstraints( db, label ), isEmpty() );
    }

    @Test
    public void addingConstraintWhenIndexAlreadyExistsGivesNiceError() throws Exception
    {
        // GIVEN
        createIndex( db, label , propertyKey );

        // WHEN
        try
        {
            createConstraint( label, propertyKey );
            fail( "Expected exception to be thrown" );
        }
        catch ( ConstraintViolationException e )
        {
            assertEquals( "There already exists an index for label 'MY_LABEL' on property 'my_property_key'. " +
                                  "A constraint cannot be created until the index has been dropped.", e.getMessage() );
        }
    }

    @Test
    public void addingUniquenessConstraintWhenDuplicateDataExistsGivesNiceError() throws Exception
    {
        // GIVEN
        try ( Transaction transaction = db.beginTx() )
        {
            db.createNode( label ).setProperty( propertyKey, "value1" );
            db.createNode( label ).setProperty( propertyKey, "value1" );
            transaction.success();
        }

        // WHEN
        try
        {
            createConstraint( label, propertyKey );
            fail( "Expected exception to be thrown" );
        }
        catch ( ConstraintViolationException e )
        {
            assertEquals(
                format( "Unable to create CONSTRAINT ON ( my_label:MY_LABEL ) ASSERT my_label.my_property_key " +
                        "IS UNIQUE:%nMultiple nodes with label `MY_LABEL` have property `my_property_key` = " +
                        "'value1':%n" +
                        "  node(0)%n" +
                        "  node(1)" ), e.getMessage() );
        }
    }

    @Test
    public void addingConstraintWhenAlreadyConstrainedGivesNiceError() throws Exception
    {
        // GIVEN
        createConstraint( label, propertyKey );

        // WHEN
        try
        {
            createConstraint( label, propertyKey );
            fail( "Expected exception to be thrown" );
        }
        catch ( ConstraintViolationException e )
        {
            assertEquals( "Label 'MY_LABEL' and property 'my_property_key' already have a unique constraint defined on them.",
                          e.getMessage() );
        }
    }

    @Test
    public void addingIndexWhenAlreadyConstrained() throws Exception
    {
        // GIVEN
        createConstraint( label, propertyKey );

        // WHEN
        try
        {
            createIndex( db, label, propertyKey );
            fail( "Expected exception to be thrown" );
        }
        catch ( ConstraintViolationException e )
        {
            assertEquals(
                    "Label 'MY_LABEL' and property 'my_property_key' have a unique constraint defined on them, so an index is " +
                    "already created that matches this.", e.getMessage() );
        }
    }

    @Test
    public void addingIndexWhenAlreadyIndexed() throws Exception
    {
        // GIVEN
        createIndex( db, label, propertyKey );

        // WHEN
        try
        {
            createIndex( db, label, propertyKey );
            fail( "Expected exception to be thrown" );
        }
        catch ( ConstraintViolationException e )
        {
            assertEquals( "There already exists an index for label 'MY_LABEL' on property 'my_property_key'.",
                          e.getMessage() );
        }
    }

    @Test
    public void addedUncommittedIndexesShouldBeVisibleWithinTheTransaction()
    {
        // GIVEN
        IndexDefinition indexA = createIndex( db, label, "a" );
        createConstraint( label, "b" );

        // WHEN
        try ( Transaction tx = db.beginTx() )
        {
            assertThat( count( db.schema().getIndexes( label ) ), is( 2L ) );
            IndexDefinition indexC = db.schema().indexFor( label ).on( "c" ).create();
            // THEN
            assertThat( count( db.schema().getIndexes( label ) ), is( 3L ) );
            assertThat( db.schema().getIndexState( indexA ), is( Schema.IndexState.ONLINE ) );
            assertThat( db.schema().getIndexState( indexC ), is( Schema.IndexState.POPULATING ) );
        }
    }

    @Before
    public void init()
    {
        db = dbRule.getGraphDatabaseService();
    }

    private void dropConstraint( GraphDatabaseService db, ConstraintDefinition constraint )
    {
        try ( Transaction tx = db.beginTx() )
        {
            constraint.drop();
            tx.success();
        }
    }

    private ConstraintDefinition createConstraint( Label label, String prop )
    {
        try (Transaction tx = db.beginTx())
        {
            ConstraintDefinition constraint = db.schema().constraintFor( label ).assertPropertyIsUnique( prop ).create();
            tx.success();
            return constraint;
        }
    }

    private void dropIndex( IndexDefinition index )
    {
        try ( Transaction tx = db.beginTx() )
        {
            index.drop();
            tx.success();
        }
    }

    private Node createNode( GraphDatabaseService db, String key, Object value, Label label )
    {
        try ( Transaction tx = db.beginTx() )
        {
            Node node = db.createNode( label );
            node.setProperty( key, value );
            tx.success();
            return node;
        }
    }
}<|MERGE_RESOLUTION|>--- conflicted
+++ resolved
@@ -214,13 +214,8 @@
             }
             catch ( ConstraintViolationException e )
             {
-<<<<<<< HEAD
-                assertThat( e.getMessage(), containsString( "Index rule for label:0 and property:0 not found" ) );
-=======
                 assertThat( e.getMessage(), containsString( "Index rule(s) for label 'MY_LABEL' and property " +
-                                                            "'my_property_key': not found."
-                ) );
->>>>>>> 9bd62e18
+                                                            "'my_property_key': not found." ) );
             }
             tx.success();
         }
@@ -244,12 +239,8 @@
         }
         catch ( ConstraintViolationException e )
         {
-<<<<<<< HEAD
-            assertThat( e.getMessage(), containsString( "Index rule for label:0 and property:0 not found" ) );
-=======
             assertThat( e.getMessage(), containsString( "Index rule(s) for label 'MY_LABEL' and property " +
                                                         "'my_property_key': not found." ) );
->>>>>>> 9bd62e18
         }
 
         // THEN
