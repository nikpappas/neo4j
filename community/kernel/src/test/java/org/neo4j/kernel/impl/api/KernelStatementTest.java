--- conflicted
+++ resolved
@@ -65,7 +65,6 @@
         verifyNoMoreInteractions( scanReader );
     }
 
-<<<<<<< HEAD
     @Test(expected = TransactionTerminatedException.class)
     public void shouldThrowTerminateExceptionWhenTransactionTerminated() throws Exception
     {
@@ -77,7 +76,8 @@
                 mock( LabelScanStore.class ), null, null, null );
 
         statement.readOperations().nodeExists( 0 );
-=======
+    }
+
     @Test
     public void shouldCloseOpenedLabelScanReaderWhenForceClosed() throws Exception
     {
@@ -108,6 +108,5 @@
 
         verify( scanReader ).close();
         verifyNoMoreInteractions( scanReader );
->>>>>>> 883686cb
     }
 }