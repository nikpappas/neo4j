/**
 * Copyright (c) 2002-2015 "Neo Technology,"
 * Network Engine for Objects in Lund AB [http://neotechnology.com]
 *
 * This file is part of Neo4j.
 *
 * Neo4j is free software: you can redistribute it and/or modify
 * it under the terms of the GNU General Public License as published by
 * the Free Software Foundation, either version 3 of the License, or
 * (at your option) any later version.
 *
 * This program is distributed in the hope that it will be useful,
 * but WITHOUT ANY WARRANTY; without even the implied warranty of
 * MERCHANTABILITY or FITNESS FOR A PARTICULAR PURPOSE.  See the
 * GNU General Public License for more details.
 *
 * You should have received a copy of the GNU General Public License
 * along with this program.  If not, see <http://www.gnu.org/licenses/>.
 */
package org.neo4j.kernel.impl.api.index;

import org.junit.Rule;
import org.junit.Test;
import org.mockito.InOrder;
import org.mockito.invocation.InvocationOnMock;
import org.mockito.stubbing.Answer;

import java.io.File;
import java.io.IOException;
import java.util.Arrays;
import java.util.Iterator;
import java.util.Set;
import java.util.concurrent.CountDownLatch;
import java.util.concurrent.atomic.AtomicBoolean;

import org.neo4j.collection.primitive.PrimitiveLongCollections;
import org.neo4j.collection.primitive.PrimitiveLongSet;
import org.neo4j.graphdb.ResourceIterator;
import org.neo4j.helpers.collection.ArrayIterator;
import org.neo4j.helpers.collection.IteratorUtil;
import org.neo4j.helpers.collection.Visitor;
import org.neo4j.io.fs.FileSystemAbstraction;
import org.neo4j.kernel.api.TokenNameLookup;
import org.neo4j.kernel.api.direct.BoundedIterable;
import org.neo4j.kernel.api.index.IndexAccessor;
import org.neo4j.kernel.api.index.IndexConfiguration;
import org.neo4j.kernel.api.index.IndexDescriptor;
import org.neo4j.kernel.api.index.IndexPopulator;
import org.neo4j.kernel.api.index.IndexReader;
import org.neo4j.kernel.api.index.IndexUpdater;
import org.neo4j.kernel.api.index.InternalIndexState;
import org.neo4j.kernel.api.index.NodePropertyUpdate;
import org.neo4j.kernel.api.index.Reservation;
import org.neo4j.kernel.api.index.SchemaIndexProvider;
import org.neo4j.kernel.configuration.Config;
import org.neo4j.kernel.impl.api.UpdateableSchemaState;
import org.neo4j.kernel.impl.api.index.sampling.IndexSamplingConfig;
import org.neo4j.kernel.impl.api.index.sampling.IndexSamplingMode;
import org.neo4j.kernel.impl.store.record.IndexRule;
import org.neo4j.kernel.impl.storemigration.StoreMigrationParticipant;
import org.neo4j.kernel.impl.storemigration.UpgradableDatabase;
import org.neo4j.kernel.impl.transaction.state.DefaultSchemaIndexProviderMap;
import org.neo4j.kernel.impl.util.JobScheduler;
import org.neo4j.kernel.impl.util.Neo4jJobScheduler;
import org.neo4j.kernel.impl.util.StringLogger;
import org.neo4j.kernel.impl.util.TestLogger;
import org.neo4j.kernel.impl.util.TestLogging;
import org.neo4j.kernel.lifecycle.LifeRule;
import org.neo4j.kernel.lifecycle.LifecycleException;
import org.neo4j.kernel.logging.Logging;
import org.neo4j.register.Register;
import org.neo4j.register.Register.DoubleLongRegister;

import static org.mockito.Mockito.times;

import static org.mockito.Mockito.reset;

import static java.util.Arrays.asList;

import static org.hamcrest.CoreMatchers.containsString;
import static org.hamcrest.CoreMatchers.startsWith;
import static org.hamcrest.Matchers.equalTo;
import static org.junit.Assert.assertEquals;
import static org.junit.Assert.assertThat;
import static org.junit.Assert.assertTrue;
import static org.junit.Assert.fail;
import static org.mockito.Matchers.any;
import static org.mockito.Matchers.anyInt;
import static org.mockito.Matchers.anyLong;
import static org.mockito.Matchers.eq;
import static org.mockito.Mockito.RETURNS_MOCKS;
import static org.mockito.Mockito.doAnswer;
import static org.mockito.Mockito.inOrder;
import static org.mockito.Mockito.mock;
import static org.mockito.Mockito.timeout;
import static org.mockito.Mockito.verify;
import static org.mockito.Mockito.verifyNoMoreInteractions;
import static org.mockito.Mockito.verifyZeroInteractions;
import static org.mockito.Mockito.when;

import static org.neo4j.helpers.collection.IteratorUtil.asCollection;
import static org.neo4j.helpers.collection.IteratorUtil.asResourceIterator;
import static org.neo4j.helpers.collection.IteratorUtil.asSet;
import static org.neo4j.helpers.collection.IteratorUtil.iterator;
import static org.neo4j.helpers.collection.IteratorUtil.loop;
import static org.neo4j.kernel.api.index.InternalIndexState.ONLINE;
import static org.neo4j.kernel.api.index.InternalIndexState.POPULATING;
import static org.neo4j.kernel.impl.api.index.IndexUpdateMode.RECOVERY;
import static org.neo4j.kernel.impl.api.index.TestSchemaIndexProviderDescriptor.PROVIDER_DESCRIPTOR;
import static org.neo4j.kernel.impl.api.index.sampling.IndexSamplingMode.TRIGGER_REBUILD_ALL;
import static org.neo4j.kernel.impl.store.record.IndexRule.constraintIndexRule;
import static org.neo4j.kernel.impl.store.record.IndexRule.indexRule;
import static org.neo4j.kernel.impl.util.TestLogger.LogCall.info;
import static org.neo4j.register.Registers.newDoubleLongRegister;
import static org.neo4j.test.AwaitAnswer.afterAwaiting;

public class IndexingServiceTest
{
    @Rule
    public final LifeRule life = new LifeRule();
    private final int labelId = 7;
    private final int propertyKeyId = 15;
    private final IndexPopulator populator = mock( IndexPopulator.class );
    private final IndexUpdater updater = mock( IndexUpdater.class );
    private final SchemaIndexProvider indexProvider = mock( SchemaIndexProvider.class );
    private final IndexAccessor accessor = mock( IndexAccessor.class, RETURNS_MOCKS );
    private final IndexStoreView storeView  = mock( IndexStoreView.class );
    private final TokenNameLookup nameLookup = mock( TokenNameLookup.class );
    private final TestLogging logging = new TestLogging();

    @Test
    public void shouldBringIndexOnlineAndFlipOverToIndexAccessor() throws Exception
    {
        // given
        when( accessor.newUpdater( any( IndexUpdateMode.class ) ) ).thenReturn(updater);

        IndexingService indexingService = newIndexingServiceWithMockedDependencies( populator, accessor, withData() );

        life.start();

        // when
        indexingService.createIndex( indexRule( 0, labelId, propertyKeyId, PROVIDER_DESCRIPTOR ) );
        IndexProxy proxy = indexingService.getIndexProxy( (long) 0 );

        verify( populator, timeout( 1000 ) ).close( true );

        try (IndexUpdater updater = proxy.newUpdater( IndexUpdateMode.ONLINE ) )
        {
            updater.process( add( 10, "foo" ) );
        }

        // then
        assertEquals( InternalIndexState.ONLINE, proxy.getState() );
        InOrder order = inOrder( populator, accessor, updater);
        order.verify( populator ).create();
        order.verify( populator ).close( true );
        order.verify( accessor ).newUpdater( IndexUpdateMode.ONLINE );
        order.verify( updater ).process( add( 10, "foo" ) );
        order.verify( updater ).close();
    }

    @Test
    public void indexCreationShouldBeIdempotent() throws Exception
    {
        // given
        when( accessor.newUpdater( any( IndexUpdateMode.class ) ) ).thenReturn( updater );

        IndexingService indexingService = newIndexingServiceWithMockedDependencies( populator, accessor, withData() );

        life.start();

        // when
        indexingService.createIndex( IndexRule.indexRule( 0, labelId, propertyKeyId, PROVIDER_DESCRIPTOR ) );
        indexingService.createIndex( IndexRule.indexRule( 0, labelId, propertyKeyId, PROVIDER_DESCRIPTOR ) );

        // We are asserting that the second call to createIndex does not throw an exception.
    }

    @Test
    public void shouldDeliverUpdatesThatOccurDuringPopulationToPopulator() throws Exception
    {
        // given
        when( populator.newPopulatingUpdater( storeView ) ).thenReturn( updater );

        CountDownLatch latch = new CountDownLatch( 1 );
        doAnswer( afterAwaiting( latch ) ).when( populator ).add( anyLong(), any() );

        IndexingService indexingService =
                newIndexingServiceWithMockedDependencies( populator, accessor, withData( add( 1, "value1" ) ) );

        life.start();

        // when
        indexingService.createIndex( indexRule( 0, labelId, propertyKeyId, PROVIDER_DESCRIPTOR ) );
        IndexProxy proxy = indexingService.getIndexProxy( (long) 0 );
        assertEquals( InternalIndexState.POPULATING, proxy.getState() );

        NodePropertyUpdate value2 = add( 2, "value2" );
        try (IndexUpdater updater = proxy.newUpdater( IndexUpdateMode.ONLINE ) )
        {
            updater.process( value2 );
        }

        latch.countDown();

        verify( populator, timeout( 1000 ) ).close( true );

        // then
        assertEquals( InternalIndexState.ONLINE, proxy.getState() );
        InOrder order = inOrder( populator, accessor, updater);
        order.verify( populator ).create();
        order.verify( populator ).add( 1, "value1" );


        // invoked from indexAllNodes(), empty because the id we added (2) is bigger than the one we indexed (1)
        //
        // (We don't get an update for value2 here because we mock a fake store that doesn't contain it
        //  just for the purpose of testing this behavior)
        order.verify( populator ).newPopulatingUpdater( storeView );
        order.verify( updater ).close();
        order.verify( populator ).verifyDeferredConstraints( storeView );
        order.verify( populator ).sampleResult( any( Register.DoubleLong.Out.class ) );
        order.verify( populator ).close( true );
        verifyNoMoreInteractions( updater );
        verifyNoMoreInteractions( populator );

        verifyZeroInteractions( accessor );
    }

    @Test
    public void shouldStillReportInternalIndexStateAsPopulatingWhenConstraintIndexIsDonePopulating() throws Exception
    {
        // given
        when( accessor.newUpdater( any( IndexUpdateMode.class ) ) ).thenReturn(updater);

        IndexingService indexingService = newIndexingServiceWithMockedDependencies( populator, accessor, withData() );

        life.start();

        // when
        indexingService.createIndex( constraintIndexRule( 0, labelId, propertyKeyId, PROVIDER_DESCRIPTOR, null ) );
        IndexProxy proxy = indexingService.getIndexProxy( (long) 0 );

        verify( populator, timeout( 1000 ) ).close( true );

        try (IndexUpdater updater = proxy.newUpdater( IndexUpdateMode.ONLINE ) )
        {
            updater.process( add( 10, "foo" ) );
        }

        // then
        assertEquals( InternalIndexState.POPULATING, proxy.getState() );
        InOrder order = inOrder( populator, accessor, updater );
        order.verify( populator ).create();
        order.verify( populator ).close( true );
        order.verify( accessor ).newUpdater( IndexUpdateMode.ONLINE );
        order.verify(updater).process( add( 10, "foo" ) );
        order.verify(updater).close();
    }

    @Test
    public void shouldBringConstraintIndexOnlineWhenExplicitlyToldTo() throws Exception
    {
        // given
        IndexingService indexingService = newIndexingServiceWithMockedDependencies( populator, accessor, withData() );

        life.start();

        // when
        indexingService.createIndex( constraintIndexRule( 0, labelId, propertyKeyId, PROVIDER_DESCRIPTOR, null ) );
        IndexProxy proxy = indexingService.getIndexProxy( (long) 0 );

        indexingService.activateIndex( 0 );

        // then
        assertEquals( ONLINE, proxy.getState() );
        InOrder order = inOrder( populator, accessor );
        order.verify( populator ).create();
        order.verify( populator ).close( true );
    }

    @Test
    public void shouldLogIndexStateOnInit() throws Exception
    {
        // given
        TestLogger logger = new TestLogger();
        SchemaIndexProvider provider = mock( SchemaIndexProvider.class );
        when( provider.getProviderDescriptor() ).thenReturn( PROVIDER_DESCRIPTOR );
        SchemaIndexProviderMap providerMap = new DefaultSchemaIndexProviderMap( provider );
        TokenNameLookup mockLookup = mock( TokenNameLookup.class );

        IndexRule onlineIndex     = indexRule( 1, 1, 1, PROVIDER_DESCRIPTOR );
        IndexRule populatingIndex = indexRule( 2, 1, 2, PROVIDER_DESCRIPTOR );
        IndexRule failedIndex     = indexRule( 3, 2, 2, PROVIDER_DESCRIPTOR );

        IndexingService indexingService = life.add( IndexingService.create( new IndexSamplingConfig( new Config() ),
                mock( JobScheduler.class ), providerMap, mock( IndexStoreView.class ), mockLookup,
                mock( UpdateableSchemaState.class ), asList( onlineIndex, populatingIndex, failedIndex ),
                mockLogging( logger ), IndexingService.NO_MONITOR ) );


        when( provider.getInitialState( onlineIndex.getId() ) ).thenReturn( ONLINE );
        when( provider.getInitialState( populatingIndex.getId() ) ).thenReturn( InternalIndexState.POPULATING );
        when( provider.getInitialState( failedIndex.getId() ) ).thenReturn( InternalIndexState.FAILED );

        when(mockLookup.labelGetName( 1 )).thenReturn( "LabelOne" );
        when( mockLookup.labelGetName( 2 ) ).thenReturn( "LabelTwo" );
        when( mockLookup.propertyKeyGetName( 1 ) ).thenReturn( "propertyOne" );
        when( mockLookup.propertyKeyGetName( 2 ) ).thenReturn( "propertyTwo" );

        // when
        life.init();

        // then
        logger.assertExactly(
                info( "IndexingService.init: index 1 on :LabelOne(propertyOne) is ONLINE" ),
                info( "IndexingService.init: index 2 on :LabelOne(propertyTwo) is POPULATING" ),
                info( "IndexingService.init: index 3 on :LabelTwo(propertyTwo) is FAILED" )
        );
    }

    @Test
    public void shouldLogIndexStateOnStart() throws Exception
    {
        // given
        TestLogger logger = new TestLogger();
        SchemaIndexProvider provider = mock( SchemaIndexProvider.class );
        when( provider.getProviderDescriptor() ).thenReturn( PROVIDER_DESCRIPTOR );
        SchemaIndexProviderMap providerMap = new DefaultSchemaIndexProviderMap( provider );
        TokenNameLookup mockLookup = mock( TokenNameLookup.class );

        IndexRule onlineIndex     = indexRule( 1, 1, 1, PROVIDER_DESCRIPTOR );
        IndexRule populatingIndex = indexRule( 2, 1, 2, PROVIDER_DESCRIPTOR );
        IndexRule failedIndex     = indexRule( 3, 2, 2, PROVIDER_DESCRIPTOR );

        IndexingService indexingService = IndexingService.create( new IndexSamplingConfig( new Config() ),
                mock( JobScheduler.class ), providerMap, storeView, mockLookup, mock( UpdateableSchemaState.class ),
                asList( onlineIndex, populatingIndex, failedIndex ), mockLogging( logger ), IndexingService.NO_MONITOR );

        when( provider.getInitialState( onlineIndex.getId() ) ).thenReturn( ONLINE );
        when( provider.getInitialState( populatingIndex.getId() ) ).thenReturn( InternalIndexState.POPULATING );
        when( provider.getInitialState( failedIndex.getId() ) ).thenReturn( InternalIndexState.FAILED );

        indexingService.init();

        when(mockLookup.labelGetName( 1 )).thenReturn( "LabelOne" );
        when(mockLookup.labelGetName( 2 )).thenReturn( "LabelTwo" );
        when(mockLookup.propertyKeyGetName( 1 )).thenReturn( "propertyOne" );
        when(mockLookup.propertyKeyGetName( 2 )).thenReturn( "propertyTwo" );
        when( storeView.indexSample( any( IndexDescriptor.class ), any( DoubleLongRegister.class ) ) ).thenReturn( newDoubleLongRegister( 32l, 32l ) );

        logger.clear();

        // when
        indexingService.start();

        // then
        verify( provider ).getPopulationFailure( 3 );
        logger.assertAtLeastOnce(
                info( "IndexingService.start: index 1 on :LabelOne(propertyOne) is ONLINE" ) );
        logger.assertAtLeastOnce(
                info( "IndexingService.start: index 2 on :LabelOne(propertyTwo) is POPULATING" ) );
        logger.assertAtLeastOnce(
                info( "IndexingService.start: index 3 on :LabelTwo(propertyTwo) is FAILED" ) );
    }

    @Test
    public void shouldFailToStartIfMissingIndexProvider() throws Exception
    {
        // GIVEN an indexing service that has a schema index provider X
        String otherProviderKey = "something-completely-different";
        SchemaIndexProvider.Descriptor otherDescriptor = new SchemaIndexProvider.Descriptor(
                otherProviderKey, "no-version" );
        IndexRule rule = indexRule( 1, 2, 3, otherDescriptor );
        IndexingService indexing = newIndexingServiceWithMockedDependencies(
                mock( IndexPopulator.class ), mock( IndexAccessor.class ),
                new DataUpdates( new NodePropertyUpdate[0] ), rule );

        // WHEN trying to start up and initialize it with an index from provider Y
        try
        {
            life.init();
            fail( "initIndexes with mismatching index provider should fail" );
        }
        catch ( LifecycleException e )
        {   // THEN starting up should fail
            assertThat( e.getCause().getMessage(), containsString( "existing index" ) );
            assertThat( e.getCause().getMessage(), containsString( otherProviderKey ) );
        }
    }

    @Test
    public void shouldSnapshotOnlineIndexes() throws Exception
    {
        // GIVEN
        int indexId = 1;
        int indexId2 = 2;
        IndexRule rule1 = indexRule( indexId, 2, 3, PROVIDER_DESCRIPTOR );
        IndexRule rule2 = indexRule( indexId2, 4, 5, PROVIDER_DESCRIPTOR );

        IndexAccessor indexAccessor = mock( IndexAccessor.class );
        IndexingService indexing = newIndexingServiceWithMockedDependencies(
                mock( IndexPopulator.class ), indexAccessor,
                new DataUpdates( new NodePropertyUpdate[0] ), rule1, rule2 );
        File theFile = new File( "Blah" );

        when( indexAccessor.snapshotFiles()).thenAnswer( newResourceIterator( theFile ) );
        when( indexProvider.getInitialState( indexId ) ).thenReturn( ONLINE );
        when( indexProvider.getInitialState( indexId2 ) ).thenReturn( ONLINE );
        when( storeView.indexSample( any( IndexDescriptor.class ), any( DoubleLongRegister.class ) ) )
                .thenReturn( newDoubleLongRegister( 32l, 32l ) );

        life.start();

        // WHEN
        ResourceIterator<File> files = indexing.snapshotStoreFiles();

        // THEN
        // We get a snapshot per online index
        assertThat( asCollection( files ), equalTo( asCollection( iterator( theFile, theFile ) ) ) );
    }

    @Test
    public void shouldNotSnapshotPopulatingIndexes() throws Exception
    {
        // GIVEN
        CountDownLatch populatorLatch = new CountDownLatch(1);
        IndexAccessor indexAccessor = mock(IndexAccessor.class);
        int indexId = 1;
        int indexId2 = 2;
        IndexRule rule1 = indexRule( indexId, 2, 3, PROVIDER_DESCRIPTOR );
        IndexRule rule2 = indexRule( indexId2, 4, 5, PROVIDER_DESCRIPTOR );
        IndexingService indexing = newIndexingServiceWithMockedDependencies(
                populator, indexAccessor,
                new DataUpdates( new NodePropertyUpdate[0] ), rule1, rule2 );
        File theFile = new File( "Blah" );

        doAnswer( waitForLatch( populatorLatch ) ).when( populator ).create();
        when( indexAccessor.snapshotFiles() ).thenAnswer( newResourceIterator( theFile ) );
        when( indexProvider.getInitialState( indexId ) ).thenReturn( POPULATING );
        when( indexProvider.getInitialState( indexId2 ) ).thenReturn( ONLINE );
        when( storeView.indexSample( any( IndexDescriptor.class ), any( DoubleLongRegister.class ) ) ).thenReturn( newDoubleLongRegister( 32l, 32l ) );
        life.start();

        // WHEN
        ResourceIterator<File> files = indexing.snapshotStoreFiles();
        populatorLatch.countDown(); // only now, after the snapshot, is the population job allowed to finish

        // THEN
        // We get a snapshot from the online index, but no snapshot from the populating one
        assertThat( asCollection( files ), equalTo( asCollection( iterator( theFile ) ) ) );
    }

    @Test
    public void shouldIgnoreActivateCallDuringRecovery() throws Exception
    {
        // given
        IndexingService indexingService = newIndexingServiceWithMockedDependencies( populator, accessor, withData() );

//        life.start();

        // when
        indexingService.activateIndex( 0 );

        // then no exception should be thrown.
    }

    @Test
    public void shouldLogTriggerSamplingOnAllIndexes() throws Exception
    {
        // given
        IndexingService indexingService = newIndexingServiceWithMockedDependencies( populator, accessor, withData() );
        IndexSamplingMode mode = TRIGGER_REBUILD_ALL;

        // when
        indexingService.triggerIndexSampling( mode );

        // then
        logging.getMessagesLog( IndexingService.class ).assertAtLeastOnce(
                info( "Manual trigger for sampling all indexes [" + mode + "]" ) );
    }

    @Test
    public void shouldLogTriggerSamplingOnAnIndexes() throws Exception
    {
        // given
        IndexingService indexingService = newIndexingServiceWithMockedDependencies( populator, accessor, withData() );
        IndexSamplingMode mode = TRIGGER_REBUILD_ALL;
        IndexDescriptor descriptor = new IndexDescriptor( 0, 1 );

        // when
        indexingService.triggerIndexSampling( descriptor, mode );

        // then
        String userDescription = descriptor.userDescription( nameLookup );
        logging.getMessagesLog( IndexingService.class ).assertAtLeastOnce(
                info( "Manual trigger for sampling index " + userDescription + " [" + mode + "]" ) );
    }

    @Test
    public void recordingOfRecoveredNodesShouldThrowIfServiceIsStarted() throws Exception
    {
        // Given
        PrimitiveLongSet recoveredNodeIds = PrimitiveLongCollections.setOf( 1 );

        IndexingService indexingService = newIndexingServiceWithMockedDependencies( populator, accessor, withData() );
        life.start();

        try
        {
            // When
            indexingService.addRecoveredNodeIds( recoveredNodeIds );
            fail( "Should have thrown " + IllegalStateException.class.getSimpleName() );
        }
        catch ( IllegalStateException e )
        {
            // Then
            assertThat( e.getMessage(), startsWith( "Can't queue recovered node ids" ) );
        }
    }

    @Test
    public void validationOfIndexUpdatesShouldThrowIfServiceIsNotStarted() throws IOException
    {
        // Given
        IndexingService indexingService = newIndexingServiceWithMockedDependencies( populator, accessor, withData() );

        try
        {
            // When
            indexingService.validate( asSet( add( 1, "foo" ) ) );
            fail( "Should have thrown " + IllegalStateException.class.getSimpleName() );
        }
        catch ( IllegalStateException e )
        {
            // Then
            assertThat( e.getMessage(), startsWith( "Can't validate index updates" ) );
        }
    }

    @Test
    public void validationOfIndexUpdatesShouldThrowIfServiceIsStopped() throws IOException
    {
        // Given
        IndexingService indexingService = newIndexingServiceWithMockedDependencies( populator, accessor, withData() );
        life.start();
        life.stop();

        try
        {
            // When
            indexingService.validate( asSet( add( 1, "foo" ) ) );
            fail( "Should have thrown " + IllegalStateException.class.getSimpleName() );
        }
        catch ( IllegalStateException e )
        {
            // Then
            assertThat( e.getMessage(), startsWith( "Can't validate index updates" ) );
        }
    }

    @Test
    public void validatedUpdatesShouldFlush() throws Exception
    {
        // Given
        when( accessor.newUpdater( any( IndexUpdateMode.class ) ) ).thenReturn( updater );
        IndexingService indexing = newIndexingServiceWithMockedDependencies( populator, accessor, withData() );
        life.start();

        indexing.createIndex( indexRule( 0, labelId, propertyKeyId, PROVIDER_DESCRIPTOR ) );
        verify( populator, timeout( 1000 ) ).close( true );

        // When
        try ( ValidatedIndexUpdates updates = indexing.validate( asList( add( 1, "foo" ), add( 2, "bar" ) ) ) )
        {
            updates.flush();
        }

        // Then
        InOrder inOrder = inOrder( updater );
        inOrder.verify( updater ).validate( asList( add( 1, "foo" ), add( 2, "bar" ) ) );
        inOrder.verify( updater ).process( add( 1, "foo" ) );
        inOrder.verify( updater ).process( add( 2, "bar" ) );
        inOrder.verify( updater ).close();
        inOrder.verifyNoMoreInteractions();
    }

    @Test
    @SuppressWarnings( "unchecked" )
    public void closingOfValidatedUpdatesShouldRemoveReservation() throws Exception
    {
        // Given
        Reservation reservation = mock( Reservation.class );
        when( updater.validate( any( Iterable.class ) ) ).thenReturn( reservation );
        when( accessor.newUpdater( any( IndexUpdateMode.class ) ) ).thenReturn( updater );

        IndexingService indexing = newIndexingServiceWithMockedDependencies( populator, accessor, withData() );
        life.start();

        indexing.createIndex( indexRule( 0, labelId, propertyKeyId, PROVIDER_DESCRIPTOR ) );
        verify( populator, timeout( 1000 ) ).close( true );

        // When
        try ( ValidatedIndexUpdates updates = indexing.validate( asList( add( 1, "1" ), add( 2, "2" ) ) ) )
        {
            verifyZeroInteractions( reservation );
            updates.flush();
            verifyZeroInteractions( reservation );
        }

        // Then
        verify( reservation ).release();
    }

    @Test
    public void closingOfValidatedUpdatesShouldCloseUpdaters() throws Exception
    {
        // Given
        long indexId1 = 1;
        long indexId2 = 2;

        int labelId1 = 24;
        int labelId2 = 42;

        IndexingService indexing = newIndexingServiceWithMockedDependencies( populator, accessor, withData() );

        IndexAccessor accessor1 = mock( IndexAccessor.class );
        IndexUpdater updater1 = mock( IndexUpdater.class );
        when( accessor1.newUpdater( IndexUpdateMode.ONLINE ) ).thenReturn( updater1 );

        IndexAccessor accessor2 = mock( IndexAccessor.class );
        IndexUpdater updater2 = mock( IndexUpdater.class );
        when( accessor2.newUpdater( IndexUpdateMode.ONLINE ) ).thenReturn( updater2 );

        when( indexProvider.getOnlineAccessor( eq( 1L ), any( IndexConfiguration.class ),
                any( IndexSamplingConfig.class ) ) ).thenReturn( accessor1 );
        when( indexProvider.getOnlineAccessor( eq( 2L ), any( IndexConfiguration.class ),
                any( IndexSamplingConfig.class ) ) ).thenReturn( accessor2 );

        life.start();

        indexing.createIndex( indexRule( indexId1, labelId1, propertyKeyId, PROVIDER_DESCRIPTOR ) );
        indexing.createIndex( indexRule( indexId2, labelId2, propertyKeyId, PROVIDER_DESCRIPTOR ) );

        verify( populator, timeout( 1000 ).times( 2 ) ).close( true );

        // When
        try ( ValidatedIndexUpdates updates = indexing.validate( asList(
                NodePropertyUpdate.add( 1, propertyKeyId, "foo", new long[]{labelId1} ),
                NodePropertyUpdate.add( 2, propertyKeyId, "bar", new long[]{labelId2} ) ) ) )
        {
            updates.flush();
        }

        // Then
        verify( updater1 ).close();
        verify( updater2 ).close();
    }

<<<<<<< HEAD
    @Test
    public void recoveredUpdatesShouldBeApplied() throws IOException
    {
        // Given
        final long nodeId1 = 1;
        final long nodeId2 = 2;
        final PrimitiveLongSet nodeIds = PrimitiveLongCollections.setOf( nodeId1, nodeId2 );

        final NodePropertyUpdate nodeUpdate1 = add( nodeId1, "foo" );
        final NodePropertyUpdate nodeUpdate2 = add( nodeId2, "bar" );
        final Set<NodePropertyUpdate> nodeUpdates = asSet( nodeUpdate1, nodeUpdate2 );

        final AtomicBoolean applyingRecoveredDataCalled = new AtomicBoolean();
        final AtomicBoolean appliedRecoveredDataCalled = new AtomicBoolean();

        // Mockito not used here because it does not work well with mutable objects (set of recovered node ids in
        // this case, which is cleared at the end of recovery).
        // See https://code.google.com/p/mockito/issues/detail?id=126 and
        // https://groups.google.com/forum/#!topic/mockito/_A4BpsEAY9s
        IndexingService.Monitor monitor = new IndexingService.MonitorAdapter()
        {
=======
    /*
     * See comments in IndexingService#createIndex
     */
    @Test
    public void shouldNotLoseIndexDescriptorDueToOtherSimilarIndexDuringRecovery() throws Exception
    {
        // GIVEN
        long nodeId = 0, indexId = 1, otherIndexId = 2;
        NodePropertyUpdate update = add( nodeId, "value" );
        when( storeView.nodeAsUpdates( nodeId ) ).thenReturn( asList( update ) );
        // For some reason the usual accessor returned null from newUpdater, even when told to return the updater
        // so spying on a real object instead.
        IndexAccessor accessor = spy( new TrackingIndexAccessor() );
        IndexingService indexing = newIndexingServiceWithMockedDependencies( populator, accessor, withData( update ) );
        when( indexProvider.getInitialState( indexId ) ).thenReturn( ONLINE );
        IndexRule index = indexRule( 1, labelId, propertyKeyId, PROVIDER_DESCRIPTOR );
        indexing.initIndexes( iterator( index ) );

        // WHEN dropping another index, which happens to have the same label/property... while recovering
        IndexRule otherIndex = indexRule( otherIndexId, labelId, propertyKeyId, PROVIDER_DESCRIPTOR );
        indexing.createIndex( otherIndex );
        indexing.dropIndex( otherIndex );
        ValidatedIndexUpdates updates = mock( ValidatedIndexUpdates.class );
        when( updates.changedNodeIds() ).thenReturn( asSet( nodeId ) );
        indexing.updateIndexes( updates );
        // and WHEN finally creating our index again (at a later point in recovery)
        indexing.createIndex( index );
        reset( accessor );
        // and WHEN starting, i.e. completing recovery
        indexing.startIndexes();

        // THEN our index should still have been recovered properly
        // apparently we create updaters two times during recovery, get over it
        verify( accessor, times( 2 ) ).newUpdater( RECOVERY );
    }

    private Answer waitForLatch( final CountDownLatch latch ) {
        return new Answer() {
>>>>>>> 3ad24ba5
            @Override
            public void applyingRecoveredData( PrimitiveLongSet recoveredNodeIds )
            {
                assertEquals( nodeIds, recoveredNodeIds );
                applyingRecoveredDataCalled.set( true );
            }

            @Override
            public void appliedRecoveredData( Iterable<NodePropertyUpdate> updates )
            {
                assertEquals( nodeUpdates, asSet( updates ) );
                appliedRecoveredDataCalled.set( true );
            }
        };

        IndexingService indexing = newIndexingServiceWithMockedDependencies( populator, accessor, withData(), monitor );

        when( storeView.nodeAsUpdates( nodeId1 ) ).thenReturn( asSet( nodeUpdate1 ) );
        when( storeView.nodeAsUpdates( nodeId2 ) ).thenReturn( asSet( nodeUpdate2 ) );

        // When
        indexing.addRecoveredNodeIds( nodeIds );
        life.start();

        // Then
        assertTrue( "applyingRecoveredData was not called", applyingRecoveredDataCalled.get() );
        assertTrue( "appliedRecoveredData was not called", appliedRecoveredDataCalled.get() );
    }

    private Answer<Void> waitForLatch( final CountDownLatch latch )
    {
        return new Answer<Void>()
        {
            @Override
            public Void answer( InvocationOnMock invocationOnMock ) throws Throwable
            {
                latch.await();
                return null;
            }
        };
    }

    private Answer<ResourceIterator<File>> newResourceIterator( final File theFile )
    {
        return new Answer<ResourceIterator<File>>(){

            @Override
            public ResourceIterator<File> answer( InvocationOnMock invocationOnMock ) throws Throwable
            {
                return asResourceIterator(iterator( theFile ));
            }
        };
    }

    private static Logging mockLogging( StringLogger logger )
    {
        Logging logging = mock( Logging.class );
        when( logging.getMessagesLog( any( Class.class ) ) ).thenReturn( logger );
        return logging;
    }

    private NodePropertyUpdate add( long nodeId, Object propertyValue )
    {
        return NodePropertyUpdate.add( nodeId, propertyKeyId, propertyValue, new long[]{labelId} );
    }

    private IndexingService newIndexingServiceWithMockedDependencies( IndexPopulator populator,
                                                                      IndexAccessor accessor,
                                                                      DataUpdates data,
                                                                      IndexRule... rules ) throws IOException
    {
        return newIndexingServiceWithMockedDependencies( populator, accessor, data, IndexingService.NO_MONITOR, rules );
    }

    private IndexingService newIndexingServiceWithMockedDependencies( IndexPopulator populator,
                                                                      IndexAccessor accessor,
                                                                      DataUpdates data,
                                                                      IndexingService.Monitor monitor,
                                                                      IndexRule... rules ) throws IOException
    {
        UpdateableSchemaState schemaState = mock( UpdateableSchemaState.class );

        when( indexProvider.getProviderDescriptor() ).thenReturn( PROVIDER_DESCRIPTOR );
        when( indexProvider.getPopulator( anyLong(), any( IndexDescriptor.class ), any( IndexConfiguration.class ),
                any( IndexSamplingConfig.class ) ) ).thenReturn( populator );
        data.getsProcessedByStoreScanFrom( storeView );
        when( indexProvider.getOnlineAccessor(
                        anyLong(), any( IndexConfiguration.class ), any( IndexSamplingConfig.class ) )
        ).thenReturn( accessor );
        when( indexProvider.snapshotMetaFiles() ).thenReturn( IteratorUtil.<File>emptyIterator() );
        when( indexProvider.storeMigrationParticipant(
                any( FileSystemAbstraction.class ), any( UpgradableDatabase.class ))
        ).thenReturn( StoreMigrationParticipant.NOT_PARTICIPATING );

        when( nameLookup.labelGetName( anyInt() ) ).thenAnswer( new NameLookupAnswer( "label" ) );
        when( nameLookup.propertyKeyGetName( anyInt() ) ).thenAnswer( new NameLookupAnswer( "property" ) );

        return life.add( IndexingService.create( new IndexSamplingConfig( new Config() ),
                        life.add( new Neo4jJobScheduler() ),
                        new DefaultSchemaIndexProviderMap( indexProvider ),
                        storeView,
                        nameLookup,
                        schemaState,
                        loop( iterator( rules ) ),
                        logging,
                        monitor )
        );
    }

    private DataUpdates withData( NodePropertyUpdate... updates )
    {
        return new DataUpdates( updates );
    }

    private static class DataUpdates implements Answer<StoreScan<RuntimeException>>, Iterable<NodePropertyUpdate>
    {
        private final NodePropertyUpdate[] updates;

        DataUpdates( NodePropertyUpdate[] updates )
        {
            this.updates = updates;
        }

        void getsProcessedByStoreScanFrom( IndexStoreView mock )
        {
            when( mock.visitNodesWithPropertyAndLabel( any( IndexDescriptor.class ), visitor( any( Visitor.class ) ) ) )
                    .thenAnswer( this );
        }

        @Override
        public StoreScan<RuntimeException> answer( InvocationOnMock invocation ) throws Throwable
        {
            final Visitor<NodePropertyUpdate, RuntimeException> visitor = visitor( invocation.getArguments()[1] );
            return new StoreScan<RuntimeException>()
            {
                @Override
                public void run()
                {
                    for ( NodePropertyUpdate update : updates )
                    {
                        visitor.visit( update );
                    }
                }

                @Override
                public void stop()
                {
                    // throw new UnsupportedOperationException( "not implemented" );
                }
            };
        }

        @SuppressWarnings({ "unchecked", "rawtypes" })
        private static Visitor<NodePropertyUpdate, RuntimeException> visitor( Object v )
        {
            return (Visitor) v;
        }

        @Override
        public Iterator<NodePropertyUpdate> iterator()
        {
            return new ArrayIterator<>( updates );
        }

        @Override
        public String toString()
        {
            return Arrays.toString( updates );
        }
    }

<<<<<<< HEAD
    private static class NameLookupAnswer implements Answer<String>
    {
        private final String kind;

        public NameLookupAnswer( String kind )
        {

            this.kind = kind;
        }

        @Override
        public String answer( InvocationOnMock invocation ) throws Throwable
        {
            int id = (Integer) invocation.getArguments()[0];
            return kind + "[" + id + "]";
=======
    private static class TrackingIndexAccessor implements IndexAccessor
    {
        private IndexUpdater updater = mock( IndexUpdater.class );

        @Override
        public void drop() throws IOException
        {
            throw new UnsupportedOperationException( "Not required" );
        }

        @Override
        public IndexUpdater newUpdater( IndexUpdateMode mode )
        {
            return updater;
        }

        @Override
        public void force() throws IOException
        {
        }

        @Override
        public void close() throws IOException
        {
        }

        @Override
        public IndexReader newReader()
        {
            throw new UnsupportedOperationException( "Not required" );
        }

        @Override
        public BoundedIterable<Long> newAllEntriesReader()
        {
            throw new UnsupportedOperationException( "Not required" );
        }

        @Override
        public ResourceIterator<File> snapshotFiles() throws IOException
        {
            throw new UnsupportedOperationException( "Not required" );
>>>>>>> 3ad24ba5
        }
    }
}<|MERGE_RESOLUTION|>--- conflicted
+++ resolved
@@ -33,7 +33,6 @@
 import java.util.concurrent.CountDownLatch;
 import java.util.concurrent.atomic.AtomicBoolean;
 
-import org.neo4j.collection.primitive.PrimitiveLongCollections;
 import org.neo4j.collection.primitive.PrimitiveLongSet;
 import org.neo4j.graphdb.ResourceIterator;
 import org.neo4j.helpers.collection.ArrayIterator;
@@ -71,12 +70,7 @@
 import org.neo4j.register.Register;
 import org.neo4j.register.Register.DoubleLongRegister;
 
-import static org.mockito.Mockito.times;
-
-import static org.mockito.Mockito.reset;
-
 import static java.util.Arrays.asList;
-
 import static org.hamcrest.CoreMatchers.containsString;
 import static org.hamcrest.CoreMatchers.startsWith;
 import static org.hamcrest.Matchers.equalTo;
@@ -92,12 +86,15 @@
 import static org.mockito.Mockito.doAnswer;
 import static org.mockito.Mockito.inOrder;
 import static org.mockito.Mockito.mock;
+import static org.mockito.Mockito.reset;
+import static org.mockito.Mockito.spy;
 import static org.mockito.Mockito.timeout;
+import static org.mockito.Mockito.times;
 import static org.mockito.Mockito.verify;
 import static org.mockito.Mockito.verifyNoMoreInteractions;
 import static org.mockito.Mockito.verifyZeroInteractions;
 import static org.mockito.Mockito.when;
-
+import static org.neo4j.collection.primitive.PrimitiveLongCollections.setOf;
 import static org.neo4j.helpers.collection.IteratorUtil.asCollection;
 import static org.neo4j.helpers.collection.IteratorUtil.asResourceIterator;
 import static org.neo4j.helpers.collection.IteratorUtil.asSet;
@@ -501,7 +498,7 @@
     public void recordingOfRecoveredNodesShouldThrowIfServiceIsStarted() throws Exception
     {
         // Given
-        PrimitiveLongSet recoveredNodeIds = PrimitiveLongCollections.setOf( 1 );
+        PrimitiveLongSet recoveredNodeIds = setOf( 1 );
 
         IndexingService indexingService = newIndexingServiceWithMockedDependencies( populator, accessor, withData() );
         life.start();
@@ -657,14 +654,13 @@
         verify( updater2 ).close();
     }
 
-<<<<<<< HEAD
     @Test
     public void recoveredUpdatesShouldBeApplied() throws IOException
     {
         // Given
         final long nodeId1 = 1;
         final long nodeId2 = 2;
-        final PrimitiveLongSet nodeIds = PrimitiveLongCollections.setOf( nodeId1, nodeId2 );
+        final PrimitiveLongSet nodeIds = setOf( nodeId1, nodeId2 );
 
         final NodePropertyUpdate nodeUpdate1 = add( nodeId1, "foo" );
         final NodePropertyUpdate nodeUpdate2 = add( nodeId2, "bar" );
@@ -679,46 +675,6 @@
         // https://groups.google.com/forum/#!topic/mockito/_A4BpsEAY9s
         IndexingService.Monitor monitor = new IndexingService.MonitorAdapter()
         {
-=======
-    /*
-     * See comments in IndexingService#createIndex
-     */
-    @Test
-    public void shouldNotLoseIndexDescriptorDueToOtherSimilarIndexDuringRecovery() throws Exception
-    {
-        // GIVEN
-        long nodeId = 0, indexId = 1, otherIndexId = 2;
-        NodePropertyUpdate update = add( nodeId, "value" );
-        when( storeView.nodeAsUpdates( nodeId ) ).thenReturn( asList( update ) );
-        // For some reason the usual accessor returned null from newUpdater, even when told to return the updater
-        // so spying on a real object instead.
-        IndexAccessor accessor = spy( new TrackingIndexAccessor() );
-        IndexingService indexing = newIndexingServiceWithMockedDependencies( populator, accessor, withData( update ) );
-        when( indexProvider.getInitialState( indexId ) ).thenReturn( ONLINE );
-        IndexRule index = indexRule( 1, labelId, propertyKeyId, PROVIDER_DESCRIPTOR );
-        indexing.initIndexes( iterator( index ) );
-
-        // WHEN dropping another index, which happens to have the same label/property... while recovering
-        IndexRule otherIndex = indexRule( otherIndexId, labelId, propertyKeyId, PROVIDER_DESCRIPTOR );
-        indexing.createIndex( otherIndex );
-        indexing.dropIndex( otherIndex );
-        ValidatedIndexUpdates updates = mock( ValidatedIndexUpdates.class );
-        when( updates.changedNodeIds() ).thenReturn( asSet( nodeId ) );
-        indexing.updateIndexes( updates );
-        // and WHEN finally creating our index again (at a later point in recovery)
-        indexing.createIndex( index );
-        reset( accessor );
-        // and WHEN starting, i.e. completing recovery
-        indexing.startIndexes();
-
-        // THEN our index should still have been recovered properly
-        // apparently we create updaters two times during recovery, get over it
-        verify( accessor, times( 2 ) ).newUpdater( RECOVERY );
-    }
-
-    private Answer waitForLatch( final CountDownLatch latch ) {
-        return new Answer() {
->>>>>>> 3ad24ba5
             @Override
             public void applyingRecoveredData( PrimitiveLongSet recoveredNodeIds )
             {
@@ -746,6 +702,46 @@
         // Then
         assertTrue( "applyingRecoveredData was not called", applyingRecoveredDataCalled.get() );
         assertTrue( "appliedRecoveredData was not called", appliedRecoveredDataCalled.get() );
+    }
+
+    /*
+     * See comments in IndexingService#createIndex
+     */
+    @Test
+    public void shouldNotLoseIndexDescriptorDueToOtherSimilarIndexDuringRecovery() throws Exception
+    {
+        // GIVEN
+        long nodeId = 0, indexId = 1, otherIndexId = 2;
+        NodePropertyUpdate update = add( nodeId, "value" );
+        when( storeView.nodeAsUpdates( nodeId ) ).thenReturn( asList( update ) );
+        DoubleLongRegister register = mock( DoubleLongRegister.class );
+        when( register.readSecond() ).thenReturn( 42L );
+        when( storeView.indexSample( any( IndexDescriptor.class ), any( DoubleLongRegister.class ) ) )
+                .thenReturn( register );
+        // For some reason the usual accessor returned null from newUpdater, even when told to return the updater
+        // so spying on a real object instead.
+        IndexAccessor accessor = spy( new TrackingIndexAccessor() );
+        IndexRule index = indexRule( 1, labelId, propertyKeyId, PROVIDER_DESCRIPTOR );
+        IndexingService indexing = newIndexingServiceWithMockedDependencies(
+                populator, accessor, withData( update ), index
+        );
+        when( indexProvider.getInitialState( indexId ) ).thenReturn( ONLINE );
+        life.init();
+
+        // WHEN dropping another index, which happens to have the same label/property... while recovering
+        IndexRule otherIndex = indexRule( otherIndexId, labelId, propertyKeyId, PROVIDER_DESCRIPTOR );
+        indexing.createIndex( otherIndex );
+        indexing.dropIndex( otherIndex );
+        indexing.addRecoveredNodeIds( setOf( nodeId ) );
+        // and WHEN finally creating our index again (at a later point in recovery)
+        indexing.createIndex( index );
+        reset( accessor );
+        // and WHEN starting, i.e. completing recovery
+        life.start();
+
+        // THEN our index should still have been recovered properly
+        // apparently we create updaters two times during recovery, get over it
+        verify( accessor, times( 2 ) ).newUpdater( RECOVERY );
     }
 
     private Answer<Void> waitForLatch( final CountDownLatch latch )
@@ -890,7 +886,6 @@
         }
     }
 
-<<<<<<< HEAD
     private static class NameLookupAnswer implements Answer<String>
     {
         private final String kind;
@@ -906,7 +901,9 @@
         {
             int id = (Integer) invocation.getArguments()[0];
             return kind + "[" + id + "]";
-=======
+        }
+    }
+
     private static class TrackingIndexAccessor implements IndexAccessor
     {
         private IndexUpdater updater = mock( IndexUpdater.class );
@@ -949,7 +946,6 @@
         public ResourceIterator<File> snapshotFiles() throws IOException
         {
             throw new UnsupportedOperationException( "Not required" );
->>>>>>> 3ad24ba5
         }
     }
 }