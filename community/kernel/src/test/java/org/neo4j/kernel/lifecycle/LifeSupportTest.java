--- conflicted
+++ resolved
@@ -19,23 +19,15 @@
  */
 package org.neo4j.kernel.lifecycle;
 
-<<<<<<< HEAD
 import java.util.LinkedList;
 import java.util.List;
-import org.neo4j.kernel.impl.util.StringLogger;
+
 import org.junit.Assert;
 import org.junit.Test;
 
+import org.neo4j.kernel.impl.util.StringLogger;
+
 import static org.junit.Assert.assertEquals;
-=======
-import static org.junit.Assert.assertEquals;
-
-import java.util.LinkedList;
-import java.util.List;
->>>>>>> 6264abe6
-
-import org.junit.Assert;
-import org.junit.Test;
 
 /**
  * Test LifeSupport lifecycle transitions
@@ -281,7 +273,7 @@
 
     @Test
     public void testAddInstanceWhenInitInitsInstance()
-            throws LifecycleException
+        throws LifecycleException
     {
         LifeSupport support = newLifeSupport();
 
@@ -320,7 +312,7 @@
 
     @Test
     public void testAddInstanceWhenStoppedInitsInstance()
-            throws LifecycleException
+        throws LifecycleException
     {
         LifeSupport support = newLifeSupport();
 
@@ -342,7 +334,7 @@
 
     @Test
     public void testAddInstanceWhenShutdownDoesNotAffectInstance()
-            throws LifecycleException
+        throws LifecycleException
     {
         LifeSupport support = newLifeSupport();
 
