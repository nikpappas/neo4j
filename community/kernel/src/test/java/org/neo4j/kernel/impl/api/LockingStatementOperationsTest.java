/*
 * Copyright (c) 2002-2016 "Neo Technology,"
 * Network Engine for Objects in Lund AB [http://neotechnology.com]
 *
 * This file is part of Neo4j.
 *
 * Neo4j is free software: you can redistribute it and/or modify
 * it under the terms of the GNU General Public License as published by
 * the Free Software Foundation, either version 3 of the License, or
 * (at your option) any later version.
 *
 * This program is distributed in the hope that it will be useful,
 * but WITHOUT ANY WARRANTY; without even the implied warranty of
 * MERCHANTABILITY or FITNESS FOR A PARTICULAR PURPOSE.  See the
 * GNU General Public License for more details.
 *
 * You should have received a copy of the GNU General Public License
 * along with this program.  If not, see <http://www.gnu.org/licenses/>.
 */
package org.neo4j.kernel.impl.api;

<<<<<<< HEAD
=======
import org.junit.Test;
import org.mockito.InOrder;
import org.mockito.invocation.InvocationOnMock;
import org.mockito.stubbing.Answer;

>>>>>>> e8da3fa0
import java.util.Collections;
import java.util.Iterator;
import java.util.function.Function;

import org.junit.Test;
import org.mockito.InOrder;

import org.neo4j.kernel.api.constraints.NodePropertyConstraint;
import org.neo4j.kernel.api.constraints.PropertyConstraint;
import org.neo4j.kernel.api.constraints.UniquenessConstraint;
import org.neo4j.kernel.api.exceptions.EntityNotFoundException;
import org.neo4j.kernel.api.exceptions.InvalidTransactionTypeKernelException;
import org.neo4j.kernel.api.exceptions.legacyindex.AutoIndexingKernelException;
import org.neo4j.kernel.api.index.IndexDescriptor;
import org.neo4j.kernel.api.properties.DefinedProperty;
import org.neo4j.kernel.api.properties.Property;
import org.neo4j.kernel.impl.api.operations.EntityReadOperations;
import org.neo4j.kernel.impl.api.operations.EntityWriteOperations;
import org.neo4j.kernel.impl.api.operations.SchemaReadOperations;
import org.neo4j.kernel.impl.api.operations.SchemaStateOperations;
import org.neo4j.kernel.impl.api.operations.SchemaWriteOperations;
import org.neo4j.kernel.impl.locking.Locks;
import org.neo4j.kernel.impl.locking.ResourceTypes;
import org.neo4j.kernel.impl.proc.Procedures;
import org.neo4j.storageengine.api.StorageStatement;

import static org.junit.Assert.assertSame;
import static org.mockito.Matchers.any;
import static org.mockito.Matchers.anyLong;
import static org.mockito.Mockito.doAnswer;
import static org.mockito.Mockito.inOrder;
import static org.mockito.Mockito.mock;
import static org.mockito.Mockito.reset;
import static org.mockito.Mockito.when;
import static org.neo4j.kernel.impl.locking.ResourceTypes.schemaResource;

public class LockingStatementOperationsTest
{
    private final LockingStatementOperations lockingOps;
    private final EntityReadOperations entityReadOps;
    private final EntityWriteOperations entityWriteOps;
    private final SchemaReadOperations schemaReadOps;
    private final SchemaWriteOperations schemaWriteOps;
    private final Locks.Client locks = mock( Locks.Client.class );
    private final InOrder order;
    private final KernelTransactionImplementation transaction = mock( KernelTransactionImplementation.class );
<<<<<<< HEAD
    private final KernelStatement state = new KernelStatement( transaction, null, null,
            mock( StorageStatement.class ), new Procedures() );
=======
    private final KernelStatement state = new KernelStatement( transaction, null, null, null, locks, null, null );
>>>>>>> e8da3fa0
    private final SchemaStateOperations schemaStateOps;

    public LockingStatementOperationsTest()
    {
        entityReadOps = mock( EntityReadOperations.class );
        entityWriteOps = mock( EntityWriteOperations.class );
        schemaReadOps = mock( SchemaReadOperations.class );
        schemaWriteOps = mock( SchemaWriteOperations.class );
        schemaStateOps = mock( SchemaStateOperations.class );
        order = inOrder( locks, entityWriteOps, schemaReadOps, schemaWriteOps, schemaStateOps );
        lockingOps = new LockingStatementOperations(
                entityReadOps, entityWriteOps, schemaReadOps, schemaWriteOps, schemaStateOps
        );
        state.initialize( locks );
        state.acquire();

        when( transaction.shouldBeTerminated() ).thenReturn( false );
    }

    @Test
    public void shouldAcquireEntityWriteLockCreatingRelationship() throws Exception
    {
        // when
        lockingOps.relationshipCreate( state, 1, 2, 3 );

        // then
        order.verify( locks ).acquireExclusive( ResourceTypes.NODE, 2 );
        order.verify( locks ).acquireExclusive( ResourceTypes.NODE, 3 );
        order.verify( entityWriteOps ).relationshipCreate( state, 1, 2, 3 );
    }

    @Test
    public void shouldAcquireEntityWriteLockBeforeAddingLabelToNode() throws Exception
    {
        // when
        lockingOps.nodeAddLabel( state, 123, 456 );

        // then
        order.verify( locks ).acquireExclusive( ResourceTypes.NODE, 123 );
        order.verify( entityWriteOps ).nodeAddLabel( state, 123, 456 );
    }

    @Test
    public void shouldAcquireSchemaReadLockBeforeAddingLabelToNode() throws Exception
    {
        // when
        lockingOps.nodeAddLabel( state, 123, 456 );

        // then
        order.verify( locks ).acquireShared( ResourceTypes.SCHEMA, schemaResource() );
        order.verify( entityWriteOps ).nodeAddLabel( state, 123, 456 );
    }

    @Test
    public void shouldAcquireEntityWriteLockBeforeSettingPropertyOnNode() throws Exception
    {
        // given
        DefinedProperty property = Property.property( 8, 9 );

        // when
        lockingOps.nodeSetProperty( state, 123, property );

        // then
        order.verify( locks ).acquireExclusive( ResourceTypes.NODE, 123 );
        order.verify( entityWriteOps ).nodeSetProperty( state, 123, property );
    }

    @Test
    public void shouldAcquireSchemaReadLockBeforeSettingPropertyOnNode() throws Exception
    {
        // given
        DefinedProperty property = Property.property( 8, 9 );

        // when
        lockingOps.nodeSetProperty( state, 123, property );

        // then
        order.verify( locks ).acquireShared( ResourceTypes.SCHEMA, schemaResource() );
        order.verify( entityWriteOps ).nodeSetProperty( state, 123, property );
    }

    @Test
    public void shouldAcquireEntityWriteLockBeforeDeletingNode()
            throws EntityNotFoundException, AutoIndexingKernelException, InvalidTransactionTypeKernelException
    {
        // WHEN
        lockingOps.nodeDelete( state, 123 );

        //THEN
        order.verify( locks ).acquireExclusive( ResourceTypes.NODE, 123 );
        order.verify( entityWriteOps ).nodeDelete( state, 123 );
    }

    @Test
    public void shouldAcquireSchemaWriteLockBeforeAddingIndexRule() throws Exception
    {
        // given
        IndexDescriptor rule = mock( IndexDescriptor.class );
        when( schemaWriteOps.indexCreate( state, 123, 456 ) ).thenReturn( rule );

        // when
        IndexDescriptor result = lockingOps.indexCreate( state, 123, 456 );

        // then
        assertSame( rule, result );
        order.verify( locks ).acquireExclusive( ResourceTypes.SCHEMA, schemaResource() );
        order.verify( schemaWriteOps ).indexCreate( state, 123, 456 );
    }

    @Test
    public void shouldAcquireSchemaWriteLockBeforeRemovingIndexRule() throws Exception
    {
        // given
        IndexDescriptor rule = new IndexDescriptor( 0, 0 );

        // when
        lockingOps.indexDrop( state, rule );

        // then
        order.verify( locks ).acquireExclusive( ResourceTypes.SCHEMA, schemaResource() );
        order.verify( schemaWriteOps ).indexDrop( state, rule );
    }

    @Test
    public void shouldAcquireSchemaReadLockBeforeGettingIndexRules() throws Exception
    {
        // given
        Iterator<IndexDescriptor> rules = Collections.emptyIterator();
        when( schemaReadOps.indexesGetAll( state ) ).thenReturn( rules );

        // when
        Iterator<IndexDescriptor> result = lockingOps.indexesGetAll( state );

        // then
        assertSame( rules, result );
        order.verify( locks ).acquireShared( ResourceTypes.SCHEMA, schemaResource() );
        order.verify( schemaReadOps ).indexesGetAll( state );
    }

    @Test
    public void shouldAcquireSchemaWriteLockBeforeCreatingUniquenessConstraint() throws Exception
    {
        // given
        UniquenessConstraint constraint = new UniquenessConstraint( 0, 0 );
        when( schemaWriteOps.uniquePropertyConstraintCreate( state, 123, 456 ) ).thenReturn( constraint );

        // when
        PropertyConstraint result = lockingOps.uniquePropertyConstraintCreate( state, 123, 456 );

        // then
        assertSame( constraint, result );
        order.verify( locks ).acquireExclusive( ResourceTypes.SCHEMA, schemaResource() );
        order.verify( schemaWriteOps ).uniquePropertyConstraintCreate( state, 123, 456 );
    }

    @Test
    public void shouldAcquireSchemaWriteLockBeforeDroppingConstraint() throws Exception
    {
        // given
        UniquenessConstraint constraint = new UniquenessConstraint( 1, 2 );

        // when
        lockingOps.constraintDrop( state, constraint );

        // then
        order.verify( locks ).acquireExclusive( ResourceTypes.SCHEMA, schemaResource() );
        order.verify( schemaWriteOps ).constraintDrop( state, constraint );
    }

    @Test
    public void shouldAcquireSchemaReadLockBeforeGettingConstraintsByLabelAndProperty() throws Exception
    {
        // given
        Iterator<NodePropertyConstraint> constraints = Collections.emptyIterator();
        when( schemaReadOps.constraintsGetForLabelAndPropertyKey( state, 123, 456 ) ).thenReturn( constraints );

        // when
        Iterator<NodePropertyConstraint> result = lockingOps.constraintsGetForLabelAndPropertyKey( state, 123, 456 );

        // then
        assertSame( constraints, result );
        order.verify( locks ).acquireShared( ResourceTypes.SCHEMA, schemaResource() );
        order.verify( schemaReadOps ).constraintsGetForLabelAndPropertyKey( state, 123, 456 );
    }

    @Test
    public void shouldAcquireSchemaReadLockBeforeGettingConstraintsByLabel() throws Exception
    {
        // given
        Iterator<NodePropertyConstraint> constraints = Collections.emptyIterator();
        when( schemaReadOps.constraintsGetForLabel( state, 123 ) ).thenReturn( constraints );

        // when
        Iterator<NodePropertyConstraint> result = lockingOps.constraintsGetForLabel( state, 123 );

        // then
        assertSame( constraints, result );
        order.verify( locks ).acquireShared( ResourceTypes.SCHEMA, schemaResource() );
        order.verify( schemaReadOps ).constraintsGetForLabel( state, 123 );
    }

    @Test
    public void shouldAcquireSchemaReadLockBeforeGettingAllConstraints() throws Exception
    {
        // given
        Iterator<PropertyConstraint> constraints = Collections.emptyIterator();
        when( schemaReadOps.constraintsGetAll( state ) ).thenReturn( constraints );

        // when
        Iterator<PropertyConstraint> result = lockingOps.constraintsGetAll( state );

        // then
        assertSame( constraints, result );
        order.verify( locks ).acquireShared( ResourceTypes.SCHEMA, schemaResource() );
        order.verify( schemaReadOps ).constraintsGetAll( state );
    }

    @Test
    public void shouldAcquireSchemaReadLockBeforeUpdatingSchemaState() throws Exception
    {
        // given
<<<<<<< HEAD
        Function<Object, Object> creator = from -> null;
=======
        Function<Object,Object> creator = constant( null );
>>>>>>> e8da3fa0

        // when
        lockingOps.schemaStateGetOrCreate( state, null, creator );

        // then
        order.verify( locks ).acquireShared( ResourceTypes.SCHEMA, schemaResource() );
        order.verify( schemaStateOps ).schemaStateGetOrCreate( state, null, creator );
    }

    @Test
    public void shouldAcquireSchemaReadLockBeforeCheckingSchemaState() throws Exception
    {
        // when
        lockingOps.schemaStateContains( state, null );

        // then
        order.verify( locks ).acquireShared( ResourceTypes.SCHEMA, schemaResource() );
        order.verify( schemaStateOps ).schemaStateContains( state, null );
    }

    @Test
    public void shouldAcquireSchemaReadLockBeforeFlushingSchemaState() throws Exception
    {
        // when
        lockingOps.schemaStateFlush( state );

        // then
        order.verify( locks ).acquireShared( ResourceTypes.SCHEMA, schemaResource() );
        order.verify( schemaStateOps ).schemaStateFlush( state );
    }

    @Test
    public void shouldAcquireNodeLocksWhenCreatingRelationshipInOrderOfAscendingId() throws Exception
    {
        // GIVEN
        long lowId = 3;
        long highId = 5;

        {
            // WHEN
            lockingOps.relationshipCreate( state, 0, lowId, highId );

            // THEN
            InOrder lockingOrder = inOrder( locks );
            lockingOrder.verify( locks ).acquireExclusive( ResourceTypes.NODE, lowId );
            lockingOrder.verify( locks ).acquireExclusive( ResourceTypes.NODE, highId );
            lockingOrder.verifyNoMoreInteractions();
            reset( locks );
        }

        {
            // WHEN
            lockingOps.relationshipCreate( state, 0, highId, lowId );

            // THEN
            InOrder lockingOrder = inOrder( locks );
            lockingOrder.verify( locks ).acquireExclusive( ResourceTypes.NODE, lowId );
            lockingOrder.verify( locks ).acquireExclusive( ResourceTypes.NODE, highId );
            lockingOrder.verifyNoMoreInteractions();
        }
    }

    @SuppressWarnings( "unchecked" )
    @Test
    public void shouldAcquireNodeLocksWhenDeletingRelationshipInOrderOfAscendingId() throws Exception
    {
        // GIVEN
        final long relationshipId = 10;
        final long lowId = 3;
        final long highId = 5;

        {
            // and GIVEN
            doAnswer( new Answer<Void>()
            {
                @Override
                public Void answer( InvocationOnMock invocation ) throws Throwable
                {
                    RelationshipVisitor<RuntimeException> visitor =
                            (RelationshipVisitor<RuntimeException>) invocation.getArguments()[2];
                    visitor.visit( relationshipId, 0, lowId, highId );
                    return null;
                }
            } ).when( entityReadOps ).relationshipVisit( any( KernelStatement.class ), anyLong(),
                    any( RelationshipVisitor.class ) );

            // WHEN
            lockingOps.relationshipDelete( state, relationshipId );

            // THEN
            InOrder lockingOrder = inOrder( locks );
            lockingOrder.verify( locks ).acquireExclusive( ResourceTypes.NODE, lowId );
            lockingOrder.verify( locks ).acquireExclusive( ResourceTypes.NODE, highId );
            lockingOrder.verify( locks ).acquireExclusive( ResourceTypes.RELATIONSHIP, relationshipId );
            lockingOrder.verifyNoMoreInteractions();
            reset( locks );
        }

        {
            // and GIVEN
            doAnswer( new Answer<Void>()
            {
                @Override
                public Void answer( InvocationOnMock invocation ) throws Throwable
                {
                    RelationshipVisitor<RuntimeException> visitor =
                            (RelationshipVisitor<RuntimeException>) invocation.getArguments()[2];
                    visitor.visit( relationshipId, 0, highId, lowId );
                    return null;
                }
            } ).when( entityReadOps ).relationshipVisit( any( KernelStatement.class ), anyLong(),
                    any( RelationshipVisitor.class ) );

            // WHEN
            lockingOps.relationshipDelete( state, relationshipId );

            // THEN
            InOrder lockingOrder = inOrder( locks );
            lockingOrder.verify( locks ).acquireExclusive( ResourceTypes.NODE, lowId );
            lockingOrder.verify( locks ).acquireExclusive( ResourceTypes.NODE, highId );
            lockingOrder.verify( locks ).acquireExclusive( ResourceTypes.RELATIONSHIP, relationshipId );
            lockingOrder.verifyNoMoreInteractions();
        }
    }
}<|MERGE_RESOLUTION|>--- conflicted
+++ resolved
@@ -19,20 +19,12 @@
  */
 package org.neo4j.kernel.impl.api;
 
-<<<<<<< HEAD
-=======
 import org.junit.Test;
 import org.mockito.InOrder;
-import org.mockito.invocation.InvocationOnMock;
-import org.mockito.stubbing.Answer;
-
->>>>>>> e8da3fa0
+
 import java.util.Collections;
 import java.util.Iterator;
 import java.util.function.Function;
-
-import org.junit.Test;
-import org.mockito.InOrder;
 
 import org.neo4j.kernel.api.constraints.NodePropertyConstraint;
 import org.neo4j.kernel.api.constraints.PropertyConstraint;
@@ -73,12 +65,8 @@
     private final Locks.Client locks = mock( Locks.Client.class );
     private final InOrder order;
     private final KernelTransactionImplementation transaction = mock( KernelTransactionImplementation.class );
-<<<<<<< HEAD
     private final KernelStatement state = new KernelStatement( transaction, null, null,
             mock( StorageStatement.class ), new Procedures() );
-=======
-    private final KernelStatement state = new KernelStatement( transaction, null, null, null, locks, null, null );
->>>>>>> e8da3fa0
     private final SchemaStateOperations schemaStateOps;
 
     public LockingStatementOperationsTest()
@@ -300,11 +288,7 @@
     public void shouldAcquireSchemaReadLockBeforeUpdatingSchemaState() throws Exception
     {
         // given
-<<<<<<< HEAD
-        Function<Object, Object> creator = from -> null;
-=======
-        Function<Object,Object> creator = constant( null );
->>>>>>> e8da3fa0
+        Function<Object,Object> creator = from -> null;
 
         // when
         lockingOps.schemaStateGetOrCreate( state, null, creator );
@@ -378,16 +362,11 @@
 
         {
             // and GIVEN
-            doAnswer( new Answer<Void>()
-            {
-                @Override
-                public Void answer( InvocationOnMock invocation ) throws Throwable
-                {
-                    RelationshipVisitor<RuntimeException> visitor =
-                            (RelationshipVisitor<RuntimeException>) invocation.getArguments()[2];
-                    visitor.visit( relationshipId, 0, lowId, highId );
-                    return null;
-                }
+            doAnswer( invocation -> {
+                RelationshipVisitor<RuntimeException> visitor =
+                        (RelationshipVisitor<RuntimeException>) invocation.getArguments()[2];
+                visitor.visit( relationshipId, 0, lowId, highId );
+                return null;
             } ).when( entityReadOps ).relationshipVisit( any( KernelStatement.class ), anyLong(),
                     any( RelationshipVisitor.class ) );
 
@@ -405,16 +384,11 @@
 
         {
             // and GIVEN
-            doAnswer( new Answer<Void>()
-            {
-                @Override
-                public Void answer( InvocationOnMock invocation ) throws Throwable
-                {
-                    RelationshipVisitor<RuntimeException> visitor =
-                            (RelationshipVisitor<RuntimeException>) invocation.getArguments()[2];
-                    visitor.visit( relationshipId, 0, highId, lowId );
-                    return null;
-                }
+            doAnswer( invocation -> {
+                RelationshipVisitor<RuntimeException> visitor =
+                        (RelationshipVisitor<RuntimeException>) invocation.getArguments()[2];
+                visitor.visit( relationshipId, 0, highId, lowId );
+                return null;
             } ).when( entityReadOps ).relationshipVisit( any( KernelStatement.class ), anyLong(),
                     any( RelationshipVisitor.class ) );
 
