--- conflicted
+++ resolved
@@ -34,7 +34,6 @@
 import java.util.Map;
 import java.util.concurrent.atomic.AtomicLong;
 
-import javax.transaction.TransactionManager;
 import javax.transaction.xa.XAException;
 import javax.transaction.xa.XAResource;
 import javax.transaction.xa.Xid;
@@ -55,11 +54,7 @@
 import org.neo4j.kernel.InternalAbstractGraphDatabase;
 import org.neo4j.kernel.TransactionInterceptorProviders;
 import org.neo4j.kernel.configuration.Config;
-<<<<<<< HEAD
-import org.neo4j.kernel.impl.AbstractNeo4jTestCase;
 import org.neo4j.kernel.impl.core.CacheAccessBackDoor;
-=======
->>>>>>> 2376e5d6
 import org.neo4j.kernel.impl.core.PropertyIndex;
 import org.neo4j.kernel.impl.nioneo.xa.NeoStoreXaConnection;
 import org.neo4j.kernel.impl.nioneo.xa.NeoStoreXaDataSource;
@@ -148,9 +143,7 @@
 
     private void initializeStores() throws IOException
     {
-        TransactionManager txManager = new PlaceboTm( null, TxIdGenerator.DEFAULT );
-        
-        LockManager lockManager = new LockManagerImpl( new RagManager( txManager ) );
+        LockManager lockManager = new LockManagerImpl( new RagManager() );
 
         final Config config = new Config( MapUtil.stringMap(
                 InternalAbstractGraphDatabase.Configuration.store_dir.name(), path,
@@ -164,7 +157,7 @@
                 new XaFactory(config, TxIdGenerator.DEFAULT, new PlaceboTm( lockManager, TxIdGenerator.DEFAULT ),
                         new DefaultLogBufferFactory(), fileSystem, new DevNullLoggingService(), RecoveryVerifier.ALWAYS_VALID,
                         LogPruneStrategies.NO_PRUNING ), TransactionStateFactory.noStateFactory( new DevNullLoggingService() ),
-                        getEmbeddedGraphDb().getDependencyResolver().resolveDependency( CacheAccessBackDoor.class ),
+                        noCacheAccess(),
                         new TransactionInterceptorProviders( Collections.<TransactionInterceptorProvider>emptyList(), new DependencyResolver()
         {
             @Override
@@ -178,6 +171,58 @@
         xaCon = ds.getXaConnection();
         pStore = xaCon.getPropertyStore();
         rtStore = xaCon.getRelationshipTypeStore();
+    }
+
+    private CacheAccessBackDoor noCacheAccess()
+    {
+        return new CacheAccessBackDoor()
+        {
+            @Override
+            public void removeSchemaRuleFromCache( long id )
+            {
+            }
+            
+            @Override
+            public void removeRelationshipTypeFromCache( int id )
+            {
+            }
+            
+            @Override
+            public void removeRelationshipFromCache( long id )
+            {
+            }
+            
+            @Override
+            public void removeNodeFromCache( long nodeId )
+            {
+            }
+            
+            @Override
+            public void removeGraphPropertiesFromCache()
+            {
+            }
+            
+            @Override
+            public void patchDeletedRelationshipNodes( long relId, long firstNodeId, long firstNodeNextRelId,
+                    long secondNodeId, long secondNodeNextRelId )
+            {
+            }
+            
+            @Override
+            public void addSchemaRule( SchemaRule schemaRule )
+            {
+            }
+            
+            @Override
+            public void addRelationshipType( NameData type )
+            {
+            }
+            
+            @Override
+            public void addPropertyIndex( NameData index )
+            {
+            }
+        };
     }
 
     private Xid dummyXid;
@@ -202,61 +247,10 @@
     @After
     public void tearDownNeoStore()
     {
-<<<<<<< HEAD
-        File file = file( "neo" );
-        file.delete();
-        file = file( "neo.id" );
-        file.delete();
-        file = file( "neo.nodestore.db" );
-        file.delete();
-        file = file( "neo.nodestore.db.id" );
-        file.delete();
-        file = file( "neo.nodestore.db.labels" );
-        file.delete();
-        file = file( "neo.nodestore.db.labels.id" );
-        file.delete();
-        file = file( "neo.propertystore.db" );
-        file.delete();
-        file = file( "neo.propertystore.db.id" );
-        file.delete();
-        file = file( "neo.propertystore.db.index" );
-        file.delete();
-        file = file( "neo.propertystore.db.index.id" );
-        file.delete();
-        file = file( "neo.propertystore.db.index.keys" );
-        file.delete();
-        file = file( "neo.propertystore.db.index.keys.id" );
-        file.delete();
-        file = file( "neo.propertystore.db.strings" );
-        file.delete();
-        file = file( "neo.propertystore.db.strings.id" );
-        file.delete();
-        file = file( "neo.propertystore.db.arrays" );
-        file.delete();
-        file = file( "neo.propertystore.db.arrays.id" );
-        file.delete();
-        file = file( "neo.relationshipstore.db" );
-        file.delete();
-        file = file( "neo.relationshipstore.db.id" );
-        file.delete();
-        file = file( "neo.relationshiptypestore.db" );
-        file.delete();
-        file = file( "neo.relationshiptypestore.db.id" );
-        file.delete();
-        file = file( "neo.relationshiptypestore.db.names" );
-        file.delete();
-        file = file( "neo.relationshiptypestore.db.names.id" );
-        file.delete();
-        file = file( "neo.schemastore.db" );
-        file.delete();
-        file = file( "neo.schemastore.db.id" );
-        file.delete();
-        file = new File( "." );
-        for ( File nioFile : file.listFiles() )
-=======
         for ( String file : new String[] {
                 "neo",
                 "neo.nodestore.db",
+                "neo.nodestore.db.labels",
                 "neo.propertystore.db",
                 "neo.propertystore.db.index",
                 "neo.propertystore.db.index.keys",
@@ -265,6 +259,7 @@
                 "neo.relationshipstore.db",
                 "neo.relationshiptypestore.db",
                 "neo.relationshiptypestore.db.names",
+                "neo.schemastore.db",
         } )
         {
             fileSystem.deleteFile( file( file ) );
@@ -273,7 +268,6 @@
         
         File file = new File( "." );
         for ( File nioFile : fileSystem.listFiles( file ) )
->>>>>>> 2376e5d6
         {
             if ( nioFile.getName().startsWith( "nioneo_logical.log" ) )
             {
