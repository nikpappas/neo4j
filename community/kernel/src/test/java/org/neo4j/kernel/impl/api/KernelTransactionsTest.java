--- conflicted
+++ resolved
@@ -39,12 +39,9 @@
 import org.neo4j.kernel.api.exceptions.Status;
 import org.neo4j.kernel.api.exceptions.TransactionFailureException;
 import org.neo4j.kernel.api.security.AccessMode;
-<<<<<<< HEAD
-=======
 import org.neo4j.kernel.configuration.Config;
 import org.neo4j.kernel.impl.api.state.ConstraintIndexCreator;
 import org.neo4j.kernel.impl.index.IndexConfigStore;
->>>>>>> ed0e5100
 import org.neo4j.kernel.impl.locking.Locks;
 import org.neo4j.kernel.impl.proc.Procedures;
 import org.neo4j.kernel.impl.store.TransactionId;
@@ -437,28 +434,18 @@
         TransactionIdStore transactionIdStore = mock( TransactionIdStore.class );
         when( transactionIdStore.getLastCommittedTransaction() ).thenReturn( new TransactionId( 0, 0, 0 ) );
 
-<<<<<<< HEAD
-        Tracers tracers =
-                new Tracers( "null", NullLog.getInstance(), mock( Monitors.class ), mock( JobScheduler.class ) );
+        Tracers tracers = new Tracers( "null", NullLog.getInstance(), new Monitors(), mock( JobScheduler.class ) );
+
+        if ( testKernelTransactions )
+        {
+            return new TestKernelTransactions( locks, null, null, null, TransactionHeaderInformationFactory.DEFAULT,
+                    commitProcess, null, null, new TransactionHooks(), mock( TransactionMonitor.class ), life,
+                    tracers, storageEngine, new Procedures(), transactionIdStore, Clock.SYSTEM_CLOCK );
+        }
         return new KernelTransactions( locks,
                 null, null, null, TransactionHeaderInformationFactory.DEFAULT,
-                commitProcess, null,
-                null, new TransactionHooks(), mock( TransactionMonitor.class ), life,
+                commitProcess, null, null, new TransactionHooks(), mock( TransactionMonitor.class ), life,
                 tracers, storageEngine, new Procedures(), transactionIdStore, Clock.SYSTEM_CLOCK );
-=======
-        Tracers tracers = new Tracers( "null", NullLog.getInstance(), new Monitors(), mock( JobScheduler.class ) );
-
-        if ( testKernelTransactions )
-        {
-            return new TestKernelTransactions( locks, null, null, null, TransactionHeaderInformationFactory.DEFAULT,
-                    commitProcess, null, null, new TransactionHooks(), mock( TransactionMonitor.class ), life,
-                    tracers, storageEngine, new Procedures(), transactionIdStore, Config.empty(),
-                    Clock.SYSTEM_CLOCK );
-        }
-        return new KernelTransactions( locks, null, null, null, TransactionHeaderInformationFactory.DEFAULT,
-                commitProcess, null, null, new TransactionHooks(), mock( TransactionMonitor.class ), life,
-                tracers, storageEngine, new Procedures(), transactionIdStore, Config.empty(), Clock.SYSTEM_CLOCK );
->>>>>>> ed0e5100
     }
 
     private static TransactionCommitProcess newRememberingCommitProcess( final TransactionRepresentation[] slot )
@@ -528,8 +515,7 @@
 
     private static class TestKernelTransactions extends KernelTransactions
     {
-        TestKernelTransactions( Locks locks,
-                ConstraintIndexCreator constraintIndexCreator,
+        public TestKernelTransactions( Locks locks, ConstraintIndexCreator constraintIndexCreator,
                 StatementOperationParts statementOperations, SchemaWriteGuard schemaWriteGuard,
                 TransactionHeaderInformationFactory txHeaderFactory,
                 TransactionCommitProcess transactionCommitProcess,
@@ -537,11 +523,11 @@
                 LegacyIndexProviderLookup legacyIndexProviderLookup, TransactionHooks hooks,
                 TransactionMonitor transactionMonitor, LifeSupport dataSourceLife,
                 Tracers tracers, StorageEngine storageEngine, Procedures procedures,
-                TransactionIdStore transactionIdStore, Config config, Clock clock )
+                TransactionIdStore transactionIdStore, Clock clock )
         {
             super( locks, constraintIndexCreator, statementOperations, schemaWriteGuard, txHeaderFactory,
                     transactionCommitProcess, indexConfigStore, legacyIndexProviderLookup, hooks, transactionMonitor,
-                    dataSourceLife, tracers, storageEngine, procedures, transactionIdStore, config, clock );
+                    dataSourceLife, tracers, storageEngine, procedures, transactionIdStore, clock );
         }
 
         @Override
