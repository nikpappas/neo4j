/**
 * Copyright (c) 2002-2014 "Neo Technology,"
 * Network Engine for Objects in Lund AB [http://neotechnology.com]
 *
 * This file is part of Neo4j.
 *
 * Neo4j is free software: you can redistribute it and/or modify
 * it under the terms of the GNU General Public License as published by
 * the Free Software Foundation, either version 3 of the License, or
 * (at your option) any later version.
 *
 * This program is distributed in the hope that it will be useful,
 * but WITHOUT ANY WARRANTY; without even the implied warranty of
 * MERCHANTABILITY or FITNESS FOR A PARTICULAR PURPOSE.  See the
 * GNU General Public License for more details.
 *
 * You should have received a copy of the GNU General Public License
 * along with this program.  If not, see <http://www.gnu.org/licenses/>.
 */
package org.neo4j.kernel.impl.nioneo.store;

<<<<<<< HEAD
import java.util.HashMap;
=======
import java.io.File;
>>>>>>> f26fcad2

import org.neo4j.graphdb.GraphDatabaseService;
import org.neo4j.graphdb.Node;
import org.neo4j.graphdb.Transaction;
<<<<<<< HEAD
import org.neo4j.helpers.Service;
import org.neo4j.helpers.collection.Iterables;
=======
import org.neo4j.kernel.DefaultGraphDatabaseDependencies;
>>>>>>> f26fcad2
import org.neo4j.kernel.EmbeddedGraphDatabase;
import org.neo4j.kernel.GraphDatabaseAPI;
import org.neo4j.kernel.extension.KernelExtensionFactory;
import org.neo4j.kernel.impl.cache.CacheProvider;
import org.neo4j.kernel.impl.core.NodeManager;
import org.neo4j.kernel.impl.transaction.xaframework.TransactionInterceptorProvider;
import org.neo4j.kernel.logging.DevNullLoggingService;
<<<<<<< HEAD
import org.neo4j.kernel.logging.Logging;
=======
import org.neo4j.test.ProcessStreamHandler;
>>>>>>> f26fcad2

import static org.junit.Assert.assertEquals;

import static org.neo4j.helpers.collection.MapUtil.stringMap;

public class ProduceUncleanStore
{
    public static void main( String[] args ) throws Exception
    {
        String storeDir = args[0];
        boolean setGraphProperty = args.length > 1 ? Boolean.parseBoolean( args[1] ) : false;
<<<<<<< HEAD
            GraphDatabaseService db = new EmbeddedGraphDatabase(
                    storeDir, new HashMap<String, String>(), Iterables.<KernelExtensionFactory<?>,
                    KernelExtensionFactory>cast( Service.load( KernelExtensionFactory.class ) ),
                    Service.load( CacheProvider.class ), Service.load( TransactionInterceptorProvider.class ) )
        {
            @Override
            protected Logging createLogging()
            {
                // Create a dev/null logging service due there being a locking problem
                // on windows (this class being run as a separate JVM from another test).
                // TODO investigate.
                return new DevNullLoggingService();
            }
        };
        try ( Transaction tx = db.beginTx() )
        {
            Node node = db.createNode();
            node.setProperty( "name", "Something" );
            if ( setGraphProperty )
            {
                //noinspection deprecation
                ((GraphDatabaseAPI) db).getDependencyResolver().resolveDependency( NodeManager.class )
                        .getGraphProperties().setProperty( "prop", "Some value" );
            }
            tx.success();
        }
=======
        // Create a dev/null logging service due there being a locking problem
        // on windows (this class being run as a separate JVM from another test).
        // TODO investigate.
        GraphDatabaseService db = new EmbeddedGraphDatabase( storeDir, stringMap(),
                new DefaultGraphDatabaseDependencies( DevNullLoggingService.DEV_NULL ) );
        Transaction tx = db.beginTx();
        Node node = db.createNode();
        node.setProperty( "name", "Something" );
        if ( setGraphProperty )
        {
            ((GraphDatabaseAPI)db).getNodeManager().getGraphProperties().setProperty( "prop", "Some value" );
        }
        tx.success();
        tx.finish();
>>>>>>> f26fcad2
        System.exit( 0 );
    }
}<|MERGE_RESOLUTION|>--- conflicted
+++ resolved
@@ -19,35 +19,14 @@
  */
 package org.neo4j.kernel.impl.nioneo.store;
 
-<<<<<<< HEAD
-import java.util.HashMap;
-=======
-import java.io.File;
->>>>>>> f26fcad2
-
 import org.neo4j.graphdb.GraphDatabaseService;
 import org.neo4j.graphdb.Node;
 import org.neo4j.graphdb.Transaction;
-<<<<<<< HEAD
-import org.neo4j.helpers.Service;
-import org.neo4j.helpers.collection.Iterables;
-=======
 import org.neo4j.kernel.DefaultGraphDatabaseDependencies;
->>>>>>> f26fcad2
 import org.neo4j.kernel.EmbeddedGraphDatabase;
 import org.neo4j.kernel.GraphDatabaseAPI;
-import org.neo4j.kernel.extension.KernelExtensionFactory;
-import org.neo4j.kernel.impl.cache.CacheProvider;
 import org.neo4j.kernel.impl.core.NodeManager;
-import org.neo4j.kernel.impl.transaction.xaframework.TransactionInterceptorProvider;
 import org.neo4j.kernel.logging.DevNullLoggingService;
-<<<<<<< HEAD
-import org.neo4j.kernel.logging.Logging;
-=======
-import org.neo4j.test.ProcessStreamHandler;
->>>>>>> f26fcad2
-
-import static org.junit.Assert.assertEquals;
 
 import static org.neo4j.helpers.collection.MapUtil.stringMap;
 
@@ -57,21 +36,10 @@
     {
         String storeDir = args[0];
         boolean setGraphProperty = args.length > 1 ? Boolean.parseBoolean( args[1] ) : false;
-<<<<<<< HEAD
-            GraphDatabaseService db = new EmbeddedGraphDatabase(
-                    storeDir, new HashMap<String, String>(), Iterables.<KernelExtensionFactory<?>,
-                    KernelExtensionFactory>cast( Service.load( KernelExtensionFactory.class ) ),
-                    Service.load( CacheProvider.class ), Service.load( TransactionInterceptorProvider.class ) )
-        {
-            @Override
-            protected Logging createLogging()
-            {
-                // Create a dev/null logging service due there being a locking problem
-                // on windows (this class being run as a separate JVM from another test).
-                // TODO investigate.
-                return new DevNullLoggingService();
-            }
-        };
+        GraphDatabaseService db = new EmbeddedGraphDatabase(
+                storeDir,
+                stringMap(),
+                new DefaultGraphDatabaseDependencies( DevNullLoggingService.DEV_NULL ) );
         try ( Transaction tx = db.beginTx() )
         {
             Node node = db.createNode();
@@ -84,22 +52,6 @@
             }
             tx.success();
         }
-=======
-        // Create a dev/null logging service due there being a locking problem
-        // on windows (this class being run as a separate JVM from another test).
-        // TODO investigate.
-        GraphDatabaseService db = new EmbeddedGraphDatabase( storeDir, stringMap(),
-                new DefaultGraphDatabaseDependencies( DevNullLoggingService.DEV_NULL ) );
-        Transaction tx = db.beginTx();
-        Node node = db.createNode();
-        node.setProperty( "name", "Something" );
-        if ( setGraphProperty )
-        {
-            ((GraphDatabaseAPI)db).getNodeManager().getGraphProperties().setProperty( "prop", "Some value" );
-        }
-        tx.success();
-        tx.finish();
->>>>>>> f26fcad2
         System.exit( 0 );
     }
 }