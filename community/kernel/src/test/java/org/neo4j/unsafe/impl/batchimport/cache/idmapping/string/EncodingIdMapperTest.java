/*
 * Copyright (c) 2002-2017 "Neo Technology,"
 * Network Engine for Objects in Lund AB [http://neotechnology.com]
 *
 * This file is part of Neo4j.
 *
 * Neo4j is free software: you can redistribute it and/or modify
 * it under the terms of the GNU General Public License as published by
 * the Free Software Foundation, either version 3 of the License, or
 * (at your option) any later version.
 *
 * This program is distributed in the hope that it will be useful,
 * but WITHOUT ANY WARRANTY; without even the implied warranty of
 * MERCHANTABILITY or FITNESS FOR A PARTICULAR PURPOSE.  See the
 * GNU General Public License for more details.
 *
 * You should have received a copy of the GNU General Public License
 * along with this program.  If not, see <http://www.gnu.org/licenses/>.
 */
package org.neo4j.unsafe.impl.batchimport.cache.idmapping.string;

import org.junit.Rule;
import org.junit.Test;
import org.junit.runner.RunWith;
import org.junit.runners.Parameterized;
import org.junit.runners.Parameterized.Parameters;

import java.io.ByteArrayOutputStream;
import java.util.ArrayList;
import java.util.Arrays;
import java.util.Collection;
import java.util.HashSet;
import java.util.Iterator;
import java.util.List;
import java.util.Random;
import java.util.Set;
import java.util.UUID;
import java.util.concurrent.atomic.AtomicReference;

import org.neo4j.collection.primitive.PrimitiveLongIterator;
import org.neo4j.function.Factory;
import org.neo4j.graphdb.ResourceIterator;
import org.neo4j.helpers.collection.PrefetchingIterator;
import org.neo4j.helpers.progress.ProgressListener;
import org.neo4j.test.rule.RandomRule;
import org.neo4j.test.rule.RepeatRule;
import org.neo4j.unsafe.impl.batchimport.InputIterable;
import org.neo4j.unsafe.impl.batchimport.InputIterator;
import org.neo4j.unsafe.impl.batchimport.cache.NumberArrayFactory;
import org.neo4j.unsafe.impl.batchimport.cache.idmapping.IdMapper;
import org.neo4j.unsafe.impl.batchimport.cache.idmapping.string.EncodingIdMapper.Monitor;
import org.neo4j.unsafe.impl.batchimport.cache.idmapping.string.ParallelSort.Comparator;
import org.neo4j.unsafe.impl.batchimport.input.Collector;
import org.neo4j.unsafe.impl.batchimport.input.Group;
import org.neo4j.unsafe.impl.batchimport.input.Groups;
import org.neo4j.unsafe.impl.batchimport.input.InputRelationship;
import org.neo4j.unsafe.impl.batchimport.input.SimpleInputIterator;
import org.neo4j.unsafe.impl.batchimport.input.SimpleInputIteratorWrapper;

import static org.hamcrest.Matchers.containsString;
import static org.junit.Assert.assertEquals;
import static org.junit.Assert.assertThat;
import static org.junit.Assert.fail;
import static org.mockito.Matchers.any;
import static org.mockito.Matchers.anyLong;
import static org.mockito.Matchers.anyString;
import static org.mockito.Mockito.mock;
import static org.mockito.Mockito.times;
import static org.mockito.Mockito.verify;
import static org.mockito.Mockito.verifyNoMoreInteractions;
import static org.mockito.Mockito.when;
import static org.neo4j.helpers.progress.ProgressListener.NONE;
import static org.neo4j.unsafe.impl.batchimport.cache.idmapping.IdMapper.ID_NOT_FOUND;
import static org.neo4j.unsafe.impl.batchimport.cache.idmapping.string.EncodingIdMapper.NO_MONITOR;
import static org.neo4j.unsafe.impl.batchimport.input.Collectors.badCollector;
import static org.neo4j.unsafe.impl.batchimport.input.Group.GLOBAL;
import static org.neo4j.unsafe.impl.batchimport.input.SimpleInputIteratorWrapper.wrap;

@RunWith( Parameterized.class )
public class EncodingIdMapperTest
{
    @Parameters( name = "processors:{0}" )
    public static Collection<Object[]> data()
    {
        Collection<Object[]> data = new ArrayList<>();
        data.add( new Object[]{1} );
        data.add( new Object[]{2} );
        int bySystem = Runtime.getRuntime().availableProcessors() - 1;
        if ( bySystem > 2 )
        {
            data.add( new Object[]{bySystem} );
        }
        return data;
    }

    private final int processors;

    public EncodingIdMapperTest( int processors )
    {
        this.processors = processors;
    }

    @Test
    public void shouldHandleGreatAmountsOfStuff() throws Exception
    {
        // GIVEN
        IdMapper idMapper = mapper( new StringEncoder(), Radix.STRING, NO_MONITOR );
        InputIterable<Object> ids = new InputIterable<Object>()
        {
            @Override
            public InputIterator<Object> iterator()
            {
                return new InputIterator.Adapter<Object>()
                {
                    private int i;

                    @Override
                    protected Object fetchNextOrNull()
                    {
                        return i < 300_000 ? "" + (i++) : null;
                    }
                };
            }

            @Override
            public boolean supportsMultiplePasses()
            {
                return false;
            }
        };

        // WHEN
        long index = 0;
        for ( Object id : ids )
        {
            idMapper.put( id, index++, GLOBAL );
        }
        idMapper.prepare( ids, mock( Collector.class ), NONE );

        // THEN
        for ( Object id : ids )
        {
            // the UUIDs here will be generated in the same sequence as above because we reset the random
            if ( idMapper.get( id, GLOBAL ) == ID_NOT_FOUND )
            {
                fail( "Couldn't find " + id + " even though I added it just previously" );
            }
        }
    }

    @Test
    public void shouldReturnExpectedValueForNotFound() throws Exception
    {
        // GIVEN
        IdMapper idMapper = mapper( new StringEncoder(), Radix.STRING, NO_MONITOR );
        idMapper.prepare( null, mock( Collector.class ), NONE );

        // WHEN
        long id = idMapper.get( "123", GLOBAL );

        // THEN
        assertEquals( ID_NOT_FOUND, id );
    }

    @Test
    public void shouldReportyProgressForSortAndDetect() throws Exception
    {
        // GIVEN
        IdMapper idMapper = mapper( new StringEncoder(), Radix.STRING, NO_MONITOR );
        ProgressListener progress = mock( ProgressListener.class );
        idMapper.prepare( null, mock( Collector.class ), progress );

        // WHEN
        long id = idMapper.get( "123", GLOBAL );

        // THEN
        assertEquals( ID_NOT_FOUND, id );
        verify( progress, times( 3 ) ).started( anyString() );
        verify( progress, times( 3 ) ).done();
    }

    @Test
    public void shouldEncodeShortStrings() throws Exception
    {
        // GIVEN
        IdMapper mapper = mapper( new StringEncoder(), Radix.STRING, NO_MONITOR );

        // WHEN
        mapper.put( "123", 0, GLOBAL );
        mapper.put( "456", 1, GLOBAL );
        mapper.prepare( null, mock( Collector.class ), NONE );

        // THEN
        assertEquals( 1L, mapper.get( "456", GLOBAL ) );
        assertEquals( 0L, mapper.get( "123", GLOBAL ) );
    }

    @Test
    public void shouldEncodeSmallSetOfRandomData() throws Throwable
    {
        // GIVEN
        int size = random.nextInt( 10_000 ) + 2;
        ValueType type = ValueType.values()[random.nextInt( ValueType.values().length )];
        IdMapper mapper = mapper( type.encoder(), type.radix(), NO_MONITOR );

        // WHEN
        InputIterable<Object> values = new ValueGenerator( size, type.data( random.random() ) );
        {
            int id = 0;
            for ( Object value : values )
            {
                mapper.put( value, id++, GLOBAL );
            }
        }

        mapper.prepare( values, mock( Collector.class ), NONE );

        // THEN
        int id = 0;
        for ( Object value : values )
        {
            assertEquals( "Expected " + value + " to map to " + id, id++, mapper.get( value, GLOBAL ) );
        }
    }

    @Test
    public void shouldReportCollisionsForSameInputId() throws Exception
    {
        // GIVEN
        IdMapper mapper = mapper( new StringEncoder(), Radix.STRING, NO_MONITOR );
        InputIterable<Object> ids = wrap( "source", Arrays.<Object>asList( "10", "9", "10" ) );
        try ( ResourceIterator<Object> iterator = ids.iterator() )
        {
            for ( int i = 0; iterator.hasNext(); i++ )
            {
                mapper.put( iterator.next(), i, GLOBAL );
            }
        }

        // WHEN
        Collector collector = mock( Collector.class );
        mapper.prepare( ids, collector, NONE );

        // THEN
        verify( collector, times( 1 ) ).collectDuplicateNode( "10", 2, GLOBAL.name(), "source:1", "source:3" );
        verifyNoMoreInteractions( collector );
    }

    @Test
    public void shouldIncludeSourceLocationsOfCollisions() throws Exception
    {
        // GIVEN
        IdMapper mapper = mapper( new StringEncoder(), Radix.STRING, NO_MONITOR );
        final List<Object> idList = Arrays.asList( "10", "9", "10" );
        InputIterable<Object> ids = wrap( "source", idList );

        Group group = new Group.Adapter( GLOBAL.id(), "global" );
        try ( ResourceIterator<Object> iterator = ids.iterator() )
        {
            for ( int i = 0; iterator.hasNext(); i++ )
            {
                mapper.put( iterator.next(), i, group );
            }
        }

        // WHEN
        try
        {
            mapper.prepare( ids, badCollector( new ByteArrayOutputStream(), 0 ), NONE );
            fail( "Should have failed" );
        }
        catch ( DuplicateInputIdException e )
        {
            // THEN
            assertThat( e.getMessage(), containsString( "10" ) );
            assertThat( e.getMessage(), containsString( "source:1" ) );
            assertThat( e.getMessage(), containsString( "source:3" ) );
        }
    }

    @Test
    public void shouldCopeWithCollisionsBasedOnDifferentInputIds() throws Exception
    {
        // GIVEN
        Monitor monitor = mock( Monitor.class );
        Encoder encoder = mock( Encoder.class );
        when( encoder.encode( any() ) ).thenReturn( 12345L );
        IdMapper mapper = mapper( encoder, Radix.STRING, monitor );
        InputIterable<Object> ids = wrap( "source", Arrays.<Object>asList( "10", "9" ) );
        try ( ResourceIterator<Object> iterator = ids.iterator() )
        {
            for ( int i = 0; iterator.hasNext(); i++ )
            {
                mapper.put( iterator.next(), i, GLOBAL );
            }
        }

        // WHEN
        ProgressListener progress = mock( ProgressListener.class );
        Collector collector = mock( Collector.class );
        mapper.prepare( ids, collector, progress );

        // THEN
        verifyNoMoreInteractions( collector );
        verify( monitor ).numberOfCollisions( 2 );
        assertEquals( 0L, mapper.get( "10", GLOBAL ) );
        assertEquals( 1L, mapper.get( "9", GLOBAL ) );
        // 7 times since SPLIT+SORT+DETECT+RESOLVE+SPLIT+SORT,DEDUPLICATE
        verify( progress, times( 7 ) ).started( anyString() );
        verify( progress, times( 7 ) ).done();
    }

    @Test
    public void shouldCopeWithMixedActualAndAccidentalCollisions() throws Exception
    {
        // GIVEN
        Monitor monitor = mock( Monitor.class );
        Encoder encoder = mock( Encoder.class );
        // Create these explicit instances so that we can use them in mock, even for same values
        String a = new String( "a" );
        String b = new String( "b" );
        String c = new String( "c" );
        String a2 = new String( "a" );
        String e = new String( "e" );
        String f = new String( "f" );
        when( encoder.encode( a ) ).thenReturn( 1L );
        when( encoder.encode( b ) ).thenReturn( 1L );
        when( encoder.encode( c ) ).thenReturn( 3L );
        when( encoder.encode( a2 ) ).thenReturn( 1L );
        when( encoder.encode( e ) ).thenReturn( 2L );
        when( encoder.encode( f ) ).thenReturn( 1L );
        IdMapper mapper = mapper( encoder, Radix.STRING, monitor );
        InputIterable<Object> ids = wrap( "source", Arrays.<Object>asList( "a", "b", "c", "a", "e", "f" ) );
        Group.Adapter groupA = new Group.Adapter( 1, "A" );
        Group.Adapter groupB = new Group.Adapter( 2, "B" );
        Group[] groups = new Group[] {groupA, groupA, groupA, groupB, groupB, groupB};

        // a/A --> 1
        // b/A --> 1 accidental collision with a/A
        // c/A --> 3
        // a/B --> 1 actual collision with a/A
        // e/B --> 2
        // f/B --> 1 accidental collision with a/A

        // WHEN
        try ( ResourceIterator<Object> iterator = ids.iterator() )
        {
            for ( int i = 0; iterator.hasNext(); i++ )
            {
                mapper.put( iterator.next(), i, groups[i] );
            }
        }
        Collector collector = mock( Collector.class );
        mapper.prepare( ids, collector, mock( ProgressListener.class ) );

        // THEN
        verify( monitor ).numberOfCollisions( 4 );
        assertEquals( 0L, mapper.get( a, groupA ) );
        assertEquals( 1L, mapper.get( b, groupA ) );
        assertEquals( 2L, mapper.get( c, groupA ) );
        assertEquals( 3L, mapper.get( a2, groupB ) );
        assertEquals( 4L, mapper.get( e, groupB ) );
        assertEquals( 5L, mapper.get( f, groupB ) );
    }

    @Test
    public void shouldBeAbleToHaveDuplicateInputIdButInDifferentGroups() throws Exception
    {
        // GIVEN
        Monitor monitor = mock( Monitor.class );
        IdMapper mapper = mapper( new StringEncoder(), Radix.STRING, monitor );
        InputIterable<Object> ids = wrap( "source", Arrays.<Object>asList( "10", "9", "10" ) );
        Groups groups = new Groups();
        Group firstGroup = groups.getOrCreate( "first" );
        Group secondGroup = groups.getOrCreate( "second" );
        try ( ResourceIterator<Object> iterator = ids.iterator() )
        {
            int id = 0;
            // group 0
            mapper.put( iterator.next(), id++, firstGroup );
            mapper.put( iterator.next(), id++, firstGroup );
            // group 1
            mapper.put( iterator.next(), id++, secondGroup );
        }
        Collector collector = mock( Collector.class );
        mapper.prepare( ids, collector, NONE );

        // WHEN/THEN
        verifyNoMoreInteractions( collector );
        verify( monitor ).numberOfCollisions( 0 );
        assertEquals( 0L, mapper.get( "10", firstGroup ) );
        assertEquals( 1L, mapper.get( "9", firstGroup ) );
        assertEquals( 2L, mapper.get( "10", secondGroup ) );
    }

    @Test
    public void shouldOnlyFindInputIdsInSpecificGroup() throws Exception
    {
        // GIVEN
        IdMapper mapper = mapper( new StringEncoder(), Radix.STRING, NO_MONITOR );
        InputIterable<Object> ids = wrap( "source", Arrays.<Object>asList( "8", "9", "10" ) );
        Groups groups = new Groups();
        Group firstGroup;
        Group secondGroup;
        Group thirdGroup;
        try ( ResourceIterator<Object> iterator = ids.iterator() )
        {
            int id = 0;
            mapper.put( iterator.next(), id++, firstGroup = groups.getOrCreate( "first" ) );
            mapper.put( iterator.next(), id++, secondGroup = groups.getOrCreate( "second" ) );
            mapper.put( iterator.next(), id++, thirdGroup = groups.getOrCreate( "third" ) );
        }
        mapper.prepare( ids, mock( Collector.class ), NONE );

        // WHEN/THEN
        assertEquals( 0L, mapper.get( "8", firstGroup ) );
        assertEquals( ID_NOT_FOUND, mapper.get( "8", secondGroup ) );
        assertEquals( ID_NOT_FOUND, mapper.get( "8", thirdGroup ) );

        assertEquals( ID_NOT_FOUND, mapper.get( "9", firstGroup ) );
        assertEquals( 1L, mapper.get( "9", secondGroup ) );
        assertEquals( ID_NOT_FOUND, mapper.get( "9", thirdGroup ) );

        assertEquals( ID_NOT_FOUND, mapper.get( "10", firstGroup ) );
        assertEquals( ID_NOT_FOUND, mapper.get( "10", secondGroup ) );
        assertEquals( 2L, mapper.get( "10", thirdGroup ) );
    }

    @Test
    public void shouldHandleManyGroups() throws Exception
    {
        // GIVEN
        IdMapper mapper = mapper( new LongEncoder(), Radix.LONG, NO_MONITOR );
        int size = 100;

        // WHEN
        for ( int i = 0; i < size; i++ )
        {
            mapper.put( i, i, new Group.Adapter( i, "" + i ) );
        }
        // null since this test should have been set up to not run into collisions
        mapper.prepare( null, mock( Collector.class ), NONE );

        // THEN
        for ( int i = 0; i < size; i++ )
        {
            assertEquals( i, mapper.get( i, new Group.Adapter( i, "" + i ) ) );
        }
    }

    @Test
    public void shouldDetectCorrectDuplicateInputIdsWhereManyAccidentalInManyGroups() throws Exception
    {
        // GIVEN
        final ControlledEncoder encoder = new ControlledEncoder( new LongEncoder() );
        IdMapper mapper = mapper( encoder, Radix.LONG, NO_MONITOR );
        final int idsPerGroup = 20;
        int groups = 5;
        final AtomicReference<Group> group = new AtomicReference<>();
        InputIterable<Object> ids = SimpleInputIteratorWrapper.wrap( "source", () -> new PrefetchingIterator<Object>()
        {
            private int i;

            @Override
            protected Object fetchNextOrNull()
            {
                // Change group every <idsPerGroup> id
                if ( i % idsPerGroup == 0 )
                {
                    int groupId = i / idsPerGroup;
                    if ( groupId == groups )
                    {
                        return null;
                    }
                    group.set( new Group.Adapter( groupId, "Group " + groupId ) );
                }
                try
                {
                    // Let the first 10% in each group be accidental collisions with each other
                    // i.e. all first 10% in each group collides with all other first 10% in each group
                    if ( i % idsPerGroup < 2 )
                    {   // Let these colliding values encode into the same eId as well,
                        // so that they are definitely marked as collisions
                        encoder.useThisIdToEncodeNoMatterWhatComesIn( Long.valueOf( 1234567 ) );
                        return Long.valueOf( i % idsPerGroup );
                    }

                    // The other 90% will be accidental collisions for something else
                    encoder.useThisIdToEncodeNoMatterWhatComesIn( Long.valueOf( 123456 - group.get().id() ) );
                    return Long.valueOf( i );
                }
                finally
                {
                    i++;
                }
            }
        } );

        // WHEN
        long actualId = 0;
        for ( Object id : ids )
        {
            mapper.put( id, actualId++, group.get() );
        }
        Collector collector = mock( Collector.class );
        mapper.prepare( ids, collector, NONE );

        // THEN
        verifyNoMoreInteractions( collector );
        actualId = 0;
        for ( Object id : ids )
        {
            assertEquals( actualId++, mapper.get( id, group.get() ) );
        }
    }

    @Test
    public void shouldHandleHolesInIdSequence() throws Exception
    {
        // GIVEN
        IdMapper mapper = mapper( new LongEncoder(), Radix.LONG, NO_MONITOR );
        List<Object> ids = new ArrayList<>();
        for ( int i = 0; i < 100; i++ )
        {
            if ( random.nextBoolean() )
            {
                // Skip this one
            }
            else
            {
                Long id = (long) i;
                ids.add( id );
                mapper.put( id, i, GLOBAL );
            }
        }

        // WHEN
        mapper.prepare( SimpleInputIteratorWrapper.wrap( "source", ids ), mock( Collector.class ), NONE );

        // THEN
        for ( Object id : ids )
        {
            assertEquals( ((Long)id).longValue(), mapper.get( id, GLOBAL ) );
        }
    }

    @Test
    public void shouldHandleLargeAmountsOfDuplicateNodeIds() throws Exception
    {
        // GIVEN
        IdMapper mapper = mapper( new LongEncoder(), Radix.LONG, NO_MONITOR );
        long nodeId = 0;
        int high = 10;
        // a list of input ids
        List<Object> ids = new ArrayList<>();
        for ( int run = 0; run < 2; run++ )
        {
            for ( long i = 0; i < high / 2; i++ )
            {
                ids.add( high - (i + 1) );
                ids.add( i );
            }
        }
        // fed to the IdMapper
        for ( Object inputId : ids )
        {
            mapper.put( inputId, nodeId++, GLOBAL );
        }

        // WHEN
        Collector collector = mock( Collector.class );
        mapper.prepare( SimpleInputIteratorWrapper.wrap( "source", ids ), collector, NONE );

        // THEN
        verify( collector, times( high ) ).collectDuplicateNode(
                any( Object.class ), anyLong(), anyString(), anyString(), anyString() );
    }

    @Test
    public void shouldDetectLargeAmountsOfCollisions() throws Exception
    {
        // GIVEN
        IdMapper mapper = mapper( new StringEncoder(), Radix.STRING, NO_MONITOR );
        int count = EncodingIdMapper.COUNTING_BATCH_SIZE * 2;
        List<Object> ids = new ArrayList<>();
        long id = 0;

        // Generate and add all input ids
        while ( id < count )
        {
            String inputId = UUID.randomUUID().toString();
            ids.add( inputId );
            mapper.put( inputId, id++, GLOBAL );
        }

        // And add them one more time
        for ( Object inputId : ids )
        {
            mapper.put( inputId, id++, GLOBAL );
        }
        ids.addAll( ids );

        // WHEN
        CountingCollector collector = new CountingCollector();
        mapper.prepare( SimpleInputIteratorWrapper.wrap( "source", ids ), collector, NONE );

        // THEN
        assertEquals( count, collector.count );
    }

    private IdMapper mapper( Encoder encoder, Factory<Radix> radix, Monitor monitor )
    {
        return mapper( encoder, radix, monitor, ParallelSort.DEFAULT );
    }

    private IdMapper mapper( Encoder encoder, Factory<Radix> radix, Monitor monitor, Comparator comparator )
    {
        return new EncodingIdMapper( NumberArrayFactory.HEAP, encoder, radix, monitor, RANDOM_TRACKER_FACTORY,
                1_000, processors, comparator );
    }

<<<<<<< HEAD
    private static final TrackerFactory RANDOM_TRACKER_FACTORY =
            ( arrayFactory, size ) -> System.currentTimeMillis() % 2 == 0
                    ? new IntTracker( arrayFactory.newIntArray( size, AbstractTracker.DEFAULT_VALUE ) )
                    : new LongTracker( arrayFactory.newLongArray( size, AbstractTracker.DEFAULT_VALUE ) );
=======
    private static final TrackerFactory RANDOM_TRACKER_FACTORY = new TrackerFactory()
    {
        @Override
        public Tracker create( NumberArrayFactory arrayFactory, long size )
        {
            return System.currentTimeMillis() % 2 == 0
                    ? new IntTracker( arrayFactory.newIntArray( size, IntTracker.DEFAULT_VALUE ) )
                    : new BigIdTracker( arrayFactory.newByteArray( size, BigIdTracker.DEFAULT_VALUE ) );
        }
    };
>>>>>>> e956ea3e

    private class ValueGenerator implements InputIterable<Object>
    {
        private final int size;
        private final Factory<Object> generator;
        private final List<Object> values = new ArrayList<>();
        private final Set<Object> deduper = new HashSet<>();

        ValueGenerator( int size, Factory<Object> generator )
        {
            this.size = size;
            this.generator = generator;
        }

        @Override
        public InputIterator<Object> iterator()
        {
            if ( !values.isEmpty() )
            {
                return new SimpleInputIteratorWrapper<>( getClass().getSimpleName(), values.iterator() );
            }
            return new SimpleInputIterator<Object>( "" )
            {
                private int cursor;

                @Override
                protected Object fetchNextOrNull()
                {
                    if ( cursor < size )
                    {
                        while ( true )
                        {
                            Object value = generator.newInstance();
                            if ( deduper.add( value ) )
                            {
                                values.add( value );
                                cursor++;
                                return value;
                            }
                        }
                    }
                    return null;
                }
            };
        }

        @Override
        public boolean supportsMultiplePasses()
        {
            return false;
        }
    }

    private enum ValueType
    {
        LONGS
        {
            @Override
            Encoder encoder()
            {
                return new LongEncoder();
            }

            @Override
            Factory<Radix> radix()
            {
                return Radix.LONG;
            }

            @Override
            Factory<Object> data( final Random random )
            {
                return () -> random.nextInt( 1_000_000_000 );
            }
        },
        LONGS_AS_STRINGS
        {
            @Override
            Encoder encoder()
            {
                return new StringEncoder();
            }

            @Override
            Factory<Radix> radix()
            {
                return Radix.STRING;
            }

            @Override
            Factory<Object> data( final Random random )
            {
                return () -> String.valueOf( random.nextInt( 1_000_000_000 ) );
            }
        },
        VERY_LONG_STRINGS
        {
            char[] CHARS = "½!\"#¤%&/()=?`´;:,._-<>".toCharArray();

            @Override
            Encoder encoder()
            {
                return new StringEncoder();
            }

            @Override
            Factory<Radix> radix()
            {
                return Radix.STRING;
            }

            @Override
            Factory<Object> data( final Random random )
            {
                return new Factory<Object>()
                {
                    @Override
                    public Object newInstance()
                    {
                        // Randomize length, although reduce chance of really long strings
                        int length = 1500;
                        for ( int i = 0; i < 4; i++ )
                        {
                            length = random.nextInt( length ) + 20;
                        }
                        char[] chars = new char[length];
                        for ( int i = 0; i < length; i++ )
                        {
                            char ch;
                            if ( random.nextBoolean() )
                            {   // A letter
                                ch = randomLetter( random );
                            }
                            else
                            {
                                ch = CHARS[random.nextInt( CHARS.length )];
                            }
                            chars[i] = ch;
                        }
                        return new String( chars );
                    }

                    private char randomLetter( Random random )
                    {
                        int base;
                        if ( random.nextBoolean() )
                        {   // lower case
                            base = 'a';
                        }
                        else
                        {   // upper case
                            base = 'A';
                        }
                        int size = 'z' - 'a';
                        return (char) (base + random.nextInt( size ));
                    }
                };
            }
        };

        abstract Encoder encoder();

        abstract Factory<Radix> radix();

        abstract Factory<Object> data( Random random );
    }

    @Rule
    public final RandomRule random = new RandomRule();
    @Rule
    public final RepeatRule repeater = new RepeatRule();

    private static class CountingCollector implements Collector
    {
        private int count;

        @Override
        public void collectBadRelationship( InputRelationship relationship, Object specificValue )
        {
            throw new UnsupportedOperationException();
        }

        @Override
        public void collectDuplicateNode( Object id, long actualId, String group, String firstSource,
                String otherSource )
        {
            count++;
        }

        @Override
        public void collectExtraColumns( String source, long row, String value )
        {
            throw new UnsupportedOperationException();
        }

        @Override
        public int badEntries()
        {
            throw new UnsupportedOperationException();
        }

        @Override
        public PrimitiveLongIterator leftOverDuplicateNodesIds()
        {
            throw new UnsupportedOperationException();
        }

        @Override
        public void close()
        {   // Nothing to close
        }
    }
}<|MERGE_RESOLUTION|>--- conflicted
+++ resolved
@@ -30,7 +30,6 @@
 import java.util.Arrays;
 import java.util.Collection;
 import java.util.HashSet;
-import java.util.Iterator;
 import java.util.List;
 import java.util.Random;
 import java.util.Set;
@@ -619,23 +618,10 @@
                 1_000, processors, comparator );
     }
 
-<<<<<<< HEAD
     private static final TrackerFactory RANDOM_TRACKER_FACTORY =
             ( arrayFactory, size ) -> System.currentTimeMillis() % 2 == 0
-                    ? new IntTracker( arrayFactory.newIntArray( size, AbstractTracker.DEFAULT_VALUE ) )
-                    : new LongTracker( arrayFactory.newLongArray( size, AbstractTracker.DEFAULT_VALUE ) );
-=======
-    private static final TrackerFactory RANDOM_TRACKER_FACTORY = new TrackerFactory()
-    {
-        @Override
-        public Tracker create( NumberArrayFactory arrayFactory, long size )
-        {
-            return System.currentTimeMillis() % 2 == 0
                     ? new IntTracker( arrayFactory.newIntArray( size, IntTracker.DEFAULT_VALUE ) )
                     : new BigIdTracker( arrayFactory.newByteArray( size, BigIdTracker.DEFAULT_VALUE ) );
-        }
-    };
->>>>>>> e956ea3e
 
     private class ValueGenerator implements InputIterable<Object>
     {
