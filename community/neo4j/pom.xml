<?xml version="1.0" encoding="UTF-8"?>
<project xmlns="http://maven.apache.org/POM/4.0.0" xmlns:xsi="http://www.w3.org/2001/XMLSchema-instance" xsi:schemaLocation="http://maven.apache.org/POM/4.0.0 http://maven.apache.org/maven-v4_0_0.xsd">
  <modelVersion>4.0.0</modelVersion>
  <parent>
    <groupId>org.neo4j</groupId>
    <artifactId>parent</artifactId>
    <version>3.2.0-SNAPSHOT</version>
    <relativePath>../..</relativePath>
  </parent>

  <groupId>org.neo4j</groupId>
  <artifactId>neo4j</artifactId>
  <version>3.2.0-SNAPSHOT</version>

  <name>Neo4j - Community</name>
  <packaging>jar</packaging>
  <url>http://components.neo4j.org/${project.artifactId}/${project.version}</url>
  <description>A meta package containing the most used Neo4j libraries. Intended use: as a Maven dependency.</description>

  <properties>
    <short-name>neo4j</short-name>
    <version-package>impl.neo4j</version-package>
    <bundle.namespace>org.neo4j</bundle.namespace>
    <license-text.header>GPL-3-header.txt</license-text.header>
    <javadoc.skip>false</javadoc.skip>
    <licensing.prepend.text>notice-gpl-prefix.txt</licensing.prepend.text>
  </properties>

  <scm>
    <connection>scm:git:git://github.com/neo4j/neo4j.git</connection>
    <developerConnection>scm:git:git@github.com:neo4j/neo4j.git</developerConnection>
    <url>https://github.com/neo4j/neo4j</url>
  </scm>

  <dependencies>
    <dependency>
      <groupId>org.neo4j</groupId>
      <artifactId>neo4j-kernel</artifactId>
      <version>${project.version}</version>
    </dependency>
    <dependency>
      <groupId>org.neo4j</groupId>
      <artifactId>neo4j-lucene-index</artifactId>
      <version>${project.version}</version>
    </dependency>
    <dependency>
      <groupId>org.neo4j</groupId>
      <artifactId>neo4j-graph-algo</artifactId>
      <version>${project.version}</version>
    </dependency>
    <dependency>
      <groupId>org.neo4j</groupId>
      <artifactId>neo4j-udc</artifactId>
      <version>${project.version}</version>
    </dependency>
    <dependency>
      <groupId>org.neo4j</groupId>
      <artifactId>neo4j-cypher</artifactId>
      <version>${project.version}</version>
    </dependency>
    <dependency>
      <groupId>org.neo4j</groupId>
      <artifactId>neo4j-jmx</artifactId>
      <version>${project.version}</version>
    </dependency>
    <dependency>
      <groupId>org.neo4j</groupId>
      <artifactId>neo4j-consistency-check</artifactId>
      <version>${project.version}</version>
    </dependency>

    <!-- For the tests specified by this package -->
    <dependency>
      <groupId>junit</groupId>
      <artifactId>junit</artifactId>
      <scope>test</scope>
    </dependency>
    <dependency>
        <groupId>org.hamcrest</groupId>
        <artifactId>hamcrest-core</artifactId>
        <scope>test</scope>
    </dependency>
    <dependency>
        <groupId>org.hamcrest</groupId>
        <artifactId>hamcrest-library</artifactId>
        <scope>test</scope>
    </dependency>
    <dependency>
      <groupId>org.mockito</groupId>
      <artifactId>mockito-core</artifactId>
      <scope>test</scope>
    </dependency>
    <dependency>
<<<<<<< HEAD
      <groupId>commons-codec</groupId>
      <artifactId>commons-codec</artifactId>
    </dependency>

=======
      <groupId>commons-io</groupId>
      <artifactId>commons-io</artifactId>
      <scope>test</scope>
    </dependency>
>>>>>>> c137a882
    <dependency>
      <groupId>org.neo4j</groupId>
      <artifactId>neo4j-common</artifactId>
      <version>${project.version}</version>
      <type>test-jar</type>
      <scope>test</scope>
    </dependency>
    <dependency>
      <groupId>org.neo4j</groupId>
      <artifactId>neo4j-kernel</artifactId>
      <version>${project.version}</version>
      <type>test-jar</type>
      <scope>test</scope>
    </dependency>
    <dependency>
      <groupId>org.neo4j</groupId>
      <artifactId>neo4j-io</artifactId>
      <version>${project.version}</version>
      <type>test-jar</type>
      <scope>test</scope>
    </dependency>
    <dependency>
      <groupId>org.neo4j</groupId>
      <artifactId>neo4j-logging</artifactId>
      <version>${project.version}</version>
      <type>test-jar</type>
      <scope>test</scope>
    </dependency>
    <dependency>
      <groupId>org.neo4j</groupId>
      <artifactId>neo4j-consistency-check</artifactId>
      <version>${project.version}</version>
      <type>test-jar</type>
      <scope>test</scope>
    </dependency>
  </dependencies>

  <licenses>
    <license>
      <name>GNU General Public License, Version 3</name>
      <url>http://www.gnu.org/licenses/gpl-3.0-standalone.html</url>
      <comments>The software ("Software") developed and owned by Network Engine for
Objects in Lund AB (referred to in this notice as "Neo Technology") is
licensed under the GNU GENERAL PUBLIC LICENSE Version 3 to all third
parties and that license is included below.

However, if you have executed an End User Software License and Services
Agreement or an OEM Software License and Support Services Agreement, or
another commercial license agreement with Neo Technology or one of its
affiliates (each, a "Commercial Agreement"), the terms of the license in
such Commercial Agreement will supersede the GNU GENERAL PUBLIC LICENSE
Version 3 and you may use the Software solely pursuant to the terms of
the relevant Commercial Agreement.
      </comments>
    </license>
  </licenses>

  <build>
    <plugins>
      <plugin>
        <artifactId>maven-resources-plugin</artifactId>
        <executions>
          <execution>
            <id>copy-filtered-pom</id>
            <phase>validate</phase>
            <goals>
              <goal>copy-resources</goal>
            </goals>
            <configuration>
              <outputDirectory>${project.build.directory}/extra-resources</outputDirectory>
              <resources>
                <resource>
                  <directory>src/main/resources/</directory>
                  <filtering>true</filtering>
                </resource>
              </resources>
            </configuration>
          </execution>
          <execution>
            <id>copy-dependency-sources</id>
            <phase>${attach-javadoc-phase}</phase>
            <goals>
              <goal>copy-resources</goal>
            </goals>
            <configuration>
              <outputDirectory>${project.build.directory}/javadoc-sources</outputDirectory>
              <resources>
                <resource>
                  <directory>${project.build.directory}/../../cypher/cypher/src/main/java/</directory>
                  <filtering>false</filtering>
                </resource>
                <resource>
                  <directory>${project.build.directory}/../../graph-algo/src/main/java/</directory>
                  <filtering>false</filtering>
                </resource>
                <resource>
                  <directory>${project.build.directory}/../../jmx/src/main/java/</directory>
                  <filtering>false</filtering>
                </resource>
                <resource>
                  <directory>${project.build.directory}/../../kernel/src/main/java/</directory>
                  <filtering>false</filtering>
                </resource>
                <resource>
                  <directory>${project.build.directory}/../../kernel/target/generated-sources/</directory>
                  <filtering>false</filtering>
                </resource>
                <resource>
                  <directory>${project.build.directory}/../../lucene-index/src/main/java/</directory>
                  <filtering>false</filtering>
                </resource>
              </resources>
            </configuration>
          </execution>
        </executions>
      </plugin>
      <plugin>
        <artifactId>maven-javadoc-plugin</artifactId>
        <executions>
          <execution>
            <id>attach-javadoc</id>
            <phase>none</phase>
          </execution>
          <execution>
            <id>create-javadocs</id>
            <phase>${attach-javadoc-phase}</phase>
            <goals><goal>jar</goal></goals>
            <configuration>
              <outputDirectory>${project.build.directory}/site/apidocs</outputDirectory>
              <sourcepath>${project.build.directory}/javadoc-sources</sourcepath>
              <detectLinks>false</detectLinks>
              <header>${project.name}</header>
              <doctitle>${project.name} ${project.version} API</doctitle>
              <skip>${javadoc.skip}</skip>
              <show>public</show>
              <windowtitle>${project.name} ${project.version} API</windowtitle>
               <excludePackageNames>
                 *.impl.*:*.internal.*:org.neo4j.bolt.ext.udc:org.neo4j.kernel:org.neo4j.kernel.ha:org.neo4j.kernel.ha.*:org.neo4j.com:org.neo4j.com.*:org.apache.lucene.index:org.neo4j.cluster.*:org.neo4j.helpers.progress:org.neo4j.kernel.configuration:org.neo4j.kernel.guard:org.neo4j.kernel.info:org.neo4j.kernel.logging
               </excludePackageNames>
              <groups>
                <group>
                  <title>Graph database</title>
                  <packages>org.neo4j.graphdb:org.neo4j.graphdb.*</packages>
                </group>
                <group>
                  <title>Index</title>
                  <packages>org.neo4j.index:org.neo4j.index.*</packages>
                </group>
                <group>
                  <title>Graph algorithms</title>
                  <packages>org.neo4j.graphalgo:org.neo4j.graphalgo.*</packages>
                </group>
                <group>
                  <title>Management</title>
                  <packages>org.neo4j.management:org.neo4j.management.*:org.neo4j.jmx:org.neo4j.jmx.*</packages>
                </group>
                <group>
                  <title>Query language</title>
                  <packages>org.neo4j.cypher.javacompat:org.neo4j.cypher.javacompat.*</packages>
                </group>
                <group>
                  <title>Graph matching</title>
                  <packages>org.neo4j.graphmatching:org.neo4j.graphmatching.*</packages>
                </group>
                <group>
                  <title>Helpers</title>
                  <packages>org.neo4j.helpers:org.neo4j.helpers.*</packages>
                </group>
              </groups>
            </configuration>
          </execution>
        </executions>
      </plugin>
    </plugins>
  </build>

</project><|MERGE_RESOLUTION|>--- conflicted
+++ resolved
@@ -27,7 +27,7 @@
   </properties>
 
   <scm>
-    <connection>scm:git:git://github.com/neo4j/neo4j.git</connection>
+    <connection>scm:git:git://github.com/neo4j/neo4j.git</connection>a
     <developerConnection>scm:git:git@github.com:neo4j/neo4j.git</developerConnection>
     <url>https://github.com/neo4j/neo4j</url>
   </scm>
@@ -91,17 +91,14 @@
       <scope>test</scope>
     </dependency>
     <dependency>
-<<<<<<< HEAD
       <groupId>commons-codec</groupId>
       <artifactId>commons-codec</artifactId>
     </dependency>
-
-=======
+    <dependency>
       <groupId>commons-io</groupId>
       <artifactId>commons-io</artifactId>
       <scope>test</scope>
     </dependency>
->>>>>>> c137a882
     <dependency>
       <groupId>org.neo4j</groupId>
       <artifactId>neo4j-common</artifactId>
