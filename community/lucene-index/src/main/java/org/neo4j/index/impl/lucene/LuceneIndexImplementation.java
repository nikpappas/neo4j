--- conflicted
+++ resolved
@@ -55,16 +55,15 @@
                     KEY_TO_LOWER_CASE, "true" ) );
 
     private LuceneDataSource dataSource;
+    private final File storeDir;
     private final Config config;
     private final IndexConfigStore indexStore;
     private final FileSystemAbstraction fileSystemAbstraction;
 
-<<<<<<< HEAD
-    private final LuceneDataSource dataSource;
-=======
-    public LuceneIndexImplementation( Config config, IndexConfigStore indexStore,
+    public LuceneIndexImplementation( File storeDir, Config config, IndexConfigStore indexStore,
             FileSystemAbstraction fileSystemAbstraction )
     {
+        this.storeDir = storeDir;
         this.config = config;
         this.indexStore = indexStore;
         this.fileSystemAbstraction = fileSystemAbstraction;
@@ -73,10 +72,9 @@
     @Override
     public void init() throws Throwable
     {
-        this.dataSource = new LuceneDataSource( config, indexStore, fileSystemAbstraction );
+        this.dataSource = new LuceneDataSource( storeDir, config, indexStore, fileSystemAbstraction );
         this.dataSource.init();
     }
->>>>>>> 56056f92
 
     @Override
     public void start() throws Throwable
@@ -93,12 +91,8 @@
     @Override
     public void shutdown() throws Throwable
     {
-<<<<<<< HEAD
-        this.dataSource = dataSource;
-=======
         this.dataSource.shutdown();
         this.dataSource = null;
->>>>>>> 56056f92
     }
 
     @Override
