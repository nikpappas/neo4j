--- conflicted
+++ resolved
@@ -41,80 +41,6 @@
         timeout = $timeout(later, wait)
         result = func.apply(context, args) if callNow
         result
-<<<<<<< HEAD
 
-    @throttle = (func, wait) ->
-      last_timestamp = null
-      limit = wait
-      ->
-        context = @
-        args = arguments
-        now = Date.now()
-        if !last_timestamp || now - last_timestamp >= limit
-          last_timestamp = now
-          func.apply(context, args)
-
-    @parseId = (resource = "") ->
-      id = resource.substr(resource.lastIndexOf("/")+1)
-      return parseInt(id, 10)
-
-    @stripComments = (input) ->
-      rows = input.split("\n")
-      rv = []
-      rv.push row for row in rows when row.indexOf('//') isnt 0
-      rv.join("\n")
-
-    @firstWord = (input) ->
-      input.split(/\n| /)[0]
-
-    @extendDeep = (dst) =>
-      that = @
-      angular.forEach(arguments, (obj) ->
-        if (obj != dst)
-          angular.forEach(obj, (value, key)  ->
-            if (dst[key] && angular.isObject(dst[key]))
-              that.extendDeep(dst[key], value)
-            else if(!angular.isFunction(dst[key]))
-              dst[key] = value
-          )
-      )
-      dst
-
-    @parseTimeMillis = ( timeWithOrWithoutUnit ) =>
-      timeWithOrWithoutUnit += '' #Cast to string
-
-      # Parses human-readable units like "12h", "2s" and returns milliseconds.
-      # This maps to TimeUtil#parseTimeMillis in the main Neo4j code base, please ensure they are kept in sync
-      unit = timeWithOrWithoutUnit.match /\D+/
-      value = parseInt timeWithOrWithoutUnit
-
-      if unit?.length is 1
-        switch unit[0]
-          when "ms" then return value
-          when "s"  then return value * 1000
-          when "m"  then return value * 1000 * 60
-          else return 0
-      else return value*1000
-
-
-    @ua2text = (ua) ->
-      s = ''
-      for i in [0..ua.length]
-        s = s + "" + String.fromCharCode ua[i]
-      s
-
-    @escapeHTML = (string) ->
-      entityMap =
-        "&": "&amp;"
-        "<": "&lt;"
-        ">": "&gt;"
-        '"': '&quot;'
-        "'": '&#39;'
-        "/": '&#x2F;'
-      String(string).replace(/[&<>"'\/]/g, (s) -> entityMap[s])
-
-    @
-=======
     that
->>>>>>> ce6a9481
   ])