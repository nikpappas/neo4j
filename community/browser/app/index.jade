!!! 5
html(class="no-js", lang="en", ng-app="neo4jApp", ng-controller="MainCtrl")
  head
    meta(charset="utf-8")
    meta(http-equiv='X-UA-Compatible', content='IE=edge,chrome=1')
    title(ng-bind-template="Neo4j {{kernel.store_dir}}")
      | Neo4j
    meta(name="description", content="Neo4j Browser")
    meta(name="author", content="Neo Technology")

    include views/partials/device-icons

    //build:css styles/main.css
    link(rel='stylesheet', href='components/bootstrap/dist/css/bootstrap.css')
    link(rel='stylesheet', href='components/font-awesome/css/font-awesome.css')
    link(rel='stylesheet', href='components/codemirror/lib/codemirror.css')
    link(rel="stylesheet", href="styles/main.css")
    //endbuild

  body(class="theme-{{theme}}", ng-class="{'connection-error': offline, 'show-drawer': isDrawerShown, 'modal-shown': isPopupShown}", ng-controller="LayoutCtrl", keyup="globalKey($event)", mousemove="globalMouse($event)")


    //if lt IE 9
      #incompatible
        | Sorry, you need to upgrade to the latest version of Internet Explorer
        br
        | in order to use the Neo4j browser

    #page-container.ng-cloak
      include views/main

    include views/template/tooltip
    include views/template/tabs
    include views/template/popups
    include views/template/inspector-rows
    include views/template/carousel/carousel
    include views/template/carousel/slide

    // banner for going to webadmin, only if needed
    div.ng-cloak(ng-hide="goodBrowser")
        div(style="position: fixed; bottom: 0; right: 0; border: 0; z-index: 998")
            a(href="../webadmin")
                img(src="images/webadmin-banner.png", alt="Switch to Classic UI")
        div(style="position: fixed; bottom: 0; right: 0; border: 0; z-index: 999")
            a(ng-click="hideWebadminBanner = true")
                img(src="images/dismiss.png", alt="Dismiss")


    //build:js scripts/components.js
    script(src='components/jquery/dist/jquery.js')
    script(src='components/jquery-ui/ui/core.js')
    script(src='components/jquery-ui/ui/widget.js')
    script(src='components/jquery-ui/ui/mouse.js')
    script(src='components/jquery-ui/ui/draggable.js')
    script(src='components/jquery-ui/ui/sortable.js')
    script(src='components/local-storage-js/storage.js')
    script(src='components/angular/angular.js')
    script(src='components/angular-animate/angular-animate.js')
    script(src='components/angular-sanitize/angular-sanitize.js')
    script(src='components/angular-local-storage/dist/angular-local-storage.js')
    script(src='components/angular-ui-bootstrap/src/transition/transition.js')
    script(src='components/angular-ui-bootstrap/src/modal/modal.js')
    script(src='components/angular-ui-bootstrap/src/dropdown/dropdown.js')
    script(src='components/angular-ui-bootstrap/src/bindHtml/bindHtml.js')
    script(src='components/angular-ui-bootstrap/src/tooltip/tooltip.js')
    script(src='components/angular-ui-bootstrap/src/popover/popover.js')
    script(src='components/angular-ui-bootstrap/src/position/position.js')
    script(src='components/angular-ui-bootstrap/src/tabs/tabs.js')
    script(src='components/angular-ui-bootstrap/src/carousel/carousel.js')
    script(src='components/angular-ui-sortable/sortable.js')
    script(src='components/codemirror/lib/codemirror.js')
    script(src='components/codemirror/mode/css/css.js')
    script(src='components/codemirror/addon/display/placeholder.js')
    script(src='components/css/index.js')
    script(src='components/angular-ui-codemirror/ui-codemirror.js')
    script(src='components/d3/d3.js')
    script(src='components/colorbrewer/colorbrewer.js')
    script(src='components/blob/Blob.js')
    script(src='components/file-saver/FileSaver.js')
    script(src='components/UUID.js/src/uuid.js')
    script(src='components/modernizr/modernizr.js')
    script(src='components/jquery.easing/js/jquery.easing.js')
    script(src='components/angular-base64/angular-base64.js')
    script(src="components/canvg/dist/canvg.bundle.min.js")
    //endbuild

    //build:js(.tmp) scripts/scripts.js
    script(src='scripts/codemirror-cypher.js')
    script(src='scripts/polyfill.js')
    script(src='scripts/settings.js')
    script(src='scripts/utils.js')
    script(src='scripts/app.js')
    script(src='scripts/init/httpHeaders.js')
    script(src='scripts/init/statusCheck.js')
    script(src='scripts/init/tooltip.js')
    script(src='scripts/init/defaultContent.js')
    script(src='scripts/init/graphRenderers.js')
    script(src='scripts/init/commandInterpreters.js')
    script(src='scripts/controllers/Layout.js')
    script(src='scripts/directives/keyup.js')
    script(src='scripts/directives/onEnter.js')
    script(src='scripts/directives/mousemove.js')
    script(src='scripts/filters/uncomment.js')
    script(src='scripts/filters/autotitle.js')
    script(src='scripts/filters/basename.js')
    script(src='scripts/filters/dirname.js')
    script(src='scripts/filters/neo4jdoc.js')
    script(src='scripts/filters/humanReadableBytes.js')
    script(src='scripts/services/Cypher.js')
    script(src='scripts/services/Collection.js')
    script(src='scripts/services/Timer.js')
    script(src='scripts/directives/focusOn.js')
    script(src='scripts/services/CSV.js')
    script(src='scripts/directives/resizable.js')
    script(src='scripts/directives/fileUpload.js')
    script(src='scripts/directives/neoTable.js')
    script(src='scripts/directives/neoGraph.js')
    script(src='scripts/directives/neoPlan.js')
    script(src='scripts/directives/headersTable.js')
    script(src='scripts/directives/generalRequestTable.js')
    script(src='scripts/directives/divToggler.js')
    script(src='scripts/controllers/D3Graph.js')
    script(src='scripts/directives/editInPlace.js')
    script(src='scripts/services/Server.js')
    script(src='scripts/controllers/Main.js')
    script(src='scripts/services/Node.js')
    script(src='scripts/services/Relationship.js')
    script(src='scripts/controllers/JMX.js')
    script(src='scripts/services/GraphExplorer.js')
    script(src='scripts/services/GraphRenderer.js')
    script(src='scripts/services/GraphStyle.js')
    script(src='scripts/services/GraphGeometry.js')
    script(src='scripts/services/TextMeasurement.js')
    script(src='scripts/services/CircularLayout.js')
    script(src='scripts/services/CircumferentialDistribution.js')
    script(src='scripts/controllers/Inspector.js')
    script(src='scripts/controllers/Legend.js')
    script(src='scripts/controllers/StylePreview.js')
    script(src='scripts/controllers/CypherResult.js')
    script(src='scripts/services/motdService.js')
    script(src='scripts/directives/fancyLogo.js')
    script(src='scripts/services/Persistable.js')
    script(src='scripts/services/Folder.js')
    script(src='scripts/services/Document.js')
    script(src='scripts/services/Frame.js')
    script(src='scripts/animations/frame.js')
    script(src='scripts/directives/outputRaw.js')
    script(src='scripts/directives/fullscreen.js')
    script(src='scripts/directives/exportable.js')
    script(src='scripts/directives/helpUrl.js')
    script(src='scripts/directives/helpTopic.js')
    script(src='scripts/directives/playTopic.js')
    script(src='scripts/directives/noNgAnimate.js')
    script(src='scripts/init/localStorage.js')
    script(src='scripts/controllers/Editor.js')
    script(src='scripts/controllers/Sidebar.js')
    script(src='scripts/services/Editor.js')
    script(src='scripts/filters/commandError.js')
    script(src='scripts/directives/clickToCode.js')
    script(src='scripts/directives/overflowWithToggle.js')
    script(src='scripts/directives/targetBlank.js')
    script(src='scripts/directives/scrollTopWhen.js')
    script(src='scripts/directives/FrameStream.js')
    script(src='scripts/services/RssFeedService.js')
    script(src='scripts/services/MotdFeedParser.js')
    script(src='scripts/services/CypherGraphModel.js')
    script(src='scripts/services/Auth.js')
    script(src='scripts/services/AuthData.js')
    script(src='scripts/controllers/Auth.js')
    script(src='scripts/controllers/Disconnect.js')
    script(src='scripts/controllers/ChangePassword.js')
    script(src='scripts/services/RequestInterceptor.js')
    script(src='lib/visualization/neod3.js')
    script(src='scripts/services/History.js')
    script(src='scripts/directives/serverTopic.js')
    script(src='scripts/services/CypherParser.js')
    script(src='scripts/services/ConnectionStatus.js')
    script(src='scripts/services/UDC.js')
    script(src='scripts/services/Intercom.js')
    script(src='scripts/controllers/Notifications.js')
    script(src='scripts/controllers/SettingsController.js')
    script(src='scripts/services/Canvg.js')
    script(src='scripts/services/SVGUtils.js')
    script(src='scripts/controllers/AdLibDataController.js')
    script(src='scripts/filters/tickitize.js')
    script(src='scripts/controllers/SysinfoController.js')
    script(src='scripts/controllers/Frame.js')
<<<<<<< HEAD
    script(src='scripts/controllers/FrameNotification.js')
=======
    script(src='lib/helpers.js')
    script(src='lib/serializer.js')
>>>>>>> ce6a9481
    //endbuild

    script.
      (function(){var w=window;var ic=w.Intercom;if(typeof ic==="function"){ic('reattach_activator');}else{var d=document;var i=function(){i.c(arguments)};i.q=[];i.c=function(args){i.q.push(args)};w.Intercom=i;function l(){var s=d.createElement('script');s.type='text/javascript';s.async=true;s.src='https://widget.intercom.io/widget/lq70afwx';var x=d.getElementsByTagName('script')[0];x.parentNode.insertBefore(s,x);}if(w.attachEvent){w.attachEvent('onload',l);}else{w.addEventListener('load',l,false);}}})()<|MERGE_RESOLUTION|>--- conflicted
+++ resolved
@@ -185,12 +185,9 @@
     script(src='scripts/filters/tickitize.js')
     script(src='scripts/controllers/SysinfoController.js')
     script(src='scripts/controllers/Frame.js')
-<<<<<<< HEAD
     script(src='scripts/controllers/FrameNotification.js')
-=======
     script(src='lib/helpers.js')
     script(src='lib/serializer.js')
->>>>>>> ce6a9481
     //endbuild
 
     script.
