--- conflicted
+++ resolved
@@ -48,118 +48,12 @@
     @Override
     public abstract AnyValue value( int offset );
 
-<<<<<<< HEAD
-=======
-    public abstract AnyValue[] asArray();
-
-    public boolean isEmpty()
-    {
-        return size() == 0;
-    }
-
-    public boolean nonEmpty()
-    {
-        return size() != 0;
-    }
-
-    public boolean storable()
-    {
-        return false;
-    }
-
     @Override
     public String getTypeName()
     {
         return "List";
     }
 
-    @Override
-    public String toString()
-    {
-        StringBuilder sb = new StringBuilder( getTypeName() + "{" );
-        int i = 0;
-        for ( ; i < size() - 1; i++ )
-        {
-            sb.append( value( i ) );
-            sb.append( ", " );
-        }
-        if ( size() > 0 )
-        {
-            sb.append( value( i ) );
-        }
-        sb.append( '}' );
-        return sb.toString();
-    }
-
-    public ArrayValue toStorableArray()
-    {
-        throw new UnsupportedOperationException( "List cannot be turned into a storable array" );
-    }
-
-    @Override
-    public boolean isSequenceValue()
-    {
-        return true;
-    }
-
-    @Override
-    public <T> T map( ValueMapper<T> mapper )
-    {
-        return mapper.mapSequence( this );
-    }
-
-    @Override
-    public boolean equals( VirtualValue other )
-    {
-        return other != null && other.isSequenceValue() && equals( (SequenceValue) other );
-    }
-
-    public AnyValue head()
-    {
-        int size = size();
-        if ( size == 0 )
-        {
-            throw new NoSuchElementException( "head of empty list" );
-        }
-        return value( 0 );
-    }
-
-    public AnyValue last()
-    {
-        int size = size();
-        if ( size == 0 )
-        {
-            throw new NoSuchElementException( "last of empty list" );
-        }
-        return value( size - 1 );
-    }
-
-    @Override
-    public Iterator<AnyValue> iterator()
-    {
-        return new Iterator<AnyValue>()
-        {
-            private int count;
-
-            @Override
-            public boolean hasNext()
-            {
-                return count < size();
-            }
-
-            @Override
-            public AnyValue next()
-            {
-                if ( !hasNext() )
-                {
-                    throw new NoSuchElementException();
-                }
-                return value( count++ );
-            }
-        };
-    }
-
->>>>>>> 8385e7ce
     static final class ArrayValueListValue extends ListValue
     {
         private final ArrayValue array;
@@ -767,7 +661,7 @@
     @Override
     public String toString()
     {
-        StringBuilder sb = new StringBuilder( "List{" );
+        StringBuilder sb = new StringBuilder( getTypeName() + "{" );
         int i = 0;
         for ( ; i < size() - 1; i++ )
         {
