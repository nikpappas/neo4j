<project xmlns="http://maven.apache.org/POM/4.0.0" xmlns:xsi="http://www.w3.org/2001/XMLSchema-instance"
         xsi:schemaLocation="http://maven.apache.org/POM/4.0.0
                      http://maven.apache.org/xsd/maven-4.0.0.xsd">
  <modelVersion>4.0.0</modelVersion>
  <parent>
    <groupId>org.neo4j.build</groupId>
    <artifactId>parent-central</artifactId>
    <version>42</version>
    <relativePath/>
  </parent>

  <groupId>org.neo4j</groupId>
  <artifactId>parent</artifactId>
  <version>3.2.8-SNAPSHOT</version>

  <packaging>pom</packaging>
  <name>Neo4j</name>
  <description>Neo4j Graph Database</description>

  <properties>
    <project.build.sourceEncoding>UTF-8</project.build.sourceEncoding>
    <maven.compiler.source>1.8</maven.compiler.source>
    <maven.compiler.target>1.8</maven.compiler.target>
    <neo4j.java.version>${maven.compiler.source}</neo4j.java.version>
    <pico.version>2.14.3</pico.version>
    <licensing.prepend.text>notice-agpl-prefix.txt</licensing.prepend.text>
    <licensing.phase>compile</licensing.phase>
    <lucene.version>5.5.0</lucene.version>
    <bouncycastle.version>1.53</bouncycastle.version>
    <generate-config-docs-phase>prepare-package</generate-config-docs-phase>
    <hsqldb.version>2.3.2</hsqldb.version>
    <test.runner.jvm.settings.additional></test.runner.jvm.settings.additional>
    <test.runner.jvm.settings>-Xmx2G -XX:+HeapDumpOnOutOfMemoryError -XX:HeapDumpPath=target/test-data -Dorg.neo4j.unsafe.impl.internal.dragons.UnsafeUtil.DIRTY_MEMORY=true -Dorg.neo4j.unsafe.impl.internal.dragons.UnsafeUtil.CHECK_NATIVE_ACCESS=true -Dorg.neo4j.io.pagecache.impl.muninn.usePreciseCursorErrorStackTraces=true -XX:+UnlockExperimentalVMOptions -XX:+TrustFinalNonStaticFields ${test.runner.jvm.settings.additional}</test.runner.jvm.settings>
    <doclint-groups>reference</doclint-groups>
    <jetty.version>9.2.22.v20170606</jetty.version>
    <findbugs.version>3.0.1</findbugs.version>
    <clirr.comparisonVersion>3.0.1</clirr.comparisonVersion>
    <git.commit>unknown-commit</git.commit>
  </properties>

  <modules>
    <module>community</module>
    <module>enterprise</module>
    <module>integrationtests</module>
    <module>stresstests</module>
    <module>tools</module>
    <module>packaging</module>
  </modules>

  <build>
    <plugins>
      <plugin>
        <artifactId>maven-surefire-plugin</artifactId>
        <configuration>
          <argLine>${test.runner.jvm.settings}</argLine>
          <systemPropertyVariables>
            <dbms.pagecache.memory.default.override>8m</dbms.pagecache.memory.default.override>
            <java.io.tmpdir>${project.build.directory}</java.io.tmpdir>
          </systemPropertyVariables>
        </configuration>
      </plugin>
      <plugin>
        <artifactId>maven-failsafe-plugin</artifactId>
        <configuration>
          <argLine>${test.runner.jvm.settings}</argLine>
          <systemPropertyVariables>
            <dbms.pagecache.memory.default.override>8m</dbms.pagecache.memory.default.override>
            <java.io.tmpdir>${project.build.directory}</java.io.tmpdir>
          </systemPropertyVariables>
        </configuration>
      </plugin>
      <plugin>
        <groupId>org.codehaus.mojo</groupId>
        <artifactId>build-helper-maven-plugin</artifactId>
        <executions>
          <execution>
            <phase>generate-sources</phase>
            <goals><goal>add-source</goal></goals>
            <configuration>
              <sources>
                <source>target/generated-sources/version</source>
              </sources>
            </configuration>
          </execution>
        </executions>
      </plugin>
      <plugin>
        <groupId>org.apache.maven.plugins</groupId>
        <artifactId>maven-source-plugin</artifactId>
        <executions>
          <execution>
            <id>attach-sources</id>
            <phase>package</phase>
            <goals>
              <goal>jar-no-fork</goal>
            </goals>
          </execution>
        </executions>
      </plugin>
      <plugin>
        <artifactId>maven-checkstyle-plugin</artifactId>
        <version>2.17</version>
        <configuration>
          <configLocation>build/checkstyle.xml</configLocation>
          <consoleOutput>true</consoleOutput>
          <logViolationsToConsole>true</logViolationsToConsole>
          <failsOnError>true</failsOnError>
          <failOnViolation>true</failOnViolation>
          <includeTestSourceDirectory>true</includeTestSourceDirectory>
        </configuration>
        <dependencies>
          <dependency>
            <groupId>com.puppycrawl.tools</groupId>
            <artifactId>checkstyle</artifactId>
            <version>7.6</version>
          </dependency>
        </dependencies>
        <executions>
          <execution>
            <id>validate</id>
            <phase>validate</phase>
            <goals>
              <goal>check</goal>
            </goals>
          </execution>
        </executions>
      </plugin>
    </plugins>
    <pluginManagement>
      <plugins>
        <plugin>
          <groupId>org.apache.maven.plugins</groupId>
          <artifactId>maven-surefire-plugin</artifactId>
          <version>2.20.1</version>
        </plugin>
        <plugin>
          <groupId>org.apache.maven.plugins</groupId>
          <artifactId>maven-failsafe-plugin</artifactId>
          <version>2.20.1</version>
        </plugin>
        <plugin>
          <groupId>org.apache.maven.plugins</groupId>
          <artifactId>maven-source-plugin</artifactId>
          <version>3.0.1</version>
        </plugin>
        <plugin>
          <groupId>org.neo4j.build.plugins</groupId>
          <artifactId>clirr-maven-plugin</artifactId>
          <version>1.0.1</version>
          <executions>
            <execution>
              <id>default</id>
              <phase>${clirr-check-phase}</phase>
              <goals>
                <goal>check</goal>
              </goals>
            </execution>
          </executions>
          <configuration>
            <failOnError>true</failOnError>
            <logResults>true</logResults>
            <!-- OBS: Set this to one version ahead, i.e. if you'd like it to compare against 1.9.3 then set it to 1.9.4-->
            <comparisonVersion>${clirr.comparisonVersion}</comparisonVersion>
            <ignoreMaintenenceVersions>false</ignoreMaintenenceVersions>
            <excludeMessageCodes>
              <param>6006</param><!-- Field was made final. -->
              <param>7012</param><!-- Method added to interface -->
            </excludeMessageCodes>
          </configuration>
        </plugin>
        <plugin>
          <groupId>org.apache.maven.plugins</groupId>
          <artifactId>maven-dependency-plugin</artifactId>
          <version>2.10</version>
        </plugin>
        <plugin>
          <groupId>org.codehaus.mojo</groupId>
          <artifactId>exec-maven-plugin</artifactId>
          <version>1.4.0</version>
        </plugin>
        <plugin>
          <groupId>org.apache.maven.plugins</groupId>
          <artifactId>maven-shade-plugin</artifactId>
          <version>2.4.3</version>
        </plugin>
        <plugin>
          <groupId>org.apache.maven.plugins</groupId>
          <artifactId>maven-assembly-plugin</artifactId>
          <version>2.5.4</version>
        </plugin>
        <plugin>
          <groupId>org.apache.maven.plugins</groupId>
          <artifactId>maven-javadoc-plugin</artifactId>
          <version>2.10.3</version>
        </plugin>
        <plugin>
          <groupId>com.voltvoodoo</groupId>
          <artifactId>brew</artifactId>
          <version>0.2.10</version>
        </plugin>
        <plugin>
          <groupId>com.github.searls</groupId>
          <artifactId>jasmine-maven-plugin</artifactId>
          <version>1.2.0.0</version>
        </plugin>
        <plugin>
          <groupId>org.neo4j.build.plugins</groupId>
          <artifactId>licensing-maven-plugin</artifactId>
          <version>1.7.5</version>
          <configuration>
            <failIfDisliked>true</failIfDisliked>
            <failIfMissing>true</failIfMissing>
            <plainTextReport>true</plainTextReport>
            <prependText>${licensing.prepend.text}</prependText>
            <excludedGroups>
              ^((org.neo4j){1}|(org.neo4j.app){1}|(org.neo4j.server.plugin){1}|(org.neo4j.assembly){1}|(org.neo4j.bolt){1}|(org.neo4j.build){1}|(org.neo4j.test){1})$
            </excludedGroups>
            <excludedArtifacts>^((neo4j-browser))$</excludedArtifacts>
            <includedScopes>compile</includedScopes>
          </configuration>
          <executions>
            <execution>
              <id>enforce-licensing-oss</id>
              <phase>${licensing.phase}</phase>
              <goals>
                <goal>check</goal>
              </goals>
              <configuration>
                <licensingRequirementFiles>
                  <licensingRequirementFile>licensing-requirements-base.xml</licensingRequirementFile>
                  <licensingRequirementFile>licensing-requirements-oss.xml</licensingRequirementFile>
                </licensingRequirementFiles>
                <thirdPartyLicensingFilename>${project.artifactId}-${project.version}-oss.txt
                </thirdPartyLicensingFilename>
              </configuration>
            </execution>
            <execution>
              <id>enforce-licensing-com</id>
              <phase>${licensing.phase}</phase>
              <goals>
                <goal>check</goal>
              </goals>
              <configuration>
                <licensingRequirementFiles>
                  <licensingRequirementFile>licensing-requirements-base.xml</licensingRequirementFile>
                  <licensingRequirementFile>licensing-requirements-com.xml</licensingRequirementFile>
                </licensingRequirementFiles>
                <thirdPartyLicensingFilename>${project.artifactId}-${project.version}.txt</thirdPartyLicensingFilename>
              </configuration>
            </execution>
            <execution>
              <id>list-all-licenses</id>
              <phase>${licensing.phase}</phase>
              <goals>
                <goal>check</goal>
              </goals>
              <configuration>
                <licensingRequirementFiles>
                  <licensingRequirementFile>licensing-requirements-base.xml</licensingRequirementFile>
                </licensingRequirementFiles>
                <thirdPartyLicensingFilename>${project.artifactId}-${project.version}-NOTICE.txt
                </thirdPartyLicensingFilename>
                <checkExistingNoticeFile>${project.build.directory}/../NOTICE.txt</checkExistingNoticeFile>
                <listPrependText>list-prefix.txt</listPrependText>
                <listReport>${project.artifactId}-${project.version}-LICENSES.txt</listReport>
                <checkExistingLicensesFile>${project.build.directory}/../LICENSES.txt</checkExistingLicensesFile>
              </configuration>
            </execution>
          </executions>
          <dependencies>
            <dependency>
              <groupId>org.neo4j.build</groupId>
              <artifactId>licensecheck-config</artifactId>
              <version>${project.version}</version>
            </dependency>
          </dependencies>
        </plugin>
        <plugin>
          <groupId>org.eclipse.m2e</groupId>
          <artifactId>lifecycle-mapping</artifactId>
          <version>1.0.0</version>
          <configuration>
            <lifecycleMappingMetadata>
              <pluginExecutions>
                <pluginExecution>
                  <pluginExecutionFilter>
                    <groupId>net.alchim31.maven</groupId>
                    <artifactId>scala-maven-plugin</artifactId>
                    <versionRange>[3.1.0,)</versionRange>
                    <goals>
                      <goal>add-source</goal>
                      <goal>compile</goal>
                      <goal>testCompile</goal>
                      <goal>doc</goal>
                      <goal>doc-jar</goal>
                    </goals>
                  </pluginExecutionFilter>
                  <action>
                    <ignore />
                  </action>
                </pluginExecution>
              </pluginExecutions>
            </lifecycleMappingMetadata>
          </configuration>
        </plugin>
      </plugins>
    </pluginManagement>
  </build>

  <profiles>
    <!--
     Git information extraction profiles.
     Activate by adding the required Git information to the environment, e.g. on *nix:

     export GIT_COMMIT
     GIT_COMMIT=$(git rev-parse HEAD)
    -->
    <profile>
      <id>attach-git-info-commit</id>
      <activation>
        <activeByDefault>false</activeByDefault>
        <property>
          <name>env.GIT_COMMIT</name>
        </property>
      </activation>
      <properties>
        <git.commit>${env.GIT_COMMIT}</git.commit>
      </properties>
    </profile>

    <!-- Build configuration profiles -->
    <profile>
      <id>neodev</id>
      <activation>
        <activeByDefault>false</activeByDefault>
      </activation>
      <properties>
        <attach-test-jar-phase>package</attach-test-jar-phase>
      </properties>
      <build>
        <plugins>
          <plugin>
            <groupId>org.neo4j.build.plugins</groupId>
            <artifactId>license-maven-plugin</artifactId>
            <!-- inserting licenses is better than checking for them -->
            <executions>
              <execution>
                <id>check-licenses</id>
                <phase>none</phase>
              </execution>
              <execution>
                <id>insert-licenses</id>
                <phase>initialize</phase>
                <goals>
                  <goal>format</goal>
                </goals>
              </execution>
            </executions>
          </plugin>
        </plugins>
      </build>
    </profile>
    <profile>
      <id>neo-minimal-build</id>
      <activation>
        <activeByDefault>false</activeByDefault>
        <property>
          <name>minimalBuild</name>
        </property>
      </activation>
      <properties>
        <test-resources-phase>none</test-resources-phase>
        <test-compile-phase>none</test-compile-phase>
        <test-phase>none</test-phase>
        <attach-test-jar-phase>none</attach-test-jar-phase>
        <scala-test-compile-phase>none</scala-test-compile-phase>
      </properties>
    </profile>
    <profile>
      <id>has-sources</id>
      <activation>
        <activeByDefault>false</activeByDefault>
        <file>
          <exists>src/main</exists>
        </file>
      </activation>
      <build>
        <plugins>
          <plugin>
            <groupId>org.neo4j.build.plugins</groupId>
            <artifactId>licensing-maven-plugin</artifactId>
          </plugin>
        </plugins>
      </build>
    </profile>
    <profile>
      <id>causal-clustering-tests-only</id>
      <properties>
        <test-phase>none</test-phase>
      </properties>
    </profile>
    <profile>
      <id>java8-set-javadoc-doclint</id>
      <activation>
        <jdk>[1.8,)</jdk>
      </activation>
      <build>
        <plugins>
          <plugin>
            <artifactId>maven-javadoc-plugin</artifactId>
            <configuration>
              <additionalparam>-Xdoclint:${doclint-groups}</additionalparam>
            </configuration>
          </plugin>
        </plugins>
      </build>
    </profile>
  </profiles>

  <dependencyManagement>
    <dependencies>
      <dependency>
        <groupId>org.apache.lucene</groupId>
        <artifactId>lucene-analyzers-common</artifactId>
        <version>${lucene.version}</version>
      </dependency>
      <dependency>
        <groupId>org.apache.lucene</groupId>
        <artifactId>lucene-core</artifactId>
        <version>${lucene.version}</version>
      </dependency>
      <dependency>
        <groupId>org.apache.lucene</groupId>
        <artifactId>lucene-codecs</artifactId>
        <version>${lucene.version}</version>
      </dependency>
      <dependency>
        <groupId>org.apache.lucene</groupId>
        <artifactId>lucene-queryparser</artifactId>
        <version>${lucene.version}</version>
        <exclusions>
          <exclusion>
            <groupId>org.apache.lucene</groupId>
            <artifactId>lucene-queries</artifactId>
          </exclusion>
          <exclusion>
            <groupId>org.apache.lucene</groupId>
            <artifactId>lucene-sandbox</artifactId>
          </exclusion>
        </exclusions>
      </dependency>
      <dependency>
        <groupId>org.apache.shiro</groupId>
        <artifactId>shiro-core</artifactId>
        <version>1.4.0</version>
      </dependency>
      <dependency>
        <groupId>com.github.ben-manes.caffeine</groupId>
        <artifactId>caffeine</artifactId>
        <version>2.3.3</version>
      </dependency>
      <dependency>
        <groupId>org.slf4j</groupId>
        <artifactId>slf4j-nop</artifactId>
        <version>1.7.22</version>
      </dependency>

      <!-- testing -->
      <dependency>
        <groupId>org.neo4j.driver</groupId>
        <artifactId>neo4j-java-driver</artifactId>
        <version>1.4.3</version>
        <scope>test</scope>
      </dependency>
      <dependency>
        <groupId>org.apache.directory.server</groupId>
        <artifactId>apacheds-server-integ</artifactId>
        <version>2.0.0-M21</version>
        <scope>test</scope>
      </dependency>
      <dependency>
        <groupId>com.google.guava</groupId>
        <artifactId>guava-testlib</artifactId>
        <version>19.0</version>
        <scope>test</scope>
      </dependency>

      <dependency>
        <groupId>org.apache.httpcomponents</groupId>
        <artifactId>httpclient</artifactId>
        <version>4.5.2</version>
      </dependency>
      <dependency>
        <groupId>org.apache.httpcomponents</groupId>
        <artifactId>httpclient</artifactId>
        <version>4.5.2</version>
        <classifier>tests</classifier>
      </dependency>
      <dependency>
        <groupId>org.apache.httpcomponents</groupId>
        <artifactId>httpcore</artifactId>
        <version>4.4.5</version>
      </dependency>
      <dependency>
        <groupId>org.picocontainer</groupId>
        <artifactId>picocontainer</artifactId>
        <version>${pico.version}</version>
        <scope>test</scope>
      </dependency>
      <dependency>
        <groupId>com.google.jimfs</groupId>
        <artifactId>jimfs</artifactId>
        <version>1.1</version>
        <scope>test</scope>
      </dependency>


      <!-- The JUnit-Hamcrest-Mockito combo -->
      <dependency>
        <groupId>junit</groupId>
        <artifactId>junit</artifactId>
        <version>4.12</version>
        <scope>test</scope>
      </dependency>
      <dependency>
          <groupId>org.hamcrest</groupId>
          <artifactId>hamcrest-core</artifactId>
          <version>1.3</version>
          <scope>test</scope>
      </dependency>
      <dependency>
          <groupId>org.hamcrest</groupId>
          <artifactId>hamcrest-library</artifactId>
          <version>1.3</version>
          <scope>test</scope>
      </dependency>

      <dependency>
        <groupId>org.mockito</groupId>
        <artifactId>mockito-core</artifactId>
        <version>1.10.19</version>
        <scope>test</scope>
      </dependency>

      <dependency>
          <groupId>org.objenesis</groupId>
          <artifactId>objenesis</artifactId>
          <version>2.2</version>
          <scope>test</scope>
      </dependency>

      <dependency>
        <groupId>org.hsqldb</groupId>
        <artifactId>hsqldb</artifactId>
        <version>${hsqldb.version}</version>
      </dependency>
      <dependency>
        <groupId>commons-codec</groupId>
        <artifactId>commons-codec</artifactId>
        <version>1.9</version>
        <scope>test</scope>
      </dependency>

      <!-- other -->
      <dependency>
        <groupId>com.google.code.gson</groupId>
        <artifactId>gson</artifactId>
        <version>2.2.4</version>
      </dependency>
      <dependency>
        <groupId>commons-io</groupId>
        <artifactId>commons-io</artifactId>
        <version>2.4</version>
      </dependency>
      <dependency>
        <groupId>commons-configuration</groupId>
        <artifactId>commons-configuration</artifactId>
        <version>1.10</version>
        <type>jar</type>
        <scope>compile</scope>
        <exclusions>
          <exclusion>
            <artifactId>commons-digester</artifactId>
            <groupId>commons-digester</groupId>
          </exclusion>
        </exclusions>
      </dependency>
      <!-- Added (directly) to avoid version clash in commons-configuration. -->
      <dependency>
        <groupId>org.apache.commons</groupId>
        <artifactId>commons-digester3</artifactId>
        <version>3.2</version>
        <type>jar</type>
        <scope>compile</scope>
        <exclusions>
          <exclusion>
            <groupId>commons-beanutils</groupId>
            <artifactId>commons-beanutils</artifactId>
          </exclusion>
        </exclusions>
      </dependency>
      <dependency>
        <groupId>commons-beanutils</groupId>
        <artifactId>commons-beanutils</artifactId>
        <version>1.9.3</version>
        <scope>compile</scope>
      </dependency>
      <dependency>
        <groupId>org.apache.commons</groupId>
        <artifactId>commons-lang3</artifactId>
        <version>3.3.2</version>
      </dependency>
      <dependency>
        <groupId>org.apache.commons</groupId>
        <artifactId>commons-compress</artifactId>
        <version>1.12</version>
      </dependency>

      <!-- Netty is used by three components: Com, Cluster and Bolt Socket Transport.
           Netty 4 is a significant improvement over Netty 3, in that it introduces
           buffer pooling (among lots of other improvements), and thus we want to move
           to Netty 4 to reduce GC overhead. Netty 4 (io.netty:netty-all) can co-exist
           with Netty 3 (io.netty:netty) because they have different modules and different
           package structure. As such, the two netty dependencies represents the in-between
           state while we move all remaining Netty 3 uses over to Netty 4 -->
      <dependency>
        <groupId>io.netty</groupId>
        <artifactId>netty</artifactId>
        <version>3.9.9.Final</version>
      </dependency>
      <dependency>
        <groupId>io.netty</groupId>
        <artifactId>netty-all</artifactId>
<<<<<<< HEAD
        <version>4.1.15.Final</version>
=======
        <version>4.1.17.Final</version>
>>>>>>> fd709722
      </dependency>

      <dependency>
        <groupId>log4j</groupId>
        <artifactId>log4j</artifactId>
        <version>1.2.17</version>
      </dependency>
      <dependency>
        <groupId>org.codehaus.janino</groupId>
        <artifactId>janino</artifactId>
        <version>2.6.1</version>
      </dependency>
      <dependency>
        <groupId>net.sf.opencsv</groupId>
        <artifactId>opencsv</artifactId>
        <version>2.3</version>
      </dependency>
      <dependency>
        <groupId>com.sun.jersey</groupId>
        <artifactId>jersey-client</artifactId>
        <version>1.19</version>
        <exclusions>
          <exclusion>
            <groupId>javax.ws.rs</groupId>
            <artifactId>jsr311-api</artifactId>
          </exclusion>
        </exclusions>
      </dependency>
      <dependency>
        <groupId>com.sun.jersey</groupId>
        <artifactId>jersey-server</artifactId>
        <version>1.19</version>
        <exclusions>
          <exclusion>
            <groupId>javax.ws.rs</groupId>
            <artifactId>jsr311-api</artifactId>
          </exclusion>
        </exclusions>
      </dependency>
      <dependency>
        <groupId>com.sun.jersey</groupId>
        <artifactId>jersey-servlet</artifactId>
        <version>1.19</version>
        <exclusions>
          <exclusion>
            <groupId>javax.ws.rs</groupId>
            <artifactId>jsr311-api</artifactId>
          </exclusion>
        </exclusions>
      </dependency>
      <dependency>
        <groupId>com.sun.jersey.contribs</groupId>
        <artifactId>jersey-multipart</artifactId>
        <version>1.19</version>
      </dependency>
      <dependency>
        <groupId>org.codehaus.jackson</groupId>
        <artifactId>jackson-core-asl</artifactId>
        <version>1.9.13</version>
      </dependency>
      <dependency>
        <groupId>org.codehaus.jackson</groupId>
        <artifactId>jackson-jaxrs</artifactId>
        <version>1.9.13</version>
      </dependency>
      <dependency>
        <groupId>org.codehaus.jackson</groupId>
        <artifactId>jackson-mapper-asl</artifactId>
        <version>1.9.13</version>
      </dependency>
      <dependency>
        <groupId>org.eclipse.jetty</groupId>
        <artifactId>jetty-server</artifactId>
        <version>${jetty.version}</version>
      </dependency>
      <dependency>
        <groupId>org.eclipse.jetty</groupId>
        <artifactId>jetty-webapp</artifactId>
        <version>${jetty.version}</version>
      </dependency>
      <dependency>
        <groupId>org.eclipse.jetty</groupId>
        <artifactId>jetty-servlet</artifactId>
        <version>${jetty.version}</version>
      </dependency>
      <dependency>
        <groupId>org.eclipse.jetty.websocket</groupId>
        <artifactId>websocket-client</artifactId>
        <version>${jetty.version}</version>
      </dependency>
      <dependency>
        <groupId>org.mozilla</groupId>
        <artifactId>rhino</artifactId>
        <version>1.7R4</version>
      </dependency>
      <dependency>
        <groupId>org.bouncycastle</groupId>
        <artifactId>bcprov-jdk15on</artifactId>
        <version>${bouncycastle.version}</version>
      </dependency>
      <dependency>
        <groupId>org.bouncycastle</groupId>
        <artifactId>bcpkix-jdk15on</artifactId>
        <version>${bouncycastle.version}</version>
      </dependency>
      <dependency>
        <groupId>org.neo4j.3rdparty.javax.ws.rs</groupId>
        <artifactId>jsr311-api</artifactId>
        <version>1.1.2.r612</version>
      </dependency>
      <dependency>
        <groupId>org.asciidoctor</groupId>
        <artifactId>asciidoctorj</artifactId>
        <version>1.5.2</version>
        <scope>test</scope>
      </dependency>
      <dependency>
        <groupId>org.jruby</groupId>
        <artifactId>jruby-complete</artifactId>
        <version>1.7.20</version>
        <scope>test</scope>
      </dependency>
      <dependency>
        <groupId>org.jsoup</groupId>
        <artifactId>jsoup</artifactId>
        <version>1.8.1</version>
        <scope>test</scope>
      </dependency>
      <dependency>
        <groupId>io.dropwizard.metrics</groupId>
        <artifactId>metrics-core</artifactId>
        <version>3.1.2</version>
      </dependency>
      <dependency>
        <groupId>io.dropwizard.metrics</groupId>
        <artifactId>metrics-graphite</artifactId>
        <version>3.1.2</version>
      </dependency>

      <dependency>
        <groupId>com.google.code.findbugs</groupId>
        <artifactId>annotations</artifactId>
        <version>${findbugs.version}</version>
        <scope>provided</scope>
      </dependency>
    </dependencies>
  </dependencyManagement>
</project><|MERGE_RESOLUTION|>--- conflicted
+++ resolved
@@ -631,11 +631,7 @@
       <dependency>
         <groupId>io.netty</groupId>
         <artifactId>netty-all</artifactId>
-<<<<<<< HEAD
-        <version>4.1.15.Final</version>
-=======
         <version>4.1.17.Final</version>
->>>>>>> fd709722
       </dependency>
 
       <dependency>
