/*
 * Copyright (c) 2002-2019 "Neo4j,"
 * Neo4j Sweden AB [http://neo4j.com]
 *
 * This file is part of Neo4j Enterprise Edition. The included source
 * code can be redistributed and/or modified under the terms of the
 * GNU AFFERO GENERAL PUBLIC LICENSE Version 3
 * (http://www.fsf.org/licensing/licenses/agpl-3.0.html) with the
 * Commons Clause, as found in the associated LICENSE.txt file.
 *
 * This program is distributed in the hope that it will be useful,
 * but WITHOUT ANY WARRANTY; without even the implied warranty of
 * MERCHANTABILITY or FITNESS FOR A PARTICULAR PURPOSE.  See the
 * GNU Affero General Public License for more details.
 *
 * Neo4j object code can be licensed independently from the source
 * under separate terms from the AGPL. Inquiries can be directed to:
 * licensing@neo4j.com
 *
 * More information is also available at:
 * https://neo4j.com/licensing/
 */
package org.neo4j.internal.cypher.acceptance

import org.neo4j.collection.RawIterator
import org.neo4j.cypher.internal.runtime.planDescription.InternalPlanDescription
import org.neo4j.cypher.internal.runtime.{Counter, CreateTempFileTestSupport, InternalExecutionResult}
import org.neo4j.cypher.{ExecutionEngineFunSuite, QueryStatisticsTestSupport}
import org.neo4j.graphdb.Node
import org.neo4j.internal.cypher.acceptance.CypherComparisonSupport._
<<<<<<< HEAD
import org.neo4j.internal.kernel.api.exceptions.ProcedureException
import org.neo4j.internal.kernel.api.helpers.{RelationshipSelectionCursor, RelationshipSelections}
import org.neo4j.internal.kernel.api.procs
import org.neo4j.internal.kernel.api.procs.{Neo4jTypes, ProcedureSignature}
import org.neo4j.kernel.api.proc.CallableProcedure.BasicProcedure
import org.neo4j.kernel.api.proc.Context
import org.neo4j.kernel.api.{ResourceTracker, proc}
=======
import org.neo4j.kernel.api.exceptions.ProcedureException
import org.neo4j.kernel.api.proc.CallableProcedure.BasicProcedure
import org.neo4j.kernel.api.proc.{Context, Neo4jTypes}
import org.neo4j.kernel.api.{ResourceTracker, proc}
import org.neo4j.kernel.impl.api.RelationshipVisitor
>>>>>>> 8c02b5db
import org.neo4j.procedure.Mode
import org.neo4j.values.storable.Values
import org.scalatest.prop.TableDrivenPropertyChecks

import scala.util.matching.Regex

class EagerizationAcceptanceTest
  extends ExecutionEngineFunSuite
    with TableDrivenPropertyChecks
    with QueryStatisticsTestSupport
    with CypherComparisonSupport
    with CreateTempFileTestSupport {

  val VERBOSE = false
  val VERBOSE_INCLUDE_PLAN_DESCRIPTION = true

  val EagerRegEx: Regex = "Eager(?!(Aggregation))".r

  test("should be eager between node property writes in QG head and reads in horizon") {
    val n1 = createNode("val" -> 1)
    val n2 = createNode("val" -> 1)
    relate(n1, n2)

    val query =
      """MATCH (n)--(m)
        |SET n.val = n.val + 1
        |WITH *
        |UNWIND [1] as i WITH *
        |RETURN n.val AS nv, m.val AS mv
      """.stripMargin

    val result = executeWith(Configs.UpdateConf, query,
      planComparisonStrategy = testEagerPlanComparisonStrategy(1, Configs.Cost2_3 + Configs.Rule2_3))

    result.toList should equal(List(Map("nv" -> 2, "mv" -> 2),
      Map("nv" -> 2, "mv" -> 2)))
    assertStats(result, propertiesWritten = 2)
  }

  test("should be eager between node property writes in QG tail and reads in horizon") {
    val n1 = createNode("val" -> 1)
    val n2 = createNode("val" -> 1)
    relate(n1, n2)

    val query =
      """UNWIND [1] as i WITH *
        |MATCH (n)--(m)
        |SET n.val = n.val + 1
        |RETURN n.val AS nv, m.val AS mv
      """.stripMargin

    val result = executeWith(Configs.UpdateConf, query, expectedDifferentResults = Configs.Rule2_3,
      planComparisonStrategy = testEagerPlanComparisonStrategy(1))

    result.toList should equal(List(Map("nv" -> 2, "mv" -> 2),
      Map("nv" -> 2, "mv" -> 2)))
    assertStats(result, propertiesWritten = 2)
  }

  test("should be eager between node property writes in QG tail and reads in horizon of another tail") {
    val n1 = createNode("val" -> 1)
    val n2 = createNode("val" -> 1)
    relate(n1, n2)

    val query =
      """UNWIND [1] as i WITH *
        |MATCH (n)--(m)
        |SET n.val = n.val + 1
        |WITH *
        |UNWIND [1] as j WITH *
        |RETURN n.val AS nv, m.val AS mv
      """.stripMargin

    val result = executeWith(
      Configs.UpdateConf, query,
      planComparisonStrategy = testEagerPlanComparisonStrategy(1))

    result.toList should equal(List(Map("nv" -> 2, "mv" -> 2),
      Map("nv" -> 2, "mv" -> 2)))
    assertStats(result, propertiesWritten = 2)
  }

  test("should be eager between relationship property writes in QG head and reads in horizon") {
    val n1 = createNode()
    val n2 = createNode()
    relate(n1, n2, ("val" -> 1))

    val query =
      """MATCH (n)-[r]-(m)
        |SET r.val = r.val + 1
        |RETURN r.val AS rv
      """.stripMargin

    val result = executeWith(
      Configs.UpdateConf,
      expectedDifferentResults = Configs.Rule2_3,
      planComparisonStrategy = testEagerPlanComparisonStrategy(1, Configs.Rule2_3),
      query = query)

    result.toList should equal(List(Map("rv" -> 3), Map("rv" -> 3)))
    assertStats(result, propertiesWritten = 2)
  }

  test("should be eager between relationship property writes in QG tail and reads in horizon") {
    val n1 = createNode()
    val n2 = createNode()
    relate(n1, n2, ("val" -> 1))

    val query =
      """UNWIND [1] as i WITH *
        |MATCH (n)-[r]-(m)
        |SET r.val = r.val + 1
        |RETURN r.val AS rv
      """.stripMargin

    val result = executeWith(
      Configs.UpdateConf,
      expectedDifferentResults = Configs.Rule2_3,
      planComparisonStrategy = testEagerPlanComparisonStrategy(1),
      query = query)

    result.toList should equal(List(Map("rv" -> 3), Map("rv" -> 3)))
    assertStats(result, propertiesWritten = 2)
  }

  test("should handle detach deleting the same node twice") {
    val a = createLabeledNode("A")
    relate(a, createNode())

    val query =
      """MATCH (a:A)
        |UNWIND [0, 1] AS i
        |MATCH (a)-->()
        |DETACH DELETE a
        |RETURN count(*)
      """.stripMargin

    val result = executeWith(Configs.UpdateConf, query = query,
      planComparisonStrategy = testEagerPlanComparisonStrategy(1))

    result.columnAs[Long]("count(*)").next should equal(2)
    assertStats(result, nodesDeleted = 1, relationshipsDeleted = 1)
  }

  test("should introduce eagerness between MATCH and DELETE relationships") {
    val a = createNode()
    val b = createNode()
    relate(a, b, "T")
    val query = "MATCH (a)-[t:T]-(b) DELETE t RETURN count(*) as count"

    val result = executeWith(Configs.UpdateConf, query = query,
      planComparisonStrategy = testEagerPlanComparisonStrategy(1))
    result.columnAs[Int]("count").next should equal(2)
    assertStats(result, relationshipsDeleted = 1)
  }

  test("should not introduce extra eagerness after CALL of writing procedure") {
    // Given
    var counter = Counter()

    registerProcedure("user.mkRel") { builder =>
      builder.in("x", Neo4jTypes.NTNode)
      builder.in("y", Neo4jTypes.NTNode)
      builder.out("relId", Neo4jTypes.NTInteger)
      builder.mode(Mode.WRITE)
      new BasicProcedure(builder.build) {
        override def apply(ctx: Context, input: Array[AnyRef],
                           resourceTracker: ResourceTracker): RawIterator[Array[AnyRef], ProcedureException] = {
          val transaction = ctx.get(proc.Context.KERNEL_TRANSACTION)
          val statement = transaction.acquireStatement()
          try {
            val relType = transaction.tokenWrite().relationshipTypeGetOrCreateForName("KNOWS")
            val nodeX = input(0).asInstanceOf[Node]
            val nodeY = input(1).asInstanceOf[Node]
            val rel = transaction.dataWrite().relationshipCreate( nodeX.getId, relType, nodeY.getId)
            val prop = transaction.tokenWrite().propertyKeyGetOrCreateForName( "foo" )
            transaction.dataWrite().relationshipSetProperty(rel, prop, Values.of(counter.counted))
            counter += 1
            RawIterator.of(Array(new java.lang.Long(rel)))
          } finally {
            statement.close()
          }
        }
      }
    }

    createNode()
    createNode()
    val query = "MATCH (a), (b) CALL user.mkRel(a, b) YIELD relId WITH * MATCH ()-[rel]->() WHERE id(rel) = relId RETURN rel.foo"

    // Correct! Eagerization happens as part of query context operation
    val result = executeWith(Configs.UpdateConf - Configs.AllRulePlanners, query,
      executeBefore = () => counter.reset(),
      planComparisonStrategy = testEagerPlanComparisonStrategy(0))

    result.toSet should equal(Set(Map("rel.foo" -> 0), Map("rel.foo" -> 1), Map("rel.foo" -> 2), Map("rel.foo" -> 3)))
  }

  test("should not introduce extra eagerness after CALL of writing void procedure") {
    // Given
    var counter = Counter()

    registerProcedure("user.mkRel") { builder =>
      builder.in("x", Neo4jTypes.NTNode)
      builder.in("y", Neo4jTypes.NTNode)
      builder.out(ProcedureSignature.VOID)
      builder.mode(Mode.WRITE)
      new BasicProcedure(builder.build) {
        override def apply(ctx: Context, input: Array[AnyRef],
                           resourceTracker: ResourceTracker): RawIterator[Array[AnyRef], ProcedureException] = {
          val transaction = ctx.get(proc.Context.KERNEL_TRANSACTION)
          val statement = transaction.acquireStatement()
          try {
            val relType = transaction.tokenWrite().relationshipTypeGetOrCreateForName("KNOWS")
            val nodeX = input(0).asInstanceOf[Node]
            val nodeY = input(1).asInstanceOf[Node]
            val rel = transaction.dataWrite().relationshipCreate( nodeX.getId, relType, nodeY.getId)
            val prop = transaction.tokenWrite().propertyKeyGetOrCreateForName( "foo" )
            transaction.dataWrite().relationshipSetProperty(rel, prop, Values.of(counter.counted))
            counter += 1
            RawIterator.empty()
          } finally {
            statement.close()
          }
        }
      }
    }

    createNode()
    createNode()
    val query = "MATCH (a), (b) CALL user.mkRel(a, b) MATCH (a)-[rel]->(b) RETURN rel.foo"

    // Correct! Eagerization happens as part of query context operation
    val result = executeWith(Configs.UpdateConf - Configs.AllRulePlanners, query,
      executeBefore = () => counter.reset(),
      planComparisonStrategy = testEagerPlanComparisonStrategy(0))

    counter.counted should equal(4)
    result.toSet should equal(Set(Map("rel.foo" -> 0), Map("rel.foo" -> 1), Map("rel.foo" -> 2), Map("rel.foo" -> 3)))
  }

  test("should not introduce extra eagerness after CALL of reading procedure") {
    // Given
    registerProcedure("user.expand") { builder =>
      builder.in("x", Neo4jTypes.NTNode)
      builder.in("y", Neo4jTypes.NTNode)
      builder.out("relId", Neo4jTypes.NTInteger)
      new BasicProcedure(builder.build) {
        override def apply(ctx: Context, input: Array[AnyRef],
                           resourceTracker: ResourceTracker): RawIterator[Array[AnyRef], ProcedureException] = {
          val transaction = ctx.get(proc.Context.KERNEL_TRANSACTION)
          val cursors = transaction.cursors()
          val nodeCursor = cursors.allocateNodeCursor()
          var relCursor: RelationshipSelectionCursor = null
          try {
            val idX = input(0).asInstanceOf[Node].getId
            val idY = input(1).asInstanceOf[Node].getId
            transaction.dataRead().singleNode(idX, nodeCursor)
            val result = Array.newBuilder[Array[AnyRef]]
            if (nodeCursor.next()) {
              relCursor = RelationshipSelections.outgoingCursor(cursors, nodeCursor, null)
              while (relCursor.next()) {
                if (relCursor.targetNodeReference() == idY) {
                  result += Array(new java.lang.Long(relCursor.relationshipReference()))
                }
              }
            }
            RawIterator.of(result.result(): _*)
          } finally {
            nodeCursor.close()
            if (relCursor != null) {
              relCursor.close()
            }
          }
        }
      }
    }

    val nodeA = createNode()
    val nodeB = createNode()
    val nodeC = createNode()
    relate(nodeA, nodeB)
    relate(nodeA, nodeC)

    val query = "MATCH (x), (y) CALL user.expand(x, y) YIELD relId RETURN x, y, relId"

    // Correct! No eagerization necessary
    val result = executeWith(Configs.UpdateConf - Configs.AllRulePlanners, query,
      planComparisonStrategy = testEagerPlanComparisonStrategy(0))

    result.size should equal(2)
  }

  test("should not introduce extra eagerness after CALL of reading VOID procedure") {
    // Given
    var counter = Counter()

    registerProcedure("user.expand") { builder =>
      builder.in("x", Neo4jTypes.NTNode)
      builder.in("y", Neo4jTypes.NTNode)
      builder.out(procs.ProcedureSignature.VOID)
      new BasicProcedure(builder.build) {
        override def apply(ctx: Context, input: Array[AnyRef],
                           resourceTracker: ResourceTracker): RawIterator[Array[AnyRef], ProcedureException] = {
          val transaction = ctx.get(proc.Context.KERNEL_TRANSACTION)
          val cursors = transaction.cursors()
          val nodeCursor = cursors.allocateNodeCursor()
          var relCursor: RelationshipSelectionCursor = null

          try {
            val idX = input(0).asInstanceOf[Node].getId
            val idY = input(1).asInstanceOf[Node].getId
            transaction.dataRead().singleNode(idX, nodeCursor)
            if (nodeCursor.next()) {
              relCursor = RelationshipSelections.outgoingCursor(cursors, nodeCursor, null)
              while (relCursor.next()) if (relCursor.targetNodeReference() == idY) counter += 1
            }
            RawIterator.empty()
          } finally {
            nodeCursor.close()
            if (relCursor != null) {
              relCursor.close()
            }
          }
        }
      }
    }

    val nodeA = createNode()
    val nodeB = createNode()
    val nodeC = createNode()
    relate(nodeA, nodeB)
    relate(nodeA, nodeC)

    val query = "MATCH (x), (y) CALL user.expand(x, y) WITH * MATCH (x)-[rel]->(y) RETURN *"

    // Correct! No eagerization necessary
    val result = executeWith(Configs.UpdateConf - Configs.AllRulePlanners, query,
      executeBefore = () => counter.reset(),
      planComparisonStrategy = testEagerPlanComparisonStrategy(0))

    result.size should equal(2)
    counter.counted should equal(2)
  }

  test("should introduce eagerness between MATCH and CREATE relationships with overlapping relationship types") {
    val a = createNode()
    val b = createNode()
    relate(a, b, "T")
    val query = "MATCH (a)-[t:T]-(b) CREATE (a)-[:T]->(b) RETURN count(*) as count"

    val result = executeWith(Configs.UpdateConf, query,
      planComparisonStrategy = testEagerPlanComparisonStrategy(1))
    result.columnAs[Int]("count").next should equal(2)
    assertStats(result, relationshipsCreated = 2)
  }

  test("should not introduce eagerness between MATCH and CREATE relationships when properties don't overlap") {
    val a = createNode()
    val b = createNode()
    relate(a, b, "T", Map("prop1" -> "foo"))
    val query = "MATCH (a)-[t:T {prop1: 'foo'}]-(b) CREATE (a)-[:T {prop2: 'bar'}]->(b) RETURN count(*) as count"

    val result = executeWith(Configs.UpdateConf, query,
      planComparisonStrategy = testEagerPlanComparisonStrategy(0, Configs.AllRulePlanners))
    result.columnAs[Int]("count").next should equal(2)
    assertStats(result, relationshipsCreated = 2, propertiesWritten = 2)
  }

  test("should introduce eagerness between MATCH and CREATE relationships when properties overlap") {
    val a = createNode()
    val b = createNode()
    relate(a, b, "T", Map("prop1" -> "foo"))
    val query = "MATCH (a)-[t:T {prop1: 'foo'}]-(b) CREATE (a)-[:T {prop1: 'foo'}]->(b) RETURN count(*) as count"

    val result = executeWith(Configs.UpdateConf, query,
      planComparisonStrategy = testEagerPlanComparisonStrategy(1))
    result.columnAs[Int]("count").next should equal(2)
    assertStats(result, relationshipsCreated = 2, propertiesWritten = 2)
  }

  test("should plan eagerness for delete on paths") {
    val node0 = createLabeledNode("L")
    val node1 = createLabeledNode("L")
    relate(node0, node1)

    val query = "MATCH p=(:L)-[*]-() DELETE p RETURN count(*) as count"

    val result = executeWith(Configs.UpdateConf, query,
      planComparisonStrategy = testEagerPlanComparisonStrategy(1))
    result.columnAs[Int]("count").next should equal(2)
    assertStats(result, relationshipsDeleted = 1, nodesDeleted = 2)
  }

  test("should plan eagerness for detach delete on paths") {
    val node0 = createLabeledNode("L")
    val node1 = createLabeledNode("L")
    relate(node0, node1)

    val query = "MATCH p=(:L)-[*]-() DETACH DELETE p RETURN count(*) as count"

    val result = executeWith(Configs.UpdateConf, query,
      planComparisonStrategy = testEagerPlanComparisonStrategy(1))
    result.columnAs[Int]("count").next should equal(2)
    assertStats(result, relationshipsDeleted = 1, nodesDeleted = 2)
  }

  test("github issue #5653") {
    graph.execute("CREATE (a:Person {id: 42})-[:FRIEND_OF]->(b:Person {id:42}), (b)-[:FRIEND_OF]->(a), (:Person)-[:FRIEND_OF]->(b)")

    val query = "MATCH (p1:Person {id: 42})-[r:FRIEND_OF]->(p2:Person {id:42}) DETACH DELETE r, p1, p2 RETURN count(*) AS count"
    val result = executeWith(Configs.UpdateConf, query,
      planComparisonStrategy = testEagerPlanComparisonStrategy(1))
    result.columnAs[Int]("count").next should equal(2)
    assertStats(result, relationshipsDeleted = 3, nodesDeleted = 2)
  }

  test("github issue #5653 with path instead") {
    graph.execute("CREATE (a:Person {id: 42})-[:FRIEND_OF]->(b:Person {id:42}), (b)-[:FRIEND_OF]->(a), (:Person)-[:FRIEND_OF]->(b)")

    val query = "MATCH p = (p1:Person {id: 42})-[r:FRIEND_OF]->(p2:Person {id:42}) DETACH DELETE p RETURN count(*) AS count"
    val result = executeWith(Configs.UpdateConf, query,
      planComparisonStrategy = testEagerPlanComparisonStrategy(1))
    result.columnAs[Int]("count").next should equal(2)
    assertStats(result, relationshipsDeleted = 3, nodesDeleted = 2)
  }

  test("should not introduce eagerness between MATCH and CREATE relationships with overlapping relationship types when directed") {
    val a = createNode()
    val b = createNode()
    relate(a, b, "T")
    val query = "MATCH (a)-[t:T]->(b) CREATE (a)-[:T]->(b) RETURN count(*) as count"

    val result = executeWith(Configs.UpdateConf, query,
      planComparisonStrategy = testEagerPlanComparisonStrategy(1, optimalEagerCount = 0))
    result.columnAs[Int]("count").next should equal(1)
    assertStats(result, relationshipsCreated = 1)
  }

  test("should not introduce eagerness between MATCH and CREATE relationships with unrelated relationship types") {
    val a = createNode()
    val b = createNode()
    relate(a, b, "T")
    val query = "MATCH (a)-[t:T]-(b) CREATE (a)-[:T2]->(b) RETURN count(*) as count"

    val result = executeWith(Configs.UpdateConf, query,
      planComparisonStrategy = testEagerPlanComparisonStrategy(0, Configs.Rule2_3))
    result.columnAs[Int]("count").next should equal(2)
    assertStats(result, relationshipsCreated = 2)
  }

  // TESTS FOR DELETE AND MERGE

  test("should delete all nodes before merge tries to read") {
    createNode("p" -> 0)
    createNode("p" -> 0)

    val query = "MATCH (n) DELETE n MERGE (m {p: 0}) ON CREATE SET m.p = 1 RETURN count(*)"

    val result = executeWith(Configs.UpdateConf, query,
      planComparisonStrategy = testEagerPlanComparisonStrategy(1, Configs.Rule2_3))

    assertStats(result, nodesCreated = 2, propertiesWritten = 4, nodesDeleted = 2)
    result.columnAs[Long]("count(*)").next shouldBe 2
  }

  test("should introduce eagerness between DELETE and MERGE for node also with UNWIND") {
    createLabeledNode(Map("value" -> 0, "deleted" -> true), "B")
    createLabeledNode(Map("value" -> 1, "deleted" -> true), "B")

    val query =
      """
        |MATCH (b:B)
        |DELETE b
        |WITH *
        |UNWIND [0] AS i
        |MERGE (b2:B { value: 1 })
        |RETURN count(*)
      """.stripMargin

    val result = executeWith(Configs.UpdateConf, query,
      planComparisonStrategy = testEagerPlanComparisonStrategy(1, Configs.Rule2_3))
    assertStats(result, nodesCreated = 1, nodesDeleted = 2, propertiesWritten = 1, labelsAdded = 1)
    result.columnAs[Long]("count(*)").next shouldBe 2
  }

  test("should introduce eagerness between DELETE and MERGE for node") {
    createLabeledNode(Map("value" -> 0, "deleted" -> true), "B")
    createLabeledNode(Map("value" -> 1, "deleted" -> true), "B")
    createLabeledNode(Map("value" -> 2, "deleted" -> true), "B")

    val query =
      """
        |MATCH (b:B)
        |DELETE b
        |MERGE (b2:B { value: 1 }) // this is supposed to not be the first node matched by the label scan
        |RETURN b2.deleted
      """.stripMargin

    val result = executeWith(Configs.UpdateConf, query,
      planComparisonStrategy = testEagerPlanComparisonStrategy(1, Configs.Rule2_3))
    assertStats(result, nodesCreated = 1, nodesDeleted = 3, propertiesWritten = 1, labelsAdded = 1)
    result.columnAs[Node]("b2.deleted").toList should equal(List(null, null, null))
  }

  test("should introduce eagerness between DELETE and MERGE for node with projection") {
    createLabeledNode(Map("value" -> 0, "deleted" -> true), "B")
    createLabeledNode(Map("value" -> 1, "deleted" -> true), "B")

    val query =
      """
        |MATCH (b:B)
        |WITH b.value AS v, b
        |DELETE b
        |WITH *
        |MERGE (b2:B { value: (v + 1) % 2 }) // the other node
        |RETURN b2.deleted
      """.stripMargin

    val result = executeWith(Configs.UpdateConf, query,
      planComparisonStrategy = testEagerPlanComparisonStrategy(2, optimalEagerCount = 1, expectPlansToFailPredicate = Configs.AllRulePlanners - Configs.Rule2_3))
    assertStats(result, nodesCreated = 2, nodesDeleted = 2, propertiesWritten = 2, labelsAdded = 2)
    result.columnAs[Node]("b2.deleted").toList should equal(List(null, null))
  }

  test("should introduce eagerness between DELETE and MERGE for nodes when there merge matches all labels") {
    createLabeledNode("B")
    createLabeledNode("B")

    val query =
      """
        |MATCH (b:B)
        |DELETE b
        |MERGE ()
        |RETURN count(*)
      """.stripMargin

    val result = executeWith(Configs.UpdateConf, query)
    result.toList should equal(List(Map("count(*)" -> 2)))
    assertStats(result, nodesCreated = 1, nodesDeleted = 2)
  }

  ignore("should not introduce eagerness between DELETE and MERGE for nodes when deleting variable not bound for same label") {
    // TODO: Delete must know what label(s) on nodes it deletes to be able to solve this

    createLabeledNode("B")
    createLabeledNode("B")
    createLabeledNode("C")
    createLabeledNode("C")
    val query =
      """
        |MATCH (b:B)
        |MATCH (c:C)
        |DELETE b
        |MERGE (:C)
        |RETURN count(*)
      """.stripMargin

    val result = executeWith(Configs.UpdateConf, query,
      planComparisonStrategy = testEagerPlanComparisonStrategy(0))
    assertStats(result, nodesCreated = 0, nodesDeleted = 2)
    result.columnAs[Long]("count(*)").next shouldBe 8
  }

  test("should introduce eagerness between MATCH and DELETE + DELETE and MERGE for relationship") {
    val a = createNode()
    val b = createNode()
    val rel1 = relate(a, b, "T", Map("id" -> 1))
    val rel2 = relate(a, b, "T", Map("id" -> 2))
    val query =
      """
        |MATCH (a)-[t:T]->(b)
        |DELETE t
        |MERGE (a)-[t2:T]->(b)
        |RETURN exists(t2.id)
      """.stripMargin

    val result = executeWith(Configs.UpdateConf, query,
      planComparisonStrategy = testEagerPlanComparisonStrategy(2, optimalEagerCount = 1))
    assertStats(result, relationshipsDeleted = 2, relationshipsCreated = 1)

    // Merge should not be able to match on deleted relationship
    result.toList should equal(List(Map("exists(t2.id)" -> false), Map("exists(t2.id)" -> false)))
  }

  test("should introduce eagerness between MATCH and DELETE + DELETE and MERGE for relationship, direction reversed") {
    val a = createNode()
    val b = createNode()
    val rel1 = relate(a, b, "T", Map("id" -> 1))
    val query =
      """
        |MATCH (a)-[t:T]->(b)
        |DELETE t
        |MERGE (a)<-[t2:T]-(b)
        |RETURN count(*)
      """.stripMargin

    val result = executeWith(Configs.UpdateConf, query,
      planComparisonStrategy = testEagerPlanComparisonStrategy(2))
    assertStats(result, relationshipsDeleted = 1, relationshipsCreated = 1)
    result.columnAs[Long]("count(*)").next shouldBe 1
  }

  test("should introduce eagerness between DELETE and MERGE for relationships when there is no read matching the merge") {
    val a = createNode()
    val b = createNode()
    relate(a, b, "T", Map("id" -> 1))
    relate(a, b, "T", Map("id" -> 1))
    val query =
      """
        |MATCH (a)-[t:T]->(b)
        |DELETE t
        |MERGE (a)-[t2:T2]->(b)
        |RETURN exists(t2.id)
      """.stripMargin

    val result = executeWith(Configs.UpdateConf, query,
      planComparisonStrategy = testEagerPlanComparisonStrategy(2, optimalEagerCount = 1))
    assertStats(result, relationshipsDeleted = 2, relationshipsCreated = 1)
    result.toList should equal(List(Map("exists(t2.id)" -> false), Map("exists(t2.id)" -> false)))
  }

  test("should introduce eagerness between DELETE and MERGE for relationships when there is a read matching the merge") {
    val a = createNode()
    val b = createNode()
    relate(a, b, "T", Map("id" -> 1))
    relate(a, b, "T", Map("id" -> 1))
    val query =
      """
        |MATCH (a)-[t]->(b)
        |DELETE t
        |MERGE (a)-[t2:T2]->(b)
        |RETURN exists(t2.id)
      """.stripMargin

    val result = executeWith(Configs.UpdateConf, query,
      planComparisonStrategy = testEagerPlanComparisonStrategy(2, optimalEagerCount = 1))
    assertStats(result, relationshipsDeleted = 2, relationshipsCreated = 1)
    result.toList should equal(List(Map("exists(t2.id)" -> false), Map("exists(t2.id)" -> false)))
  }

  test("should introduce eagerness between DELETE and MERGE for relationships when there is a read matching the merge, direction reversed") {
    val a = createNode()
    val b = createNode()
    relate(a, b, "T", Map("id" -> 1))
    relate(a, b, "T", Map("id" -> 1))
    val query =
      """
        |MATCH (a)-[t]->(b)
        |DELETE t
        |MERGE (a)<-[t2:T2]-(b)
        |RETURN count(*)
      """.stripMargin

    val result = executeWith(Configs.UpdateConf, query,
      planComparisonStrategy = testEagerPlanComparisonStrategy(2))
    assertStats(result, relationshipsDeleted = 2, relationshipsCreated = 1)
    result.columnAs[Long]("count(*)").next shouldBe 2
  }

  // TESTS FOR MATCH AND CREATE

  test("should not introduce eagerness for MATCH nodes and CREATE relationships") {
    createNode()
    createNode()
    val query = "MATCH (a), (b) CREATE (a)-[:KNOWS]->(b) RETURN count(*)"

    val result = executeWith(Configs.UpdateConf, query,
      planComparisonStrategy = testEagerPlanComparisonStrategy(0))
    assertStats(result, relationshipsCreated = 4)
    result.columnAs[Long]("count(*)").next shouldBe 4
  }

  test("should introduce eagerness for match create match") {
    createNode()
    createNode()

    val query = "MATCH () CREATE () WITH * MATCH (n) RETURN count(*) AS count"

    val result = executeWith(Configs.UpdateConf, query, expectedDifferentResults = Configs.Rule2_3,
      planComparisonStrategy = testEagerPlanComparisonStrategy(1))

    assertStats(result, nodesCreated = 2)
    result.columnAs[Int]("count").next should equal(8)
  }

  test("should introduce eagerness for match create match create") {
    createNode("prop" -> 42)
    createNode("prop" -> 43)

    val query = "MATCH (k) CREATE (l {prop: 44}) WITH * MATCH (m) CREATE (n {prop:45}) RETURN count(*)"

    val result = executeWith(Configs.UpdateConf, query,
      expectedDifferentResults = Configs.Rule2_3,
      planComparisonStrategy = testEagerPlanComparisonStrategy(2))

    result.columnAs[Long]("count(*)").next shouldBe 8
    assertStats(result, nodesCreated = 10, propertiesWritten = 10)
  }

  test("should not introduce eagerness for simple match create with nodes created in same tx") {
    createNode()
    createNode()
    createNode()

    val executeBefore: () => Unit = () => {
      createNode()
      createNode()
      createNode()
    }

    val query = "MATCH () CREATE () RETURN count(*)"

    val result = executeWith(
      Configs.UpdateConf,
      query = query,
      executeBefore = executeBefore,
      planComparisonStrategy = testEagerPlanComparisonStrategy(0, Configs.Rule2_3))
    result.columnAs[Long]("count(*)").next shouldBe 6
    assertStats(result, nodesCreated = 6)
  }

  test("should not introduce eagerness for leaf create match") {
    val query = "CREATE () WITH * MATCH () RETURN count(*)"
    val result = executeWith(Configs.UpdateConf, query,
      planComparisonStrategy = ComparePlansWithAssertion((plan) => {
        plan should not(useOperators("ReadOnly"))
        assertNumberOfEagerness(plan, 0) should be(true)
      }))
    assertStats(result, nodesCreated = 1)
    result.columnAs[Long]("count(*)").next shouldBe 1
  }

  test("should not need eagerness for match create with labels") {
    createLabeledNode("L")
    val query = "MATCH (:L) CREATE (:L) RETURN count(*)"

    val result = executeWith(Configs.UpdateConf, query,
      planComparisonStrategy = testEagerPlanComparisonStrategy(0, Configs.Rule2_3))
    result.columnAs[Long]("count(*)").next shouldBe 1
    assertStats(result, nodesCreated = 1, labelsAdded = 1)
  }

  test("should not need eagerness for match create with labels and property with index") {
    createLabeledNode(Map("id" -> 0), "L")
    graph.createIndex("L", "id")

    val query = "MATCH (n:L {id: 0}) USING INDEX n:L(id) CREATE (:L {id:0}) RETURN count(*)"

    val result = executeWith(Configs.UpdateConf, query,
      planComparisonStrategy = testEagerPlanComparisonStrategy(0, Configs.Rule2_3))
    result.columnAs[Long]("count(*)").next shouldBe 1
    assertStats(result, nodesCreated = 1, labelsAdded = 1, propertiesWritten = 1)
  }

  test("should need eagerness for double match and then create") {
    createNode()
    createNode()
    val query = "MATCH (), () CREATE () RETURN count(*)"

    val result = executeWith(Configs.UpdateConf, query,
      planComparisonStrategy = testEagerPlanComparisonStrategy(1))
    result.columnAs[Long]("count(*)").next shouldBe 4
    assertStats(result, nodesCreated = 4)
  }

  test("should not need eagerness for double match and then create when non-overlapping properties") {
    createNode("prop1" -> 42, "prop2" -> 42)
    createNode("prop1" -> 42, "prop2" -> 42)
    val query = "MATCH (a {prop1: 42}), (n {prop2: 42}) CREATE ({prop3: 42}) RETURN count(*)"

    val result = executeWith(Configs.UpdateConf, query,
      planComparisonStrategy = testEagerPlanComparisonStrategy(0, Configs.AllRulePlanners))
    result.columnAs[Long]("count(*)").next shouldBe 4
    assertStats(result, nodesCreated = 4, propertiesWritten = 4)
  }

  test("should need eagerness for double match and then create when overlapping properties") {
    createNode("prop1" -> 42, "prop2" -> 42)
    createNode("prop1" -> 42, "prop2" -> 42)
    val query = "MATCH (a {prop1: 42}), (n {prop2: 42}) CREATE ({prop1: 42, prop2: 42}) RETURN count(*)"

    val result = executeWith(Configs.UpdateConf, query,
      planComparisonStrategy = testEagerPlanComparisonStrategy(1))
    result.columnAs[Long]("count(*)").next shouldBe 4
    assertStats(result, nodesCreated = 4, propertiesWritten = 8)
  }

  test("should not add eagerness when not writing to nodes") {
    createNode()
    createNode()
    val query = "MATCH (a), (b) CREATE (a)-[r:KNOWS]->(b) SET r = { key: 42 } RETURN count(*)"

    val result = executeWith(Configs.UpdateConf, query,
      planComparisonStrategy = testEagerPlanComparisonStrategy(0))
    result.columnAs[Long]("count(*)").next shouldBe 4
    assertStats(result, relationshipsCreated = 4, propertiesWritten = 4)
  }

  test("matching using a pattern predicate and creating relationship should not be eager") {
    relate(createNode(), createNode())
    val query = "MATCH (n) WHERE (n)-->() CREATE (n)-[:T]->() RETURN count(*)"

    val result = executeWith(Configs.UpdateConf, query,
      planComparisonStrategy = testEagerPlanComparisonStrategy(0, Configs.Rule2_3))
    result.columnAs[Long]("count(*)").next shouldBe 1
    assertStats(result, nodesCreated = 1, relationshipsCreated = 1)
  }

  test("should not be eager when creating single node after matching on pattern with relationship") {
    relate(createNode(), createNode())
    relate(createNode(), createNode())
    val query = "MATCH ()--() CREATE () RETURN count(*) AS count"

    val result = executeWith(Configs.UpdateConf, query,
      planComparisonStrategy = testEagerPlanComparisonStrategy(0, Configs.Rule2_3))
    result.columnAs[Long]("count").next shouldBe 4
    assertStats(result, nodesCreated = 4)
  }

  ignore("should not be eager when creating single node after matching on pattern with relationship and also matching on label") {
    // TODO: Implement RelationShipBoundNodeEffect. Then figure out with which Configuration to call executeWith
    val query = "MATCH (:L) MATCH ()--() CREATE ()"
    executeWith(Configs.All, query,
      planComparisonStrategy = testEagerPlanComparisonStrategy(0))
  }

  test("should not be eager when creating single node after matching on empty node") {
    createNode()
    val query = "MATCH () CREATE () RETURN count(*)"

    val result = executeWith(Configs.UpdateConf, query,
      planComparisonStrategy = testEagerPlanComparisonStrategy(0, Configs.Rule2_3))
    result.columnAs[Long]("count(*)").next shouldBe 1
    assertStats(result, nodesCreated = 1)
  }

  test("should not introduce an eager pipe between two node reads and a relationships create") {
    createNode()
    createNode()
    val query = "MATCH (a), (b) CREATE (a)-[:TYPE]->(b) RETURN count(*)"

    val result = executeWith(Configs.UpdateConf, query,
      planComparisonStrategy = testEagerPlanComparisonStrategy(0))
    result.columnAs[Long]("count(*)").next shouldBe 4
    assertStats(result, relationshipsCreated = 4)
  }

  test("should not introduce an eager pipe between two node reads and a relationships create when there is sorting between the two") {
    createNode()
    createNode()
    val query = "MATCH (a), (b) WITH a, b ORDER BY id(a) CREATE (a)-[:TYPE]->(b) RETURN count(*)"

    val result = executeWith(Configs.UpdateConf, query,
      planComparisonStrategy = testEagerPlanComparisonStrategy(0))
    result.columnAs[Long]("count(*)").next shouldBe 4
    assertStats(result, relationshipsCreated = 4)
  }

  test("should not introduce an eager pipe between a leaf node read and a relationship + node create") {
    createNode()
    createNode()
    val query = "MATCH (a) CREATE (a)-[:TYPE]->() RETURN count(*)"

    val result = executeWith(Configs.UpdateConf, query,
      planComparisonStrategy = testEagerPlanComparisonStrategy(0, Configs.Rule2_3))
    result.columnAs[Long]("count(*)").next shouldBe 2
    assertStats(result, nodesCreated = 2, relationshipsCreated = 2)
  }

  test("should introduce an eager pipe between a non-leaf node read and a relationship + node create") {
    createNode()
    createNode()
    val query = "MATCH (), (a) CREATE (a)-[:TYPE]->() RETURN count(*)"

    val result = executeWith(Configs.UpdateConf, query,
      planComparisonStrategy = testEagerPlanComparisonStrategy(1))
    result.columnAs[Long]("count(*)").next shouldBe 4
    assertStats(result, nodesCreated = 4, relationshipsCreated = 4)
  }

  test("should not introduce an eager pipe between a leaf relationship read and a relationship create") {
    relate(createNode(), createNode(), "TYPE")
    relate(createNode(), createNode(), "TYPE")
    val query = "MATCH (a)-[:TYPE]->(b) CREATE (a)-[:TYPE]->(b) RETURN count(*)"

    val result = executeWith(Configs.UpdateConf, query,
      planComparisonStrategy = testEagerPlanComparisonStrategy(1, optimalEagerCount = 0))
    assertStats(result, relationshipsCreated = 2)
    result.columnAs[Int]("count(*)").next should equal(2)
  }

  test("should introduce an eager pipe between a leaf relationship read and a relationship create if directions reversed 1") {
    val a = createNode()
    val b = createNode()
    relate(a, b, "TYPE") // NOTE: The order the nodes are related should not affect the result (opposite from the test below)
    val query = "MATCH (a)-[:TYPE]->(b) CREATE (a)<-[:TYPE]-(b) RETURN count(*)"

    val result = executeWith(Configs.UpdateConf, query,
      planComparisonStrategy = testEagerPlanComparisonStrategy(1))
    assertStats(result, relationshipsCreated = 1)
    result.columnAs[Int]("count(*)").next should equal(1)
  }

  test("should introduce an eager pipe between a leaf relationship read and a relationship create if directions reversed 2") {
    val a = createNode()
    val b = createNode()
    relate(b, a, "TYPE") // NOTE: The order the nodes are related should not affect the result (opposite from the test above)
    val query = "MATCH (a)-[:TYPE]->(b) CREATE (a)<-[:TYPE]-(b) RETURN count(*)"

    val result = executeWith(Configs.UpdateConf, query,
      planComparisonStrategy = testEagerPlanComparisonStrategy(1))
    assertStats(result, relationshipsCreated = 1)
    result.columnAs[Int]("count(*)").next should equal(1)
  }

  test("should introduce an eager pipe between a non-directional leaf relationship read and a relationship create") {
    relate(createNode(), createNode(), "TYPE")
    relate(createNode(), createNode(), "TYPE")
    val query = "MATCH (a)-[:TYPE]-(b) CREATE (a)-[:TYPE]->(b) RETURN count(*) as count"

    val result = executeWith(Configs.UpdateConf, query,
      planComparisonStrategy = testEagerPlanComparisonStrategy(1))
    assertStats(result, relationshipsCreated = 4)
    result.columnAs[Int]("count").next should equal(4)
  }

  test("should introduce an eager pipe between a non-directional read and a relationship merge") {
    relate(createNode(), createNode(), "TYPE")
    relate(createNode(), createNode(), "TYPE")
    val query = "MATCH (a)-[:TYPE]-(b) MERGE (a)-[:TYPE]->(b) RETURN count(*) as count"

    val result = executeWith(Configs.UpdateConf, query,
      planComparisonStrategy = testEagerPlanComparisonStrategy(1))
    assertStats(result, relationshipsCreated = 2)
    result.columnAs[Int]("count").next should equal(4)

  }

  test("should introduce an eager pipe between a non-leaf relationship read, rel uniqueness, and a relationship create, with comma") {
    relate(createNode(), createNode(), "TYPE")
    relate(createNode(), createNode(), "TYPE")
    val query = "MATCH ()-[:TYPE]->(), (a)-[:TYPE]->(b) CREATE (a)-[:TYPE]->(b) RETURN count(*)"

    val result = executeWith(Configs.UpdateConf, query,
      planComparisonStrategy = testEagerPlanComparisonStrategy(1))
    result.columnAs[Long]("count(*)").next shouldBe 2
    assertStats(result, relationshipsCreated = 2)
  }

  test("should introduce an eager pipe between a non-leaf relationship read, rel uniqueness, and a relationship create, with double match") {
    relate(createNode(), createNode(), "TYPE")
    relate(createNode(), createNode(), "TYPE")
    val query = "MATCH ()-[:TYPE]->() MATCH (a)-[:TYPE]->(b) CREATE (a)-[:TYPE]->(b) RETURN count(*)"

    val result = executeWith(Configs.UpdateConf, query,
      planComparisonStrategy = testEagerPlanComparisonStrategy(1))
    result.columnAs[Long]("count(*)").next shouldBe 4
    assertStats(result, relationshipsCreated = 4)
  }

  test("should handle conflicts with create after WITH") {
    relate(createNode(), createNode(), "TYPE")
    relate(createNode(), createNode(), "TYPE")
    val query = "MATCH ()-[:TYPE]->() CREATE (a)-[:TYPE]->(b) WITH * MATCH ()-[:TYPE]->() CREATE (c)-[:TYPE]->(d) RETURN count(*)"

    val result = executeWith(Configs.UpdateConf, query, expectedDifferentResults = Configs.Rule2_3,
      planComparisonStrategy = testEagerPlanComparisonStrategy(3, optimalEagerCount = 2, expectPlansToFailPredicate = Configs.Rule2_3))
    result.columnAs[Long]("count(*)").next shouldBe 8
    assertStats(result, nodesCreated = 20, relationshipsCreated = 10)
  }

  test("should introduce an eager pipe between a non-leaf relationship read and a relationship create") {
    relate(createLabeledNode("LabelOne"), createLabeledNode("LabelTwo"), "TYPE")
    relate(createLabeledNode("LabelOne"), createLabeledNode("LabelTwo"), "TYPE")
    val query = "MATCH ()-[:TYPE]->() MATCH (a:LabelOne)-[:TYPE]->(b:LabelTwo) CREATE (a)-[:TYPE]->(b) RETURN count(*)"

    val result = executeWith(Configs.UpdateConf, query,
      planComparisonStrategy = testEagerPlanComparisonStrategy(1))
    result.columnAs[Long]("count(*)").next shouldBe 4
    assertStats(result, relationshipsCreated = 4)
  }

  test("should not introduce eagerness for match - create on different relationship types") {
    relate(createNode(), createNode(), "T1")
    relate(createNode(), createNode(), "T1")
    val query = "MATCH ()-[:T1]->() CREATE ()-[:T2]->() RETURN count(*)"

    val result = executeWith(Configs.UpdateConf, query,
      planComparisonStrategy = testEagerPlanComparisonStrategy(0, Configs.Rule2_3))
    result.columnAs[Long]("count(*)").next shouldBe 2
    assertStats(result, nodesCreated = 4, relationshipsCreated = 2)
  }

  // TESTS FOR MATCH AND DELETE

  test("should introduce eagerness when deleting nodes on normal matches") {
    createLabeledNode("Person")
    createLabeledNode("Person")
    createLabeledNode("Movie")
    createLabeledNode("Movie")
    createNode()

    val query = "MATCH (a:Person), (m:Movie) DELETE a, m RETURN count(*)"

    val result = executeWith(Configs.UpdateConf, query,
      planComparisonStrategy = testEagerPlanComparisonStrategy(1))
    result.columnAs[Long]("count(*)").next shouldBe 4
    assertStats(result, nodesDeleted = 4)
  }

  test("should not introduce eagerness when deleting nodes on single leaf") {
    createLabeledNode("Person")
    createLabeledNode("Person")
    createLabeledNode("Movie")

    val query = "MATCH (a:Person) DELETE a RETURN count(*)"

    val result = executeWith(Configs.UpdateConf, query,
      planComparisonStrategy = testEagerPlanComparisonStrategy(0, Configs.Rule2_3))
    result.columnAs[Long]("count(*)").next shouldBe 2
    assertStats(result, nodesDeleted = 2)
  }

  test("should include eagerness when reading and deleting") {
    relate(createNode(), createNode())

    val query = "MATCH (a)-[r]-(b) DELETE r,a,b RETURN count(*)"

    val result = executeWith(Configs.UpdateConf, query,
      planComparisonStrategy = testEagerPlanComparisonStrategy(1))
    result.columnAs[Long]("count(*)").next shouldBe 2
    assertStats(result, nodesDeleted = 2, relationshipsDeleted = 1)
  }

  test("matching relationship, deleting relationship and nodes should be eager") {
    val a = createNode()
    val b = createNode()
    relate(a, b, "T")

    val query = "MATCH (a)-[r]-(b) DELETE r, a, b RETURN count(*) as count"

    val result = executeWith(Configs.UpdateConf, query,
      planComparisonStrategy = testEagerPlanComparisonStrategy(1))
    result.toList should equal(List(Map("count" -> 2)))
    assertStats(result, nodesDeleted = 2, relationshipsDeleted = 1)
  }

  test("matching relationship with property, deleting relationship and nodes should be eager") {
    val a = createNode()
    val b = createNode()
    relate(a, b, "T", Map("prop" -> 3))

    val query = "MATCH (a)-[r {prop : 3}]-(b) DELETE r, a, b RETURN count(*)"

    val result = executeWith(Configs.UpdateConf, query,
      planComparisonStrategy = testEagerPlanComparisonStrategy(1))
    result.columnAs[Long]("count(*)").next shouldBe 2
    assertStats(result, nodesDeleted = 2, relationshipsDeleted = 1)
  }

  test("matching directional relationship, and detach deleting both nodes should be eager") {
    val a = createNode()
    val b = createNode()
    relate(a, b)
    relate(a, b)

    val query = "MATCH (a)-[r]->(b) DETACH DELETE a, b RETURN count(*)"

    val result = executeWith(Configs.UpdateConf, query,
      planComparisonStrategy = testEagerPlanComparisonStrategy(1))

    result.toList should equal(List(Map("count(*)" -> 2)))
    assertStats(result, nodesDeleted = 2, relationshipsDeleted = 2)
  }

  test("matching directional relationship, and deleting it should not be eager") {
    val a = createNode()
    val b = createNode()
    relate(a, b)
    relate(a, b)

    val query = "MATCH (a)-[r]->(b) DELETE r RETURN count(*)"

    val result = executeWith(Configs.UpdateConf, query,
      planComparisonStrategy = testEagerPlanComparisonStrategy(1, optimalEagerCount = 0))

    result.toList should equal(List(Map("count(*)" -> 2)))
    assertStats(result, relationshipsDeleted = 2)
  }

  test("matching directional relationship, deleting relationship and labeled nodes should not be eager") {
    relate(createLabeledNode("A"), createLabeledNode("B"), "T")
    relate(createLabeledNode("A"), createLabeledNode("B"), "T")

    val query = "MATCH (a:A)-[r]->(b:B) DELETE r, a, b RETURN count(*)"

    val result = executeWith(Configs.UpdateConf, query,
      planComparisonStrategy = testEagerPlanComparisonStrategy(1, optimalEagerCount = 0))
    result.toList should equal(List(Map("count(*)" -> 2)))
    assertStats(result, nodesDeleted = 4, relationshipsDeleted = 2)
  }

  test("matching reversed directional relationship, deleting relationship and labeled nodes should not be eager") {
    relate(createLabeledNode("A"), createLabeledNode("B"), "T")
    relate(createLabeledNode("A"), createLabeledNode("B"), "T")

    val query = "MATCH (b:B)<-[r]-(a:A) DELETE r, a, b RETURN count(*)"

    val result = executeWith(Configs.UpdateConf, query,
      planComparisonStrategy = testEagerPlanComparisonStrategy(1, optimalEagerCount = 0))
    result.toList should equal(List(Map("count(*)" -> 2)))
    assertStats(result, nodesDeleted = 4, relationshipsDeleted = 2)
  }

  test("matching directional relationship with property, deleting relationship and nodes should not be eager") {
    relate(createNode(), createNode(), "T", Map("prop" -> 3))
    relate(createNode(), createNode(), "T", Map("prop" -> 3))
    relate(createNode(), createNode(), "T", Map("prop" -> 3))
    relate(createNode(), createNode(), "T", Map("prop" -> 3))

    val query = "MATCH (a)-[r {prop : 3}]->(b) DELETE r, a, b RETURN count(*)"

    val result = executeWith(Configs.UpdateConf, query,
      planComparisonStrategy = testEagerPlanComparisonStrategy(1, optimalEagerCount = 0))
    result.toList should equal(List(Map("count(*)" -> 4)))
    assertStats(result, nodesDeleted = 8, relationshipsDeleted = 4)
  }

  test("matching undirected relationship, deleting relationship and nodes should be eager") {
    relate(createNode(), createNode(), "T1")
    relate(createNode(), createNode(), "T2")
    relate(createNode(), createNode())
    relate(createNode(), createNode(), "T1")
    relate(createNode(), createNode(), "T2")
    relate(createNode(), createNode())

    val query = "MATCH (a)-[r]-(b) DELETE r, a, b RETURN count(*)"

    val result = executeWith(Configs.UpdateConf, query,
      planComparisonStrategy = testEagerPlanComparisonStrategy(1))
    result.toList should equal(List(Map("count(*)" -> 12)))
    assertStats(result, nodesDeleted = 12, relationshipsDeleted = 6)
  }

  test("matching undirected relationship, deleting relationship and labeled nodes should be eager") {
    relate(createLabeledNode("A"), createLabeledNode("B"), "T1")
    relate(createLabeledNode("A"), createLabeledNode("A"), "T2")
    relate(createLabeledNode("B"), createLabeledNode("A"), "T3")

    val query = "MATCH (a:A)-[r]-(b) DELETE r, a, b RETURN count(*)"

    val result = executeWith(Configs.UpdateConf, query,
      planComparisonStrategy = testEagerPlanComparisonStrategy(1))
    result.toList should equal(List(Map("count(*)" -> 4)))
    assertStats(result, nodesDeleted = 6, relationshipsDeleted = 3)
  }

  test("matching undirected relationship with property, deleting relationship and nodes should be eager") {
    relate(createNode(), createNode(), "T", Map("prop" -> 3))
    relate(createNode(), createNode(), "T", Map("prop" -> 3))
    relate(createNode(), createNode(), "T", Map("prop" -> 3))
    relate(createNode(), createNode(), "T", Map("prop" -> 3))

    val query = "MATCH (a)-[r {prop : 3}]-(b) DELETE r, a, b RETURN count(*)"

    val result = executeWith(Configs.UpdateConf, query,
      planComparisonStrategy = testEagerPlanComparisonStrategy(1))
    result.toList should equal(List(Map("count(*)" -> 8)))
    assertStats(result, nodesDeleted = 8, relationshipsDeleted = 4)
  }

  test("matching directional multi-step relationship, deleting relationship and nodes should be eager") {
    val b = createNode()
    relate(createNode(), b)
    relate(createNode(), b)
    relate(b, createNode())
    relate(b, createNode())

    val query = "MATCH (a)-[r1]->(b)-[r2]->(c) DELETE r1, r2, a, b, c RETURN count(*)"

    val result = executeWith(Configs.UpdateConf, query,
      planComparisonStrategy = testEagerPlanComparisonStrategy(1))
    result.toList should equal(List(Map("count(*)" -> 4)))
    assertStats(result, nodesDeleted = 5, relationshipsDeleted = 4)
  }

  test("matching directional varlength relationship, deleting relationship and nodes should be eager") {
    val b = createNode()
    relate(createNode(), b)
    relate(createNode(), b)
    relate(b, createNode())
    relate(b, createNode())

    val query = "MATCH (a)-[r*]->(b) DETACH DELETE a, b RETURN count(*)"

    val result = executeWith(Configs.UpdateConf, query,
      planComparisonStrategy = testEagerPlanComparisonStrategy(1))
    result.toList should equal(List(Map("count(*)" -> 8)))
    assertStats(result, nodesDeleted = 5, relationshipsDeleted = 4)
  }

  // ANDRES CLAIMS THAT THIS TEST IS DUBIOUS
  test("create directional relationship with property, match and delete relationship and nodes within same query should be eager and work") {
    val query = "CREATE ()-[:T {prop: 3}]->() WITH * MATCH (a)-[r {prop : 3}]->(b) DELETE r, a, b RETURN count(*)"

    val result = executeWith(Configs.UpdateConf, query,
      planComparisonStrategy = testEagerPlanComparisonStrategy(1))
    result.columnAs[Long]("count(*)").next shouldBe 1
    assertStats(result, nodesCreated = 2, relationshipsCreated = 1, propertiesWritten = 1, nodesDeleted = 2, relationshipsDeleted = 1)
  }

  // TESTS USING OPTIONAL MATCHES

  test("should need eagerness for match optional match create") {
    createLabeledNode("A", "B")
    createLabeledNode("A", "B")
    createLabeledNode("A")
    val query = "MATCH (a:A) OPTIONAL MATCH (b:B) CREATE (:B) RETURN count(*)"

    val result = executeWith(Configs.UpdateConf, query,
      planComparisonStrategy = testEagerPlanComparisonStrategy(1))
    result.columnAs[Long]("count(*)").next shouldBe 6
    assertStats(result, nodesCreated = 6, labelsAdded = 6)
  }

  test("should not need eagerness for match optional match create where labels do not interfere") {
    createLabeledNode("A", "B")
    createLabeledNode("A", "B")
    createLabeledNode("A")
    val query = "MATCH (a:A) OPTIONAL MATCH (b:B) CREATE (:A) RETURN count(*)"

    val result = executeWith(Configs.UpdateConf, query,
      planComparisonStrategy = testEagerPlanComparisonStrategy(0, Configs.Rule2_3))
    result.columnAs[Long]("count(*)").next shouldBe 6
    assertStats(result, nodesCreated = 6, labelsAdded = 6)
  }

  test("should introduce eagerness when deleting things on optional matches") {
    val node0 = createLabeledNode("Person")
    val node1 = createLabeledNode("Person")
    val node2 = createNode()
    relate(node0, node0)
    relate(node0, node2)
    relate(node0, node2)
    relate(node0, node2)
    relate(node1, node2)
    relate(node1, node2)
    relate(node1, node2)
    relate(node2, node2)

    val query = "MATCH (a:Person) OPTIONAL MATCH (a)-[r1]-() DELETE a, r1 RETURN count(*)"

    val result = executeWith(Configs.UpdateConf, query,
      planComparisonStrategy = testEagerPlanComparisonStrategy(1))
    result.columnAs[Long]("count(*)").next shouldBe 7
    assertStats(result, nodesDeleted = 2, relationshipsDeleted = 7)
  }

  test("should introduce eagerness when deleting relationship on optional expand into") {
    val node0 = createLabeledNode("Person")
    val node1 = createNode()
    relate(node0, node1)
    relate(node0, node1)

    val query = "MATCH (a:Person) MERGE (b) WITH * OPTIONAL MATCH (a)-[r1]-(b) DELETE r1 RETURN count(*)"

    val result = executeWith(Configs.UpdateConf, query,
      planComparisonStrategy = testEagerPlanComparisonStrategy(2, optimalEagerCount = 1, expectPlansToFailPredicate = Configs.AllRulePlanners - Configs.Rule2_3))
    result.columnAs[Long]("count(*)").next shouldBe 3
    assertStats(result, relationshipsDeleted = 2)
  }

  test("should introduce eagerness when deleting things from an optional match which is a cartesian product") {
    val node0 = createLabeledNode("Person")
    val node1 = createLabeledNode("Person")
    val node2 = createLabeledNode("Movie")
    val node3 = createLabeledNode("Movie")
    val node4 = createNode()
    relate(node0, node1)
    relate(node0, node1)
    relate(node0, node1)
    relate(node2, node4)

    val query = "MATCH (a:Person) OPTIONAL MATCH (a)-[r1]-(), (m:Movie)-[r2]-() DELETE a, r1, m, r2 RETURN count(*)"

    val result = executeWith(Configs.UpdateConf, query,
      planComparisonStrategy = testEagerPlanComparisonStrategy(1))
    result.columnAs[Long]("count(*)").next shouldBe 6
    assertStats(result, nodesDeleted = 3, relationshipsDeleted = 4)
  }

  test("MATCH (a:Person),(m:Movie) CREATE (a)-[:T]->(m) WITH a OPTIONAL MATCH (a) RETURN *") {
    createLabeledNode("Person")
    createLabeledNode("Movie")
    val query = "MATCH (a:Person), (m:Movie) CREATE (a)-[:T]->(m) WITH a OPTIONAL MATCH (a) RETURN count(*)"

    val result = executeWith(Configs.UpdateConf, query,
      planComparisonStrategy = testEagerPlanComparisonStrategy(0))
    result.columnAs[Long]("count(*)").next shouldBe 1
    assertStats(result, relationshipsCreated = 1)
  }

  // TESTS FOR MATCH AND MERGE

  test("on match set label on unstable iterator should be eager") {
    createLabeledNode("Two")
    createLabeledNode("Two")
    createNode()
    val query = "MATCH (m1:Two), (m2:Two), (n) MERGE (q) ON MATCH SET q:Two RETURN count(*) AS c"

    val result: InternalExecutionResult = executeWith(Configs.UpdateConf, query,
      planComparisonStrategy = testEagerPlanComparisonStrategy(1))
    assertStats(result, labelsAdded = 1)
    result.toList should equal(List(Map("c" -> 36)))
  }

  test("on match set label on unstable iterator should be eager and work when creating new nodes") {
    createLabeledNode("Two")
    createLabeledNode("Two")
    createNode()
    val query = "MATCH (m1:Two), (m2:Two), (n) MERGE (q:Three) ON MATCH SET q:Two RETURN count(*) AS c"

    val result: InternalExecutionResult = executeWith(Configs.UpdateConf, query,
      planComparisonStrategy = testEagerPlanComparisonStrategy(1))
    assertStats(result, labelsAdded = 2, nodesCreated = 1)
    result.toList should equal(List(Map("c" -> 12)))
  }

  test("should be eager if merging node with properties after matching all nodes") {
    createLabeledNode("Two")
    createLabeledNode("Two")
    createNode()
    val query = "MATCH (a:Two), (b) MERGE (q {p: 1}) RETURN count(*) AS c"

    val result: InternalExecutionResult = executeWith(Configs.UpdateConf, query,
      planComparisonStrategy = testEagerPlanComparisonStrategy(1))
    assertStats(result, nodesCreated = 1, propertiesWritten = 1)
    result.toList should equal(List(Map("c" -> 6)))
  }

  test("on match set label on unstable iterator should not be eager if no overlap") {
    createLabeledNode("Two")
    createLabeledNode("Two")
    createNode()
    val query = "MATCH (m1:Two), (m2:Two) MERGE (q) ON MATCH SET q:One RETURN count(*) AS c"

    val result: InternalExecutionResult = executeWith(Configs.UpdateConf, query,
      planComparisonStrategy = testEagerPlanComparisonStrategy(0, Configs.Rule2_3))
    assertStats(result, labelsAdded = 3)
    result.toList should equal(List(Map("c" -> 12)))
  }

  test("on create set label on unstable iterator should be eager") {
    createLabeledNode("Two")
    createLabeledNode("Two")
    createNode()
    val query = "MATCH (m1:Two), (m2:Two), (n) MERGE (q) ON CREATE SET q:Two RETURN count(*) AS c"

    val result: InternalExecutionResult = executeWith(Configs.UpdateConf, query,
      planComparisonStrategy = testEagerPlanComparisonStrategy(1))
    assertStats(result, labelsAdded = 0)
    result.toList should equal(List(Map("c" -> 36)))
  }

  test("on match set property on unstable iterator should be eager") {
    createNode()
    createNode(Map("id" -> 0))
    createNode(Map("id" -> 0))
    val query = "MATCH (b {id: 0}), (c {id: 0}), (a) MERGE () ON MATCH SET a.id = 0 RETURN count(*) AS c"

    val result = executeWith(Configs.UpdateConf, query,
      planComparisonStrategy = testEagerPlanComparisonStrategy(1))
    result.toList should equal(List(Map("c" -> 36)))
    assertStats(result, propertiesWritten = 36)
  }

  test("on match set property on unstable iterator should not be eager if no overlap") {
    createNode()
    createNode(Map("id" -> 0))
    createNode(Map("id" -> 0))
    val query = "MATCH (b {id: 0}), (c {id: 0}) MERGE (a) ON MATCH SET a.id2 = 0 RETURN count(*) AS c"

    val result = executeWith(Configs.UpdateConf, query,
      planComparisonStrategy = testEagerPlanComparisonStrategy(0, Configs.AllRulePlanners))
    result.toList should equal(List(Map("c" -> 12)))
    assertStats(result, propertiesWritten = 12)
  }

  test("on create set overwrite property with literal map on unstable iterator should be eager") {
    createNode()
    createNode(Map("id" -> 0))
    createNode(Map("id" -> 0))
    val query = "MATCH (b {id: 0}), (c {id: 0}), (a) MERGE () ON CREATE SET a = {id: 0} RETURN count(*) AS c"

    val result = executeWith(Configs.UpdateConf, query,
      planComparisonStrategy = testEagerPlanComparisonStrategy(1))
    result.toList should equal(List(Map("c" -> 36)))
    assertStats(result, propertiesWritten = 0)
  }

  test("on create set append property with literal map on unstable iterator should be eager") {
    createNode()
    createNode(Map("id" -> 0))
    createNode(Map("id" -> 0))
    val query = "MATCH (b {id: 0}), (c {id: 0}), (a) MERGE () ON CREATE SET a += {id: 0} RETURN count(*) AS c"

    val result = executeWith(Configs.UpdateConf, query,
      planComparisonStrategy = testEagerPlanComparisonStrategy(1))
    result.toList should equal(List(Map("c" -> 36)))
    assertStats(result, propertiesWritten = 0)
  }

  test("on match set property with parameter map on unstable iterator should be eager") {
    createNode()
    createNode(Map("id" -> 0))
    createNode(Map("id" -> 0))
    val query = "MATCH (b {id: 0}), (c {id: 0}), (a) MERGE () ON MATCH SET a = {map} RETURN count(*) AS c"

    val result = executeWith(Configs.UpdateConf, query,
      planComparisonStrategy = testEagerPlanComparisonStrategy(1),
      params = Map("map" -> Map("id" -> 0)))
    result.toList should equal(List(Map("c" -> 36)))
    assertStats(result, propertiesWritten = 36)
  }

  test("should introduce eagerness between MATCH and DELETE path") {
    val a = createNode()
    val b = createNode()
    relate(a, b)
    relate(a, b)

    val query =
      """MATCH p=()-->()
        |DELETE p
        |RETURN count(*)
      """.stripMargin

    val result = executeWith(Configs.UpdateConf, query,
      planComparisonStrategy = testEagerPlanComparisonStrategy(1))
    assertStats(result, nodesDeleted = 2, relationshipsDeleted = 2)
    result.columnAs[Long]("count(*)").next shouldBe 2
  }

  // TODO: This does not work on 2.3 either
  ignore("should introduce eagerness between MATCH, UNWIND, DELETE nodes in path") {
    val a = createNode()
    val b = createNode()
    relate(a, b)
    relate(a, b)

    val query =
      """MATCH p=()-->()
        |UNWIND nodes(p) as n
        |DETACH DELETE n
        |RETURN count(*)
      """.stripMargin

    val result = executeWith(Configs.UpdateConf, query,
      planComparisonStrategy = testEagerPlanComparisonStrategy(1))
    assertStats(result, nodesDeleted = 2, relationshipsDeleted = 2)
    result.columnAs[Long]("count(*)").next shouldBe 2
  }

  test("should not introduce eagerness for MATCH nodes and MERGE relationships") {
    createNode()
    createNode()
    val query = "MATCH (a), (b) MERGE (a)-[r:KNOWS]->(b) RETURN count(*)"

    val result = executeWith(Configs.UpdateConf, query,
      planComparisonStrategy = testEagerPlanComparisonStrategy(0))
    result.columnAs[Long]("count(*)").next shouldBe 4
    assertStats(result, relationshipsCreated = 4)
  }

  test("should not introduce eagerness when the ON MATCH includes writing to a non-matched property") {
    val a = createLabeledNode("Foo")
    val b = createLabeledNode("Bar")
    relate(a, b, "KNOWS")

    val query = "MATCH (a:Foo), (b:Bar) MERGE (a)-[r:KNOWS]->(b) ON MATCH SET a.prop = 42 RETURN count(*)"

    val result = executeWith(Configs.UpdateConf, query,
      planComparisonStrategy = testEagerPlanComparisonStrategy(0))
    result.columnAs[Long]("count(*)").next shouldBe 1
    assertStats(result, propertiesWritten = 1)
  }

  test("should not introduce eagerness when the ON MATCH includes writing to a left-side matched label") {
    val node0 = createLabeledNode("Foo")
    val node1 = createLabeledNode("Foo")
    val node2 = createLabeledNode("Bar")
    val node3 = createLabeledNode("Bar")
    relate(node0, node3, "KNOWS")

    val query = "MATCH (a:Foo), (b:Bar) MERGE (a)-[r:KNOWS]->(b) ON MATCH SET b:Foo RETURN count(*)"

    val result = executeWith(Configs.UpdateConf, query,
      planComparisonStrategy = testEagerPlanComparisonStrategy(1, optimalEagerCount = 0, expectPlansToFailPredicate = Configs.AllRulePlanners - Configs.Rule2_3))
    result.columnAs[Long]("count(*)").next shouldBe 4
    assertStats(result, relationshipsCreated = 3, labelsAdded = 1)

    //TODO this we need to consider not only overlap but also what known labels the node we set has
  }

  test("should introduce eagerness when the ON MATCH includes writing to a right-side matched label") {
    val node0 = createLabeledNode("Foo")
    val node1 = createLabeledNode("Foo")
    val node2 = createLabeledNode("Bar")
    val node3 = createLabeledNode("Bar")
    relate(node0, node3, "KNOWS")

    val query = "MATCH (a:Foo), (b:Bar) MERGE (a)-[r:KNOWS]->(b) ON MATCH SET a:Bar RETURN count(*)"

    val result = executeWith(Configs.UpdateConf, query,
      planComparisonStrategy = testEagerPlanComparisonStrategy(1))
    result.columnAs[Long]("count(*)").next shouldBe 4
    assertStats(result, relationshipsCreated = 3, labelsAdded = 1)
  }

  test("should not introduce eagerness when the ON CREATE includes writing to a left-side matched label") {
    val node0 = createLabeledNode("Foo")
    val node1 = createLabeledNode("Foo")
    val node2 = createLabeledNode("Bar")
    val node3 = createLabeledNode("Bar")
    relate(node0, node3, "KNOWS")

    val query = "MATCH (a:Foo), (b:Bar) MERGE (a)-[r:KNOWS]->(b) ON CREATE SET b:Foo RETURN count(*)"

    val result = executeWith(Configs.UpdateConf, query,
      planComparisonStrategy = testEagerPlanComparisonStrategy(1, optimalEagerCount = 0, expectPlansToFailPredicate = Configs.AllRulePlanners - Configs.Rule2_3))

    result.columnAs[Long]("count(*)").next shouldBe 4
    assertStats(result, relationshipsCreated = 3, labelsAdded = 2)
    //TODO this we need to consider not only overlap but also what known labels the node we set has
  }

  test("should introduce eagerness when the ON CREATE includes writing to a right-side matched label") {
    val node0 = createLabeledNode("Foo")
    val node1 = createLabeledNode("Foo")
    val node2 = createLabeledNode("Bar")
    val node3 = createLabeledNode("Bar")
    relate(node0, node3, "KNOWS")

    val query = "MATCH (a:Foo), (b:Bar) MERGE (a)-[r:KNOWS]->(b) ON CREATE SET a:Bar RETURN count(*)"

    val result = executeWith(Configs.UpdateConf, query,
      planComparisonStrategy = testEagerPlanComparisonStrategy(1))

    result.columnAs[Long]("count(*)").next shouldBe 4
    assertStats(result, relationshipsCreated = 3, labelsAdded = 2)
  }

  test("should not add eagerness when reading and merging nodes and relationships when matching different label") {
    createLabeledNode("A")
    val query = "MATCH (a:A) MERGE (a)-[:BAR]->(b:B) WITH a MATCH (a) WHERE (a)-[:FOO]->() RETURN count(*)"

    val result = executeWith(Configs.UpdateConf, query,
      planComparisonStrategy = testEagerPlanComparisonStrategy(0))
    result.columnAs[Long]("count(*)").next shouldBe 0
    assertStats(result, relationshipsCreated = 1, nodesCreated = 1, labelsAdded = 1)
  }

  test("should add eagerness when reading and merging nodes and relationships on matching same label") {
    val node0 = createLabeledNode("A")
    val node1 = createLabeledNode("A")
    val node2 = createLabeledNode("A")
    relate(node1, node2, "BAR")

    val query = "MATCH (a:A) MERGE (a)-[:BAR]->(b:A) WITH a MATCH (a2) RETURN count (a2) AS nodes"

    val result = executeWith(Configs.UpdateConf, query, expectedDifferentResults = Configs.Rule2_3,
      planComparisonStrategy = testEagerPlanComparisonStrategy(1))

    assertStats(result, nodesCreated = 2, relationshipsCreated = 2, labelsAdded = 2)
    result.toList should equal(List(Map("nodes" -> 15)))
  }

  test("should not add eagerness when reading nodes and merging relationships") {
    createLabeledNode("A")
    createLabeledNode("B")
    val query = "MATCH (a:A), (b:B) MERGE (a)-[:BAR]->(b) WITH a MATCH (a) WHERE (a)-[:FOO]->() RETURN count(*)"

    val result = executeWith(Configs.UpdateConf, query,
      planComparisonStrategy = testEagerPlanComparisonStrategy(0))
    result.columnAs[Long]("count(*)").next shouldBe 0
    assertStats(result, relationshipsCreated = 1)
  }

  test("never ending query should end - this is the query that prompted Eagerness in the first place") {
    createNode()
    val query = "MATCH (a) CREATE ()"
    val result = executeWith(Configs.UpdateConf, query,
      planComparisonStrategy = testEagerPlanComparisonStrategy(0, Configs.Rule2_3))
    assertStats(result, nodesCreated = 1)
  }

  test("should be eager when combining MATCH, MERGE, CREATE with UNWIND") {
    createNode()
    createNode()

    val query = "UNWIND range(0, 9) AS i MATCH (x) MERGE (m {v: i % 2}) ON CREATE SET m:Merged CREATE ({v: (i + 1) % 2}) RETURN count(*)"

    val result = executeWith(Configs.UpdateConf, query,
      planComparisonStrategy = testEagerPlanComparisonStrategy(2))

    result.columnAs[Long]("count(*)").next shouldBe 20
    assertStats(result, nodesCreated = 22, propertiesWritten = 22, labelsAdded = 2)
  }

  test("should be eager when combining MATCH, MATCH, CREATE with UNWIND") {
    createNode("v" -> 1)
    createNode()

    val query = "UNWIND range(0, 9) AS i MATCH (x) MATCH (m {v: i % 2}) CREATE ({v: (i + 1) % 2}) RETURN count(*)"

    val result = executeWith(Configs.UpdateConf, query,
      planComparisonStrategy = testEagerPlanComparisonStrategy(1))

    result.columnAs[Long]("count(*)").next shouldBe 10
    assertStats(result, nodesCreated = 10, propertiesWritten = 10)
  }

  test("should be eager when combining MATCH, CREATE, MERGE with UNWIND") {
    createNode()
    createNode()

    val query = "UNWIND range(0, 9) AS i MATCH (x) WITH * CREATE ({v: i % 2}) MERGE (m {v: (i + 1) % 2}) ON CREATE SET m:Merged RETURN count(*)"

    val result = executeWith(Configs.UpdateConf, query,
      planComparisonStrategy = testEagerPlanComparisonStrategy(2))

    result.columnAs[Long]("count(*)").next shouldBe 200
    assertStats(result, nodesCreated = 20, propertiesWritten = 20, labelsAdded = 0)
  }

  // TESTS WITH MULTIPLE MERGES

  test("should not be eager when merging on two different labels") {
    val query = "MERGE(:L1) MERGE(p:L2) ON CREATE SET p.name = 'Blaine' RETURN count(*)"

    val result = executeWith(Configs.UpdateConf, query,
      planComparisonStrategy = testEagerPlanComparisonStrategy(0))
    result.columnAs[Long]("count(*)").next shouldBe 1
    assertStats(result, nodesCreated = 2, propertiesWritten = 1, labelsAdded = 2)
  }

  ignore("does not need to be eager when merging on the same label, merges match") {
    createLabeledNode("L1")
    createLabeledNode("L1")
    val query = "MERGE(:L1) MERGE(p:L1) ON CREATE SET p.name = 'Blaine' RETURN count(*)"

    val result = executeWith(Configs.UpdateConf, query,
      planComparisonStrategy = testEagerPlanComparisonStrategy(0))
    result.columnAs[Long]("count(*)").next shouldBe 4
    assertStats(result)
  }

  ignore("does not need to be eager when merging on the same label, merges create") {
    createNode()
    val query = "MERGE(:L1) MERGE(p:L1) ON CREATE SET p.name = 'Blaine' RETURN count(*)"

    val result = executeWith(Configs.UpdateConf, query,
      planComparisonStrategy = testEagerPlanComparisonStrategy(0))
    result.columnAs[Long]("count(*)").next shouldBe 1
    assertStats(result, nodesCreated = 1, labelsAdded = 1)
  }

  ignore("does not need to be eager when right side creates nodes for left side, merges match") {
    createNode()
    createLabeledNode("Person")
    val query = "MERGE() MERGE(p: Person) ON CREATE SET p.name = 'Blaine' RETURN count(*)"

    val result = executeWith(Configs.UpdateConf, query,
      planComparisonStrategy = testEagerPlanComparisonStrategy(0))
    result.columnAs[Long]("count(*)").next shouldBe 2
    assertStats(result)
  }

  ignore("does not need to be eager when right side creates nodes for left side, 2nd merge create") {
    createNode()
    createNode()
    val query = "MERGE() MERGE(p: Person) ON CREATE SET p.name = 'Blaine' RETURN count(*)"

    val result = executeWith(Configs.UpdateConf, query,
      planComparisonStrategy = testEagerPlanComparisonStrategy(0))
    result.columnAs[Long]("count(*)").next shouldBe 2
    assertStats(result, nodesCreated = 1, labelsAdded = 1, propertiesWritten = 1)
  }

  ignore("does not need to be eager when no merge has labels, merges match") {
    createNode()
    val query = "MERGE() MERGE(p) ON CREATE SET p.name = 'Blaine' RETURN count(*)"

    val result = executeWith(Configs.UpdateConf, query,
      planComparisonStrategy = testEagerPlanComparisonStrategy(0))
    result.columnAs[Long]("count(*)").next shouldBe 1
    assertStats(result)
  }

  ignore("does not need to be eager when no merge has labels, merges create") {
    val query = "MERGE() MERGE(p) ON CREATE SET p.name = 'Blaine' RETURN count(*)"

    val result = executeWith(Configs.UpdateConf, query,
      planComparisonStrategy = testEagerPlanComparisonStrategy(0))
    result.columnAs[Long]("count(*)").next shouldBe 1
    assertStats(result, nodesCreated = 1)
  }

  test("Multiple single node merges building on each other through property values should be eager") {
    val query = "MERGE(a {p: 1}) MERGE(b {p: a.p}) MERGE(c {p: b.p}) RETURN count(*)"

    val result = executeWith(Configs.UpdateConf, query,
      planComparisonStrategy = testEagerPlanComparisonStrategy(2, Configs.AllRulePlanners - Configs.Rule2_3))
    result.columnAs[Long]("count(*)").next shouldBe 1
    assertStats(result, nodesCreated = 1, propertiesWritten = 1)
  }

  test("Multiple single node merges should be eager") {
    val query = "UNWIND [0, 1] AS i MERGE (a {p: i % 2}) MERGE (b {p: (i + 1) % 2}) ON CREATE SET b:ShouldNotBeSet RETURN count(*)"

    val result = executeWith(Configs.UpdateConf, query,
      planComparisonStrategy = testEagerPlanComparisonStrategy(1))

    result.columnAs[Long]("count(*)").next shouldBe 2
    assertStats(result, nodesCreated = 2, propertiesWritten = 2, labelsAdded = 0)
  }

  test("should not be eager when merging on already bound variables") {
    val query = "MERGE (city:City) MERGE (country:Country) MERGE (city)-[:IN]->(country) RETURN count(*)"

    val result = executeWith(Configs.UpdateConf, query,
      planComparisonStrategy = testEagerPlanComparisonStrategy(0))

    result.columnAs[Long]("count(*)").next shouldBe 1
    assertStats(result, nodesCreated = 2, labelsAdded = 2, relationshipsCreated = 1)
  }

  test("should not use eager if on create modifies relationships which don't affect the match clauses") {
    createLabeledNode("LeftLabel")
    createLabeledNode("RightLabel")
    val query =
      """MATCH (src:LeftLabel), (dst:RightLabel)
        |MERGE (src)-[r:IS_RELATED_TO ]->(dst)
        |ON CREATE SET r.p3 = 42""".stripMargin
    val result = executeWith(Configs.UpdateConf, query,
      planComparisonStrategy = testEagerPlanComparisonStrategy(0))

    assertStats(result, relationshipsCreated = 1, propertiesWritten = 1)
  }

  // TESTS FOR SET

  test("matching property and writing different property should not be eager") {
    createLabeledNode(Map("prop" -> 5), "Node")
    val query = "MATCH (n:Node {prop:5}) SET n.value = 10 RETURN count(*)"

    val result = executeWith(Configs.UpdateConf, query,
      planComparisonStrategy = testEagerPlanComparisonStrategy(0))
    result.columnAs[Long]("count(*)").next shouldBe 1
    assertStats(result, propertiesWritten = 1)
  }

  test("matching label and setting different label should not be eager") {
    createLabeledNode(Map("prop" -> 5), "Node")
    val query = "MATCH (n:Node) SET n:Lol RETURN count(*)"

    val result = executeWith(Configs.UpdateConf, query,
      planComparisonStrategy = testEagerPlanComparisonStrategy(0))
    result.columnAs[Long]("count(*)").next shouldBe 1
    assertStats(result, labelsAdded = 1)
  }

  test("matching label and setting same label should not be eager") {
    createLabeledNode(Map("prop" -> 5), "Lol")
    val query = "MATCH (n:Lol) SET n:Lol RETURN count(*)"

    val result = executeWith(Configs.UpdateConf, query,
      planComparisonStrategy = testEagerPlanComparisonStrategy(0, Configs.Rule2_3))
    result.columnAs[Long]("count(*)").next shouldBe 1
    assertStats(result, labelsAdded = 0)
  }

  test("matching label on right-hand side and setting same label should be eager and get the count right") {
    createLabeledNode("Two")
    createLabeledNode("Two")
    createNode()
    val query = "MATCH (m1:Two), (m2:Two), (n) SET n:Two RETURN count(*) AS c"

    val result: InternalExecutionResult = executeWith(Configs.UpdateConf, query,
      planComparisonStrategy = testEagerPlanComparisonStrategy(1))
    assertStats(result, labelsAdded = 1)
    result.toList should equal(List(Map("c" -> 12)))
  }

  test("matching label on right-hand side and setting different label should not be eager") {
    createLabeledNode("Lol")
    createNode()
    val query = "MATCH (n), (m1:Lol), (m2:Lol) SET n:Rofl RETURN count(*)"

    val result = executeWith(Configs.UpdateConf, query,
      planComparisonStrategy = testEagerPlanComparisonStrategy(0))
    result.columnAs[Long]("count(*)").next shouldBe 2
    assertStats(result, labelsAdded = 2)
  }

  test("setting label in tail should be eager if overlap") {
    createNode()
    createNode()
    createLabeledNode("Foo")
    createLabeledNode("Foo")
    val query = "MATCH (n) CREATE (m) WITH * MATCH (o:Foo) SET n:Foo RETURN count(*)"

    val result = executeWith(Configs.UpdateConf, query,
      planComparisonStrategy = testEagerPlanComparisonStrategy(1, Configs.Rule2_3))
    result.columnAs[Long]("count(*)").next shouldBe 8
    assertStats(result, labelsAdded = 2, nodesCreated = 4)
  }

  test("setting label in tail should be eager if overlap within tail") {
    createLabeledNode("A")
    createLabeledNode("A")
    createLabeledNode("B")
    createLabeledNode("B")
    val query = "MATCH (n:A) CREATE (m:C) WITH * MATCH (o:B), (p:C) SET p:B RETURN count(*)"

    val result = executeWith(Configs.UpdateConf, query, expectedDifferentResults = Configs.Rule2_3,
      planComparisonStrategy = testEagerPlanComparisonStrategy(2, Configs.AllRulePlanners))
    result.columnAs[Long]("count(*)").next shouldBe 8
    assertStats(result, labelsAdded = 4, nodesCreated = 2)
  }

  test("setting label in tail should not be eager if no overlap") {
    createLabeledNode("Foo")
    createLabeledNode("Foo")
    createLabeledNode("Bar")
    createLabeledNode("Bar")
    val query = "MATCH (n) CREATE (m) WITH * MATCH (o:Bar) SET n:Foo RETURN count(*)"

    val result = executeWith(Configs.UpdateConf, query,
      planComparisonStrategy = testEagerPlanComparisonStrategy(0, Configs.Rule2_3))
    result.columnAs[Long]("count(*)").next shouldBe 8
    assertStats(result, labelsAdded = 2, nodesCreated = 4)
  }

  test("matching property and setting label should not be eager") {
    createNode(Map("name" -> "thing"))
    val query = "MATCH (n {name : 'thing'}) SET n:Lol RETURN count(*)"

    val result = executeWith(Configs.UpdateConf, query,
      planComparisonStrategy = testEagerPlanComparisonStrategy(0))
    result.columnAs[Long]("count(*)").next shouldBe 1
    assertStats(result, labelsAdded = 1)
  }

  test("single simple match followed by set property should not be eager") {
    createNode()
    val query = "MATCH (n) SET n.prop = 5 RETURN count(*)"

    val result = executeWith(Configs.UpdateConf, query,
      planComparisonStrategy = testEagerPlanComparisonStrategy(0))
    result.columnAs[Long]("count(*)").next shouldBe 1
    assertStats(result, propertiesWritten = 1)
  }

  test("single property match followed by set property should not be eager") {
    createNode(Map("prop" -> 20))
    val query = "MATCH (n { prop: 20 }) SET n.prop = 10 RETURN count(*)"

    val result = executeWith(Configs.UpdateConf, query,
      planComparisonStrategy = testEagerPlanComparisonStrategy(0, Configs.Rule2_3))
    result.columnAs[Long]("count(*)").next shouldBe 1
    assertStats(result, propertiesWritten = 1)
  }

  test("single label match followed by set property should not be eager") {
    createLabeledNode("Node")
    val query = "MATCH (n:Node) SET n.prop = 10 RETURN count(*)"

    val result = executeWith(Configs.UpdateConf, query,
      planComparisonStrategy = testEagerPlanComparisonStrategy(0))
    result.columnAs[Long]("count(*)").next shouldBe 1
    assertStats(result, propertiesWritten = 1)
  }

  test("single label+property match followed by set property should not be eager") {
    val query = "MATCH (n:Node {prop:5}) SET n.prop = 10 RETURN count(*)"

    val result = executeWith(Configs.UpdateConf, query,
      planComparisonStrategy = testEagerPlanComparisonStrategy(0, Configs.Rule2_3))
    result.columnAs[Long]("count(*)").next shouldBe 0
  }

  test("matching property via index and writing same property should not be eager") {
    graph.createConstraint("Book", "isbn")
    createLabeledNode(Map("isbn" -> "123"), "Book")

    val query = "MATCH (b :Book {isbn : '123'}) SET b.isbn = '456' RETURN count(*)"

    val result = executeWith(Configs.UpdateConf, query,
      planComparisonStrategy = testEagerPlanComparisonStrategy(0, Configs.Rule2_3))

    result.columnAs[Long]("count(*)").next shouldBe 1
  }

  test("matching property via index and writing same property should be eager") {
    graph.createConstraint("Book", "isbn")
    createLabeledNode(Map("isbn" -> "123"), "Book")

    val query = "MATCH (a), (b :Book {isbn : '123'}) SET a.isbn = '456' RETURN count(*)"

    val result = executeWith(Configs.UpdateConf, query,
      planComparisonStrategy = testEagerPlanComparisonStrategy(1))

    result.columnAs[Long]("count(*)").next shouldBe 1
    assertStats(result, propertiesWritten = 1)
  }

  test("match property on right-side followed by property write on left-side match needs eager") {
    createNode()
    createNode(Map("id" -> 0))
    val query = "MATCH (a),(b {id: 0}),(c {id: 0}) SET a.id = 0 RETURN count(*)"

    val result = executeWith(Configs.UpdateConf, query,
      planComparisonStrategy = testEagerPlanComparisonStrategy(1))
    result.columnAs[Long]("count(*)").next shouldBe 2
    assertStats(result, propertiesWritten = 2)
  }

  test("match property on right-side followed by property write on right-side match needs eager") {
    createNode()
    createNode(Map("id" -> 0))
    val query = "MATCH (a),(b {id: 0}),(c {id: 0}) SET c.id = 1 RETURN count(*)"

    val result = executeWith(Configs.UpdateConf, query,
      planComparisonStrategy = testEagerPlanComparisonStrategy(1))
    result.columnAs[Long]("count(*)").next shouldBe 2
    assertStats(result, propertiesWritten = 2)
  }

  test("match property on left-side followed by property write does not need eager") {
    createNode()
    createNode(Map("id" -> 0))

    val query = "MATCH (b {id: 0}) SET b.id = 1 RETURN count(*)"

    val result = executeWith(Configs.UpdateConf, query,
      planComparisonStrategy = testEagerPlanComparisonStrategy(0, Configs.Rule2_3))
    result.columnAs[Long]("count(*)").next shouldBe 1
    assertStats(result, propertiesWritten = 1)
  }

  test("matching node property, writing relationship property should not be eager") {
    relate(createNode(Map("prop" -> 5)), createNode())

    val query = "MATCH (n {prop : 5})-[r]-() SET r.prop = 6 RETURN count(*)"

    val result = executeWith(Configs.UpdateConf, query,
      planComparisonStrategy = testEagerPlanComparisonStrategy(0))

    result.columnAs[Long]("count(*)").next shouldBe 1
    assertStats(result, propertiesWritten = 1)
  }

  test("matching node property, writing same node property should be eager") {
    relate(createNode(Map("prop" -> 5)), createNode())

    val query = "MATCH (n {prop : 5})-[r]-(m) SET m.prop = 5 RETURN count(*)"

    val result = executeWith(Configs.UpdateConf, query,
      planComparisonStrategy = testEagerPlanComparisonStrategy(1))
    assertStats(result, propertiesWritten = 1)
    result.toList should equal(List(Map("count(*)" -> 1)))
  }

  test("matching relationship property, writing same relationship property should be eager") {
    relate(createNode(), createNode(), "prop" -> 3)
    val query = "MATCH ()-[r {prop : 3}]-() SET r.prop = 6 RETURN count(*) AS c"

    val result = executeWith(Configs.UpdateConf, query,
      planComparisonStrategy = testEagerPlanComparisonStrategy(1))

    assertStats(result, propertiesWritten = 2)
    result.toList should equal(List(Map("c" -> 2)))

  }

  test("matching relationship property, writing different relationship property should not be eager") {
    relate(createNode(), createNode(), "prop1" -> 3)

    val query = "MATCH ()-[r {prop1 : 3}]-() SET r.prop2 = 6 RETURN count(*)"

    val result = executeWith(Configs.UpdateConf, query,
      planComparisonStrategy = testEagerPlanComparisonStrategy(0))

    result.columnAs[Long]("count(*)").next shouldBe 2
    assertStats(result, propertiesWritten = 2)
  }

  test("matching relationship property, writing node property should not be eager") {
    relate(createNode(), createNode(), "prop" -> 3)
    val query = "MATCH (n)-[r {prop : 3}]-() SET n.prop = 6 RETURN count(*)"

    val result = executeWith(Configs.UpdateConf, query,
      planComparisonStrategy = testEagerPlanComparisonStrategy(0))
    result.columnAs[Long]("count(*)").next shouldBe 2
    assertStats(result, propertiesWritten = 2)
  }

  test("matching on relationship property existence, writing same property doesn't have to be eager but still is") {
    relate(createNode(), createNode(), "prop" -> 42)
    relate(createNode(), createNode())

    val query = "MATCH ()-[r]-() WHERE exists(r.prop) SET r.prop = 'foo' RETURN count(*)"

<<<<<<< HEAD
    val result = executeWith(Configs.UpdateConf, query,
      planComparisonStrategy = testEagerPlanComparisonStrategy(0, Configs.Rule2_3))
=======
    val result = executeWith(Configs.CommunityInterpreted - Configs.Cost2_3, query)

    result.columnAs[Long]("count(*)").next shouldBe 2
    assertStats(result, propertiesWritten = 2)
  }

  test("matching on relationship property existence, writing same property to null should be eager") {
    relate(createNode(), createNode(), "prop" -> 42)
    relate(createNode(), createNode())

    val query = "MATCH ()-[r]-() WHERE exists(r.prop) SET r.prop = {null} RETURN count(*)"

    val buggyVersions = Configs.Cost3_2  + Configs.Cost3_1 + Configs.DefaultRule + Configs.Rule3_1
    val result = executeWith(Configs.CommunityInterpreted - Configs.Cost2_3, query, params = Map("null" -> null),
                             expectedDifferentResults = buggyVersions,
                             planComparisonStrategy = testEagerPlanComparisonStrategy(1, buggyVersions))

    result.columnAs[Long]("count(*)").next shouldBe 2
    //we are "smart" enough to only remove property once
    assertStats(result, propertiesWritten = 1)
  }

  test("matching on relationship property existence, removing same property should be eager") {
    relate(createNode(), createNode(), "prop" -> 42)
    relate(createNode(), createNode())

    val query = "MATCH ()-[r]-() WHERE exists(r.prop) REMOVE r.prop  RETURN count(*)"
    val buggyVersions = Configs.Cost3_2  + Configs.Cost3_1 + Configs.DefaultRule + Configs.Rule3_1
    val result = executeWith(Configs.CommunityInterpreted - Configs.Cost2_3, query, params = Map("null" -> null),
                            expectedDifferentResults = buggyVersions,
                             planComparisonStrategy = testEagerPlanComparisonStrategy(1, buggyVersions))

    result.columnAs[Long]("count(*)").next shouldBe 2
    //we are "smart" enough to only remove property once
    assertStats(result, propertiesWritten = 1)
  }

  test("matching on relationship property with property predicate, writing same property should be eager") {
    relate(createNode(), createNode(), "prop" -> 42)
    relate(createNode(), createNode())

    val query = "MATCH ()-[r]-() WHERE r.prop = 42 SET r.prop = 'foo' RETURN count(*)"

    val result = executeWith(Configs.CommunityInterpreted - Configs.Cost2_3, query,
                             planComparisonStrategy = testEagerPlanComparisonStrategy(1))
>>>>>>> 8c02b5db

    result.columnAs[Long]("count(*)").next shouldBe 2
    assertStats(result, propertiesWritten = 2)
  }

  test("matching on relationship property existence, writing different property should not be eager") {
    relate(createNode(), createNode(), "prop1" -> 42)
    relate(createNode(), createNode())

    val query = "MATCH ()-[r]-() WHERE exists(r.prop1) SET r.prop2 = 'foo'"

    assertStats(executeWith(Configs.UpdateConf, query,
      planComparisonStrategy = testEagerPlanComparisonStrategy(0)), propertiesWritten = 2)
  }

  test("matching two relationships, writing one property should be eager") {
    val l = createLabeledNode("L")
    val a = createNode()
    relate(a, l, "prop" -> 42)
    relate(l, a)

    val query = "MATCH ()-[r {prop: 42}]-(), (:L)-[r2]-() SET r2.prop = 42"

    assertStats(executeWith(Configs.UpdateConf, query, planComparisonStrategy = testEagerPlanComparisonStrategy(1)), propertiesWritten = 2)

  }

  test("setting property in tail should be eager if overlap") {
    createNode()
    createNode()
    createNode("prop" -> 42)
    createNode("prop" -> 42)
    val query = "MATCH (n) CREATE (m) WITH * MATCH (o {prop:42}) SET n.prop = 42 RETURN count(*) as count"

    val result = executeWith(Configs.UpdateConf, query,
      planComparisonStrategy = testEagerPlanComparisonStrategy(1, Configs.AllRulePlanners))
    result.columnAs[Int]("count").next should equal(8)
    assertStats(result, propertiesWritten = 8, nodesCreated = 4)
  }

  test("setting property in tail should be eager if overlap head") {
    createNode()
    createNode()
    createNode("prop" -> 42)
    createNode("prop" -> 42)
    val query = "MATCH (n {prop: 42}) CREATE (m) WITH * MATCH (o) SET n.prop = 42 RETURN count(*) as count"

    val result = executeWith(Configs.UpdateConf, query, expectedDifferentResults = Configs.Rule2_3,
      planComparisonStrategy = testEagerPlanComparisonStrategy(1))
    result.columnAs[Int]("count").next should equal(12)
    assertStats(result, propertiesWritten = 12, nodesCreated = 2)
  }

  test("setting property in tail should be eager if overlap first tail") {
    createNode()
    createNode()
    createNode("prop" -> 42)
    createNode("prop" -> 42)
    val query =
      """CREATE ()
        |WITH *
        |MATCH (n {prop: 42})
        |CREATE (m)
        |WITH *
        |MATCH (o)
        |SET m.prop = 42
        |RETURN count(*) as count""".stripMargin

    val result = executeWith(Configs.UpdateConf, query, expectedDifferentResults = Configs.Rule2_3,
      planComparisonStrategy = testEagerPlanComparisonStrategy(1, Configs.AllRulePlanners - Configs.Rule2_3))
    result.columnAs[Int]("count").next should equal(14)
    assertStats(result, propertiesWritten = 14, nodesCreated = 3)
  }

  test("setting property in tail should not be eager if no overlap") {
    createNode()
    createNode()
    createNode("prop" -> 42)
    createNode("prop" -> 42)
    val query = "MATCH (n) CREATE (m) WITH * MATCH (o {prop:42}) SET n.prop2 = 42 RETURN count(*) as count"

    val result = executeWith(Configs.UpdateConf, query,
      planComparisonStrategy = testEagerPlanComparisonStrategy(0, Configs.AllRulePlanners))
    result.columnAs[Int]("count").next should equal(8)
    assertStats(result, propertiesWritten = 8, nodesCreated = 4)
  }

  test("matching node property, writing with += should be eager") {
    relate(createNode(Map("prop" -> 5)), createNode())
    val query = "MATCH (n {prop : 5})-[r]-(m) SET m += {prop: 5} RETURN count(*)"
    val result = executeWith(Configs.UpdateConf, query,
      planComparisonStrategy = testEagerPlanComparisonStrategy(1))
    assertStats(result, propertiesWritten = 1)
    result.toList should equal(List(Map("count(*)" -> 1)))
  }

  test("matching node property, writing with += should not be eager when we can avoid it") {
    relate(createNode(Map("prop" -> 5)), createNode())
    val query = "MATCH (n {prop : 5})-[r]-(m) SET m += {prop2: 5} RETURN count(*)"
    val result = executeWith(Configs.UpdateConf, query,
      planComparisonStrategy = testEagerPlanComparisonStrategy(0, Configs.AllRulePlanners))
    assertStats(result, propertiesWritten = 1)
    result.toList should equal(List(Map("count(*)" -> 1)))
  }

  test("matching node property, writing with += should be eager when using parameters") {
    val s = createNode(Map("prop" -> 5))
    val e = createNode()
    relate(s, e)
    relate(e, s)

    val query = "MATCH (n {prop : 5})-[r]->(m) SET m += {props} RETURN count(*)"

    val result = executeWith(Configs.UpdateConf, query,
      planComparisonStrategy = testEagerPlanComparisonStrategy(1), params = Map("props" -> Map("prop" -> 5)))
    assertStats(result, propertiesWritten = 1)
    result.toList should equal(List(Map("count(*)" -> 1)))
  }

  test("matching rel property, writing with += should not be eager when we can avoid it") {
    relate(createNode(Map("prop" -> 5)), createNode())
    val query = "MATCH (n {prop : 5})-[r]-(m) SET m += {prop2: 5} RETURN count(*)"
    val result = executeWith(Configs.UpdateConf, query,
      planComparisonStrategy = testEagerPlanComparisonStrategy(0, Configs.AllRulePlanners))
    assertStats(result, propertiesWritten = 1)
    result.toList should equal(List(Map("count(*)" -> 1)))
  }

  //REMOVE LABEL
  test("matching label and removing different label should not be eager") {
    createLabeledNode(Map("prop" -> 5), "Node", "Lol")
    val query = "MATCH (n:Node) REMOVE n:Lol"

    assertStats(executeWith(Configs.UpdateConf, query,
      planComparisonStrategy = testEagerPlanComparisonStrategy(0)), labelsRemoved = 1)
  }

  test("matching label and removing same label should not be eager") {
    createLabeledNode(Map("prop" -> 5), "Node")
    val query = "MATCH (n:Node) REMOVE n:Node"

    assertStats(executeWith(Configs.UpdateConf, query,
      planComparisonStrategy = testEagerPlanComparisonStrategy(0, Configs.Rule2_3)), labelsRemoved = 1)
  }

  test("should not be eager if removing label from left-most node") {
    createLabeledNode("Lol")
    createNode()
    val query = "MATCH (m:Lol), (n) REMOVE n:Lol RETURN count(*)"

    val result = executeWith(Configs.UpdateConf, query,
      planComparisonStrategy = testEagerPlanComparisonStrategy(0, Configs.Rule2_3))

    assertStats(result, labelsRemoved = 1)
    result.columnAs[Long]("count(*)").next shouldBe 2
  }

  test("should be eager if removing a label that's matched by an unstable iterator") {
    createLabeledNode("Lol")
    createLabeledNode("Lol")
    val query = "MATCH (m:Lol), (n:Lol) REMOVE m:Lol RETURN count(*)"

    val result = executeWith(Configs.UpdateConf, query,
      planComparisonStrategy = testEagerPlanComparisonStrategy(1))

    assertStats(result, labelsRemoved = 2)
    result.columnAs[Long]("count(*)").next shouldBe 4
  }

  test("remove same label without anything else reading it should not be eager") {
    createLabeledNode("A")
    createLabeledNode("B")
    createLabeledNode("C")
    val query = "MATCH  (m1:A), (m2:B), (n:C) REMOVE n:C RETURN count(*)"

    val result = executeWith(Configs.UpdateConf, query,
      planComparisonStrategy = testEagerPlanComparisonStrategy(0, Configs.AllRulePlanners))
    result.columnAs[Long]("count(*)").next shouldBe 1
    assertStats(result, labelsRemoved = 1)
  }

  test("matching label on right-hand side and removing same label should be eager and get the count right") {
    createLabeledNode("Two")
    createLabeledNode("Two")
    createNode()
    val query = "MATCH (m1:Two), (m2:Two), (n) REMOVE n:Two RETURN count(*) AS c"

    val result = executeWith(Configs.UpdateConf, query,
      planComparisonStrategy = testEagerPlanComparisonStrategy(1))
    assertStats(result, labelsRemoved = 2)
    result.toList should equal(List(Map("c" -> 12)))
  }

  test("matching label on right-hand side and removing different label should not be eager") {
    createLabeledNode("A", "B")
    createLabeledNode("A", "B")
    createLabeledNode("B")
    val query = "MATCH (n), (m1:A), (m2:A) REMOVE n:B RETURN count(*)"

    val result = executeWith(Configs.UpdateConf, query,
      planComparisonStrategy = testEagerPlanComparisonStrategy(0))
    result.columnAs[Long]("count(*)").next shouldBe 12
    assertStats(result, labelsRemoved = 3)
  }

  test("removing label in tail should be eager if overlap") {
    createLabeledNode("Foo")
    createLabeledNode("Foo")
    val query = "MATCH (n) CREATE (m) WITH * MATCH (o:Foo) REMOVE n:Foo RETURN count(*)"

    val result = executeWith(Configs.UpdateConf, query,
      planComparisonStrategy = testEagerPlanComparisonStrategy(1, Configs.Rule2_3))
    result.columnAs[Long]("count(*)").next shouldBe 4
    assertStats(result, labelsRemoved = 2, nodesCreated = 2)
  }

  test("removing label in tail should be eager if overlap, creating matching nodes in between") {
    createLabeledNode("Foo")
    createLabeledNode("Foo")
    val query = "MATCH (n) CREATE (m:Foo) WITH * MATCH (o:Foo) REMOVE n:Foo RETURN count(*)"

    val result = executeWith(Configs.UpdateConf, query, expectedDifferentResults = Configs.Rule2_3,
      planComparisonStrategy = testEagerPlanComparisonStrategy(2, Configs.Rule2_3))
    result.columnAs[Long]("count(*)").next shouldBe 8
    assertStats(result, labelsAdded = 2, labelsRemoved = 2, nodesCreated = 2)
  }

  test("removing label in tail should not be eager if no overlap") {
    createLabeledNode("Foo")
    createLabeledNode("Foo")
    createLabeledNode("Bar")
    createLabeledNode("Bar")
    val query = "MATCH (n) CREATE (m) WITH * MATCH (o:Bar) REMOVE n:Foo RETURN count(*)"

    val result = executeWith(Configs.UpdateConf, query,
      planComparisonStrategy = testEagerPlanComparisonStrategy(0, Configs.Rule2_3))
    result.columnAs[Long]("count(*)").next shouldBe 8
    assertStats(result, labelsRemoved = 2, nodesCreated = 4)
  }

  test("undirected expand followed by remove label needn't to be eager") {
    relate(createLabeledNode("Foo"), createLabeledNode("Foo"))
    relate(createLabeledNode("Foo"), createLabeledNode("Foo"))

    val query = "MATCH (n:Foo)--(m) REMOVE m:Foo RETURN count(*)"

    val result = executeWith(Configs.UpdateConf, query,
      planComparisonStrategy = testEagerPlanComparisonStrategy(0))
    result.columnAs[Long]("count(*)").next shouldBe 4
    assertStats(result, labelsRemoved = 4)
  }

  // UNWIND TESTS

  test("eagerness should work with match - unwind - delete") {
    val a = createNode()
    val b = createNode()
    relate(a, b, "T")

    // Relationship match is non-directional, so should give 2 rows
    val query = "MATCH (a)-[t:T]-(b) UNWIND [1] as i DELETE t RETURN count(*) as count"

    val result = executeWith(Configs.UpdateConf, query,
      planComparisonStrategy = testEagerPlanComparisonStrategy(1))
    result.columnAs[Int]("count").next should equal(2)
    assertStats(result, relationshipsDeleted = 1)
    // this assertion depends on unnestApply and cleanUpEager
  }

  test("eagerness should work with match - unwind - delete with preceding projection") {
    val a = createNode()
    val b = createNode()
    relate(a, b, "T")

    // Relationship match is non-directional, so should give 2 rows
    val query = "CREATE () WITH * MATCH (a)-[t:T]-(b) UNWIND [1] as i DELETE t RETURN count(*) as count"

    val result = executeWith(Configs.UpdateConf, query,
      planComparisonStrategy = testEagerPlanComparisonStrategy(1))
    result.columnAs[Int]("count").next should equal(2)
    assertStats(result, nodesCreated = 1, relationshipsDeleted = 1)
    // this assertion depends on unnestApply and cleanUpEager
  }

  test("eagerness should work with match - unwind - delete with multiple preceding projections") {
    val a = createNode()
    val b = createNode()
    relate(a, b, "T")

    // Relationship match is non-directional, so should give 2 rows
    val query = "CREATE () WITH * CREATE () WITH * MATCH (a)-[t:T]-(b) UNWIND [1] as i DELETE t RETURN count(*) as count"

    val result = executeWith(Configs.UpdateConf, query,
      planComparisonStrategy = testEagerPlanComparisonStrategy(2, optimalEagerCount = 1, expectPlansToFailPredicate = Configs.Rule2_3))
    result.columnAs[Int]("count").next should equal(2)
    assertStats(result, nodesCreated = 2, relationshipsDeleted = 1)
    // this assertion depends on unnestApply and cleanUpEager
  }

  test("should be eager between conflicting read/write separated by empty UNWIND") {
    createNode()
    createNode()

    val query = "MATCH (), () UNWIND [] AS i CREATE () RETURN count(*)"

    val result = executeWith(Configs.UpdateConf, query,
      planComparisonStrategy = testEagerPlanComparisonStrategy(1))
    result.columnAs[Long]("count(*)").next() should equal(0)
    assertStats(result, nodesCreated = 0)
  }

  test("should be eager between conflicting read/write separated by UNWIND of one") {
    createNode()
    createNode()

    val query = "MATCH (), () UNWIND [0] AS i CREATE () RETURN count(*)"

    val result = executeWith(Configs.UpdateConf, query,
      planComparisonStrategy = testEagerPlanComparisonStrategy(1))
    result.columnAs[Long]("count(*)").next() should equal(4)
    assertStats(result, nodesCreated = 4)
  }

  test("should be eager between conflicting read/write separated by UNWIND of two") {
    createNode()
    createNode()

    val query = "MATCH (), () UNWIND [0, 0] AS i CREATE () RETURN count(*)"

    val result = executeWith(Configs.UpdateConf, query,
      planComparisonStrategy = testEagerPlanComparisonStrategy(1))
    result.columnAs[Long]("count(*)").next() should equal(8)
    assertStats(result, nodesCreated = 8)
  }

  test("should be eager between conflicting read/write separated by UNWIND between reads") {
    createNode()
    createNode()

    val query = "MATCH () UNWIND [0] as i MATCH () CREATE () RETURN count(*)"

    val result = executeWith(Configs.UpdateConf, query,
      planComparisonStrategy = testEagerPlanComparisonStrategy(1))
    result.columnAs[Long]("count(*)").next() should equal(4)
    assertStats(result, nodesCreated = 4)
  }

  test("should be eager between conflicting read/write separated by UNWIND between reads and writes -- MATCH") {
    createNode()
    createNode()

    val query = "MATCH () UNWIND [0] as i MATCH () UNWIND [0] as j CREATE () RETURN count(*)"

    val result = executeWith(Configs.UpdateConf, query,
      planComparisonStrategy = testEagerPlanComparisonStrategy(1))
    result.columnAs[Long]("count(*)").next() should equal(4)
    assertStats(result, nodesCreated = 4)
  }

  test("should be eager between conflicting read/write separated by UNWIND between reads and writes -- MERGE") {
    createNode()
    createNode()

    val query = "MERGE () WITH * UNWIND [0] as i MATCH () UNWIND [0] as j CREATE () RETURN count(*)"

    val result = executeWith(Configs.UpdateConf, query,
      planComparisonStrategy = testEagerPlanComparisonStrategy(2, optimalEagerCount = 1, expectPlansToFailPredicate = Configs.AllRulePlanners))
    result.columnAs[Long]("count(*)").next() should equal(4)
    assertStats(result, nodesCreated = 4)
  }

  // FOREACH TESTS
  test("should be eager between conflicting read and write inside FOREACH") {
    createNode()
    createNode()

    //val query = "UNWIND [0] as u MATCH (a), (b) FOREACH(i in range(0, 1) | DELETE a) RETURN count(*)"
    val query = "MATCH (a), (b) FOREACH(i in range(0, 1) | DELETE a) RETURN count(*)"

    val result = executeWith(Configs.UpdateConf, query,
      planComparisonStrategy = testEagerPlanComparisonStrategy(1))
    result.columnAs[Long]("count(*)").next() should equal(4)
    assertStats(result, nodesDeleted = 2)
  }

  test("should be eager between conflicting CREATE and MERGE node with FOREACH") {
    createLabeledNode("A")
    createLabeledNode("A")

    val query =
      """MATCH (a:A)
        |CREATE (b:B)
        |FOREACH(i in range(0, 1) |
        |  MERGE (b2:B)
        |  ON MATCH SET b2.matched = true
        |)
        |RETURN count(*)""".stripMargin

    val result = executeWith(Configs.UpdateConf, query,
      planComparisonStrategy = testEagerPlanComparisonStrategy(1))
    result.columnAs[Long]("count(*)").next() should equal(2)
    assertStats(result, nodesCreated = 2, labelsAdded = 2, propertiesWritten = 8)
  }

  test("should be eager between DELETE and MERGE node with FOREACH") {
    createLabeledNode(Map("value" -> 0, "deleted" -> true), "B")
    createLabeledNode(Map("value" -> 1, "deleted" -> true), "B")

    val query =
      """
        |MATCH (b:B)
        |DELETE b
        |FOREACH (i in [0] |
        |  MERGE (b2:B { value: 1, deleted: true })
        |  ON MATCH
        |    SET b2.matched = true
        |  ON CREATE
        |    SET b2.deleted = false
        |)
        |RETURN count(*)
      """.stripMargin

    val result = executeWith(Configs.UpdateConf, query,
      planComparisonStrategy = testEagerPlanComparisonStrategy(1, Configs.Rule2_3))
    assertStats(result, nodesCreated = 2, nodesDeleted = 2, propertiesWritten = 6, labelsAdded = 2)
    result.columnAs[Long]("count(*)").next shouldBe 2
  }

  test("should not be eager between conflicting CREATE and MERGE node with nested FOREACH") {
    createLabeledNode("A")
    createLabeledNode("A")

    val query =
      """MATCH (a:A)
        |FOREACH (i in [0] |
        |  CREATE (b:B)
        |  FOREACH(j in range(0, 1) |
        |    MERGE (b2:B)
        |    ON MATCH SET b2.matched = true
        |  )
        |)
        |RETURN count(*)""".stripMargin

    val result = executeWith(Configs.UpdateConf, query,
      planComparisonStrategy = testEagerPlanComparisonStrategy(0, Configs.Rule2_3))
    result.columnAs[Long]("count(*)").next() should equal(2)
    assertStats(result, nodesCreated = 2, labelsAdded = 2, propertiesWritten = 6)
  }

  test("should be eager between conflicting MERGEs in nested FOREACH") {
    createLabeledNode("A")
    createLabeledNode("A")

    val query =
      """MATCH (a:A)
        |FOREACH (i in [0] |
        |  MERGE (:A)
        |  CREATE (:B)
        |  FOREACH(j in range(0, 1) |
        |    MERGE (b:B)
        |    ON MATCH SET b.matched = true
        |  )
        |)
        |RETURN count(*)""".stripMargin

    val result = executeWith(Configs.UpdateConf, query,
      planComparisonStrategy = testEagerPlanComparisonStrategy(2, Configs.AllRulePlanners))
    result.columnAs[Long]("count(*)").next() should equal(2)
    assertStats(result, nodesCreated = 4, labelsAdded = 4, propertiesWritten = 24)
  }

  test("should not be eager between non-conflicting updates in nested FOREACH") {
    createLabeledNode("A")

    val query =
      """MATCH (a:A)
        |FOREACH (i in [0] |
        |  CREATE (:B)
        |  FOREACH(j in range(0, 1) |
        |    CREATE (:B)
        |  )
        |  CREATE (:B)
        |)
        |RETURN count(*)""".stripMargin

    val result = executeWith(Configs.UpdateConf, query,
      planComparisonStrategy = testEagerPlanComparisonStrategy(0))
    result.columnAs[Long]("count(*)").next() should equal(1)
    assertStats(result, nodesCreated = 4, labelsAdded = 4)
  }

  // LOAD CSV
  test("should not be eager for LOAD CSV followed by MERGE") {
    val query = "LOAD CSV FROM 'file:///something' AS line MERGE (b:B {p:line[0]}) RETURN b"
    executeWith(Configs.UpdateConf, "EXPLAIN " + query, planComparisonStrategy = testEagerPlanComparisonStrategy(0))
  }

  test("eagerness should work with match - load csv - delete") {
    val a = createNode()
    val b = createNode()
    relate(a, b, "T")

    val url = createCSVTempFileURL {
      writer =>
        writer.println("something")
    }

    val query = s"MATCH (a)-[t:T]-(b) LOAD CSV FROM '$url' AS line DELETE t RETURN count(*) as count"

    val result = executeWith(Configs.UpdateConf, query,
      planComparisonStrategy = testEagerPlanComparisonStrategy(1))
    result.columnAs[Int]("count").next should equal(2)
    assertStats(result, relationshipsDeleted = 1)
    // this assertion depends on unnestApply and cleanUpEager
  }

  test("eagerness should work with match - load csv - delete with preceding projection") {
    val a = createNode()
    val b = createNode()
    relate(a, b, "T")

    val url = createCSVTempFileURL {
      writer =>
        writer.println("something")
    }

    val query = s"CREATE () WITH * MATCH (a)-[t:T]-(b) LOAD CSV FROM '$url' AS line DELETE t RETURN count(*) as count"

    val result = executeWith(Configs.UpdateConf, query,
      planComparisonStrategy = testEagerPlanComparisonStrategy(1))
    result.columnAs[Int]("count").next should equal(2)
    assertStats(result, nodesCreated = 1, relationshipsDeleted = 1)
    // this assertion depends on unnestApply and cleanUpEager
  }

  test("should be eager between conflicting read/write separated by LOAD CSV between reads and writes -- MATCH") {
    createNode()
    createNode()

    val url = createCSVTempFileURL {
      writer =>
        writer.println("something")
    }

    val query = s"MATCH () LOAD CSV FROM '$url' AS i MATCH () UNWIND [0] as j CREATE () RETURN count(*)"

    val result = executeWith(Configs.UpdateConf, query,
      planComparisonStrategy = testEagerPlanComparisonStrategy(1))
    result.columnAs[Long]("count(*)").next() should equal(4)
    assertStats(result, nodesCreated = 4)
  }

  test("should be eager between conflicting read/write separated by LOAD CSV between reads and writes -- MERGE") {
    createNode()
    createNode()

    val url = createCSVTempFileURL {
      writer =>
        writer.println("something")
    }

    val query = s"MERGE () WITH * LOAD CSV FROM '$url' AS line MATCH () LOAD CSV FROM '$url' AS line2 CREATE () RETURN count(*)"

    val result = executeWith(Configs.UpdateConf, query,
      planComparisonStrategy = testEagerPlanComparisonStrategy(2, optimalEagerCount = 1, expectPlansToFailPredicate = Configs.AllRulePlanners))
    result.columnAs[Long]("count(*)").next() should equal(4)
    assertStats(result, nodesCreated = 4)
  }

  test("should always be eager after deleted relationships if there are any subsequent expands that might load them") {
    val device = createLabeledNode("Device")
    val cookies = (0 until 2).foldLeft(Map.empty[String, Node]) { (nodes, index) =>
      val name = s"c$index"
      val cookie = createLabeledNode(Map("name" -> name), "Cookie")
      relate(device, cookie)
      relate(cookie, createNode())
      nodes + (name -> cookie)
    }

    val query =
      """
        |MATCH (c:Cookie {name: {cookie}})<-[r2]-(d:Device)
        |WITH c, d
        |MATCH (c)-[r]-()
        |DELETE c, r
        |WITH d
        |MATCH (d)-->(c2:Cookie)
        |RETURN d, c2""".stripMargin

    cookies.foreach { case (name, node) =>
      val result = executeWith(Configs.UpdateConf, query,
        planComparisonStrategy = testEagerPlanComparisonStrategy(2),
        params = Map("cookie" -> name))
      assertStats(result, nodesDeleted = 1, relationshipsDeleted = 2)
    }
  }

  test("should always be eager after deleted nodes if there are any subsequent matches that might load them") {
    val cookies = (0 until 2).foldLeft(Map.empty[String, Node]) { (nodes, index) =>
      val name = s"c$index"
      val cookie = createLabeledNode(Map("name" -> name), "Cookie")
      nodes + (name -> cookie)
    }

    val query = "MATCH (c:Cookie) DELETE c WITH 1 as t MATCH (x:Cookie) RETURN count(*) as count"

    val result = executeWith(Configs.UpdateConf, query,
      planComparisonStrategy = testEagerPlanComparisonStrategy(1, Configs.Rule2_3))

    result.columnAs[Int]("count").next should equal(0)
    assertStats(result, nodesDeleted = 2)
  }

  test("should always be eager after deleted paths if there are any subsequent matches that might load them") {
    val cookies = (0 until 2).foldLeft(Map.empty[String, Node]) { (nodes, index) =>
      val name = s"c$index"
      val cookie = createLabeledNode(Map("name" -> name), "Cookie")
      nodes + (name -> cookie)
    }

    val query = "MATCH p=(:Cookie) DELETE p WITH 1 as t MATCH (x:Cookie) RETURN count(*) as count"

    val result = executeWith(Configs.UpdateConf, query,
      planComparisonStrategy = testEagerPlanComparisonStrategy(1, Configs.Rule2_3))

    result.columnAs[Int]("count").next should equal(0)
    assertStats(result, nodesDeleted = 2)
  }

  test("should be eager with labels function before set label") {
    val n1 = createNode()
    val n2 = createNode()
    relate(n1, n2)

    val query =
      """MATCH (n)--(m)
        |WITH labels(n) AS labels, m
        |SET m:Foo
        |RETURN labels
      """.stripMargin

    val result = executeWith(Configs.UpdateConf, query, expectedDifferentResults = Configs.Rule2_3,
      planComparisonStrategy = testEagerPlanComparisonStrategy(1, Configs.Rule2_3))
    result.toList should equal(List(Map("labels" -> List()), Map("labels" -> List())))
    assertStats(result, labelsAdded = 2)
  }

  test("should be eager with labels function before remove label") {
    val n1 = createLabeledNode("Foo")
    val n2 = createLabeledNode("Foo")
    relate(n1, n2)

    val query =
      """MATCH (n)--(m)
        |WITH labels(n) AS labels, m
        |REMOVE m:Foo
        |RETURN labels
      """.stripMargin

    val result = executeWith(Configs.UpdateConf, query, expectedDifferentResults = Configs.Rule2_3,
      planComparisonStrategy = testEagerPlanComparisonStrategy(1, Configs.Rule2_3))
    result.toList should equal(List(Map("labels" -> List("Foo")), Map("labels" -> List("Foo"))))
    assertStats(result, labelsRemoved = 2)
  }

  test("should be eager with labels function after set label") {
    val n1 = createNode()
    val n2 = createNode()
    relate(n1, n2)

    val query =
      """MATCH (n)--(m)
        |SET n:Foo
        |RETURN labels(n), labels(m)
      """.stripMargin

    val result = executeWith(Configs.UpdateConf, query, expectedDifferentResults = Configs.Rule2_3,
      planComparisonStrategy = testEagerPlanComparisonStrategy(1, Configs.Rule2_3))
    result.toList should equal(List(Map("labels(n)" -> List("Foo"), "labels(m)" -> List("Foo")),
      Map("labels(n)" -> List("Foo"), "labels(m)" -> List("Foo"))))
    assertStats(result, labelsAdded = 2)
  }

  test("should be eager with labels function after merge on match set label") {
    val n1 = createNode()
    val n2 = createNode()
    relate(n1, n2, "T")
    relate(n2, n1, "T")

    val query =
      """MERGE (n)-[:T]->(m)
        |ON MATCH SET n:Foo
        |RETURN labels(n), labels(m)
      """.stripMargin

    val result = executeWith(Configs.UpdateConf, query,
      planComparisonStrategy = testEagerPlanComparisonStrategy(1, Configs.Rule2_3))
    result.toList should equal(List(Map("labels(n)" -> List("Foo"), "labels(m)" -> List("Foo")),
      Map("labels(n)" -> List("Foo"), "labels(m)" -> List("Foo"))))
    assertStats(result, labelsAdded = 2)
  }

  test("should be eager with labels function after remove label") {
    val n1 = createLabeledNode("Foo")
    val n2 = createLabeledNode("Foo")
    relate(n1, n2)

    val query =
      """MATCH (n)--(m)
        |REMOVE n:Foo
        |RETURN labels(n), labels(m)
      """.stripMargin

    val result = executeWith(Configs.UpdateConf, expectedDifferentResults = Configs.Rule2_3, query = query,
      planComparisonStrategy = testEagerPlanComparisonStrategy(1, Configs.Rule2_3))
    result.toList should equal(List(Map("labels(n)" -> List(), "labels(m)" -> List()),
      Map("labels(n)" -> List(), "labels(m)" -> List())))
    assertStats(result, labelsRemoved = 2)
  }

  test("merge and pattern comprehension readwrite conflict requires eager") {
    val query =
      """
        |CREATE (node)
        |WITH node
        |UNWIND [{ value: 'apples' }, { value: 'oranges' }] as tags
        |MERGE (tag { value: tags.value})
        |MERGE (node)-[:HAS_TAG {relProp1: 'relProp1', relProp2: 'relProp2'}]->(tag)
        |WITH DISTINCT node
        |WITH [(node)-[:HAS_TAG {relProp1: 'relProp1', relProp2: 'relProp2'}]->(t) | t.value] as tags
        |RETURN size(tags) as nbrTags
      """.stripMargin

    val nonBugFixedConfig = Configs.Cost3_1

    val result = executeWith(Configs.UpdateConf - Configs.AllRulePlanners, query,
      planComparisonStrategy = testEagerPlanComparisonStrategy(1, nonBugFixedConfig),
      expectedDifferentResults = nonBugFixedConfig)

    result.toList should equal(List(Map("nbrTags" -> 2)))
  }

  test("merge and optional match readwrite conflict requires eager") {
    val query =
      """
        |CREATE (node:Node {id: 'xyzzy'})
        |WITH node
        |UNWIND [{ value: 'apples' }, { value: 'oranges' }] as tags
        |MERGE (tag:Tag { value: tags.value})
        |MERGE (node)-[:HAS_TAG]->(tag)
        |WITH DISTINCT node
        |OPTIONAL MATCH (node)-[:HAS_TAG]->(t:Tag)
        |RETURN COUNT(t.value) as nbrTags
      """.stripMargin

    val nonBugFixedConfig = Configs.Cost3_1 + Configs.AllRulePlanners

    val result = executeWith(Configs.UpdateConf, query,
      planComparisonStrategy = testEagerPlanComparisonStrategy(2, nonBugFixedConfig),
      expectedDifferentResults = nonBugFixedConfig)

    result.toList should equal(List(Map("nbrTags" -> 2)))
  }

  test("matching node property using integer equality and writing other node should be eager") {
    relate(createNode(Map("prop" -> 5)), createNode())
    val query = "MATCH (n)-[r]-(m) WHERE n.prop = 5 SET m.prop = 5 RETURN count(*)"
    val result = executeWith(Configs.CommunityInterpreted - Configs.Cost2_3, query,
                             planComparisonStrategy = testEagerPlanComparisonStrategy(1))
    assertStats(result, propertiesWritten = 1)
    result.toList should equal(List(Map("count(*)" -> 1)))
  }

  test("matching node property using string equality and writing other node should be eager") {
    relate(createNode(Map("prop" -> "5")), createNode())
    val query = "MATCH (n)-[r]-(m) WHERE n.prop = '5' SET m.prop = '5' RETURN count(*)"
    val result = executeWith(Configs.CommunityInterpreted - Configs.Cost2_3, query,
                             planComparisonStrategy = testEagerPlanComparisonStrategy(1))
    result.toList should equal(List(Map("count(*)" -> 1)))
  }

  test("matching node property using or'd string equality and writing other node should be eager 2") {
    relate(createNode(Map("prop" -> "5")), createNode())
    val query = "MATCH (n)-[r]-(m) WHERE n.prop = '5' OR n.prop = '6' SET m.prop = '5' RETURN count(*)"
    val result = executeWith(Configs.CommunityInterpreted - Configs.Cost2_3, query,
                             planComparisonStrategy = testEagerPlanComparisonStrategy(1))
    assertStats(result, propertiesWritten = 1)
    result.toList should equal(List(Map("count(*)" -> 1)))
  }

  test("matching node property using string equality anded with other predicate and writing other node should be eager 2") {
    relate(createNode(Map("prop" -> "5")), createNode())
    val query = "MATCH (n)-[r]-(m) WHERE n.prop = '5' AND n.prop <> '6' SET m.prop = '5' RETURN count(*)"
    val result = executeWith(Configs.CommunityInterpreted - Configs.Cost2_3, query,
                             planComparisonStrategy = testEagerPlanComparisonStrategy(1))
    assertStats(result, propertiesWritten = 1)
    result.toList should equal(List(Map("count(*)" -> 1)))
  }

  test("matching node property using string unequality and writing other node should be eager") {
    relate(createNode(Map("prop" -> "5")), createNode())
    val query = "MATCH (n)-[r]-(m) WHERE n.prop <> '6' SET m.prop = '5' RETURN count(*)"
    val buggyVersions = Configs.Cost3_2 + Configs.Cost3_1
    val result = executeWith(Configs.CommunityInterpreted - Configs.Cost2_3, query,
                             expectedDifferentResults = buggyVersions,
                             planComparisonStrategy = testEagerPlanComparisonStrategy(1,
                                                                                      expectPlansToFailPredicate = buggyVersions))
    assertStats(result, propertiesWritten = 1)
    result.toList should equal(List(Map("count(*)" -> 1)))
  }

  test("matching node property using string prefix and writing other node should be eager") {
    relate(createNode(Map("prop" -> "5")), createNode())
    val query = "MATCH (n)-[r]-(m) WHERE n.prop STARTS WITH '5' SET m.prop = '5' RETURN count(*)"

    val buggyVersions = Configs.Cost3_2 + Configs.Cost3_1
    val result = executeWith(Configs.CommunityInterpreted - Configs.Cost2_3, query,
                              expectedDifferentResults = buggyVersions,
                             planComparisonStrategy = testEagerPlanComparisonStrategy(1,
                                                                                      expectPlansToFailPredicate = buggyVersions))
    assertNumberOfEagerness(result.executionPlanDescription(), 1)
    assertStats(result, propertiesWritten = 1)
    result.toList should equal(List(Map("count(*)" -> 1)))
  }

  test("matching node property using string postfix and writing other node should be eager") {
    relate(createNode(Map("prop" -> "5")), createNode())
    val query = "MATCH (n)-[r]-(m) WHERE n.prop ENDS WITH '5' SET m.prop = '5' RETURN count(*)"

    val buggyVersions = Configs.Cost3_2 + Configs.Cost3_1
    val result = executeWith(Configs.CommunityInterpreted - Configs.Cost2_3, query,
                             expectedDifferentResults = buggyVersions,
                             planComparisonStrategy = testEagerPlanComparisonStrategy(1,
                                                                                      expectPlansToFailPredicate = buggyVersions))
    assertNumberOfEagerness(result.executionPlanDescription(), 1)
    assertStats(result, propertiesWritten = 1)
    result.toList should equal(List(Map("count(*)" -> 1)))
  }

  test("matching node property using string contains and writing other node should be eager") {
    relate(createNode(Map("prop" -> "5")), createNode())
    val query = "MATCH (n)-[r]-(m) WHERE n.prop CONTAINS '5' SET m.prop = '5' RETURN count(*)"

    val buggyVersions = Configs.Cost3_2 + Configs.Cost3_1
    val result = executeWith(Configs.CommunityInterpreted - Configs.Cost2_3, query,
                             expectedDifferentResults = buggyVersions,
                             planComparisonStrategy = testEagerPlanComparisonStrategy(1,
                                                                                      expectPlansToFailPredicate = buggyVersions))
    assertNumberOfEagerness(result.executionPlanDescription(), 1)
    assertStats(result, propertiesWritten = 1)
    result.toList should equal(List(Map("count(*)" -> 1)))
  }

  test("matching node property using IS NULL and writing other node should be eager") {
    relate(createNode(), createNode(Map("prop" -> "5")))
    val query = "MATCH (n)-[r]-(m) WHERE n.prop IS NULL REMOVE m.prop RETURN count(*)"

    val buggyVersions = Configs.Cost3_2 + Configs.Cost3_1
    val result = executeWith(Configs.CommunityInterpreted - Configs.Cost2_3, query,
                             expectedDifferentResults = buggyVersions,
                             planComparisonStrategy = testEagerPlanComparisonStrategy(1,
                                                                                      expectPlansToFailPredicate = buggyVersions))
    assertNumberOfEagerness(result.executionPlanDescription(), 1)
    assertStats(result, propertiesWritten = 1)
    result.toList should equal(List(Map("count(*)" -> 1)))
  }

  test("matching node property using IS NOT NULL and writing other node should be eager") {
    relate(createNode(Map("prop" -> "5")), createNode())
    val query = "MATCH (n)-[r]-(m) WHERE n.prop IS NOT NULL SET m.prop='5' RETURN count(*)"

    val buggyVersions = Configs.Cost3_2 + Configs.Cost3_1 + Configs.DefaultRule + Configs.Rule3_1
    val result = executeWith(Configs.CommunityInterpreted - Configs.Cost2_3, query,
                             expectedDifferentResults = buggyVersions,
                             planComparisonStrategy = testEagerPlanComparisonStrategy(1,
                                                                                      expectPlansToFailPredicate = buggyVersions))
    assertNumberOfEagerness(result.executionPlanDescription(), 1)
    assertStats(result, propertiesWritten = 1)
    result.toList should equal(List(Map("count(*)" -> 1)))
  }

  test("matching node property using EXISTS and writing other node should be eager") {
    relate(createNode(Map("prop" -> "5")), createNode())
    val query = "MATCH (n)-[r]-(m) WHERE exists(n.prop) SET m.prop='5' RETURN count(*)"

    val buggyVersions = Configs.Cost3_2 + Configs.Cost3_1 + Configs.DefaultRule + Configs.Rule3_1
    val result = executeWith(Configs.CommunityInterpreted - Configs.Cost2_3, query,
                             expectedDifferentResults = buggyVersions,
                             planComparisonStrategy = testEagerPlanComparisonStrategy(1,
                                                                                      expectPlansToFailPredicate = buggyVersions))
    assertNumberOfEagerness(result.executionPlanDescription(), 1)
    assertStats(result, propertiesWritten = 1)
    result.toList should equal(List(Map("count(*)" -> 1)))
  }

  test("matching node property using less than operator and writing other node should be eager") {
    relate(createNode(Map("prop" -> 5)), createNode())
    val query = "MATCH (n)-[r]-(m) WHERE n.prop < 6 SET m.prop = 5 RETURN count(*)"
    val buggyVersions = Configs.Cost3_2 + Configs.Cost3_1
    val result = executeWith(Configs.CommunityInterpreted - Configs.Cost2_3, query,
                             expectedDifferentResults = buggyVersions,
                             planComparisonStrategy = testEagerPlanComparisonStrategy(1,
                                                                                      expectPlansToFailPredicate = buggyVersions))
    assertStats(result, propertiesWritten = 1)
    result.toList should equal(List(Map("count(*)" -> 1)))
  }

  test("matching node property using less than or equal operator and writing other node should be eager") {
    relate(createNode(Map("prop" -> 5)), createNode())
    val query = "MATCH (n)-[r]-(m) WHERE n.prop <= 6 SET m.prop = 5 RETURN count(*)"
    val buggyVersions = Configs.Cost3_2 + Configs.Cost3_1
    val result = executeWith(Configs.CommunityInterpreted - Configs.Cost2_3, query,
                             expectedDifferentResults = buggyVersions,
                             planComparisonStrategy = testEagerPlanComparisonStrategy(1,
                                                                                      expectPlansToFailPredicate = buggyVersions))
    assertStats(result, propertiesWritten = 1)
    result.toList should equal(List(Map("count(*)" -> 1)))
  }

  test("matching node property using greater than operator and writing other node should be eager") {
    relate(createNode(Map("prop" -> 5)), createNode())
    val query = "MATCH (n)-[r]-(m) WHERE n.prop > 4 SET m.prop = 5 RETURN count(*)"
    val buggyVersions = Configs.Cost3_2 + Configs.Cost3_1
    val result = executeWith(Configs.CommunityInterpreted - Configs.Cost2_3, query,
                             expectedDifferentResults = buggyVersions,
                             planComparisonStrategy = testEagerPlanComparisonStrategy(1,
                                                                                      expectPlansToFailPredicate = buggyVersions))
    assertStats(result, propertiesWritten = 1)
    result.toList should equal(List(Map("count(*)" -> 1)))
  }

  test("matching node property using greater than or equal operator and writing other node should be eager") {
    relate(createNode(Map("prop" -> 5)), createNode())
    val query = "MATCH (n)-[r]-(m) WHERE n.prop >= 4 SET m.prop = 5 RETURN count(*)"
    val buggyVersions = Configs.Cost3_2 + Configs.Cost3_1
    val result = executeWith(Configs.CommunityInterpreted - Configs.Cost2_3, query,
                             expectedDifferentResults = buggyVersions,
                             planComparisonStrategy = testEagerPlanComparisonStrategy(1,
                                                                                      expectPlansToFailPredicate = buggyVersions))
    assertStats(result, propertiesWritten = 1)
    result.toList should equal(List(Map("count(*)" -> 1)))
  }

  test("matching node property using greater than or equal operator and creating other node should be eager") {
    relate(createNode(Map("prop" -> 5)), createNode())
    val query = "MATCH (n)-[r]-(m) WHERE n.prop >= 4 CREATE ({prop:5})-[:R]->(m) RETURN count(*)"
    val result = executeWith(Configs.Interpreted - Configs.Cost2_3, query,
                             planComparisonStrategy = testEagerPlanComparisonStrategy(1))
    assertStats(result, propertiesWritten = 1, nodesCreated = 1, relationshipsCreated = 1)
    result.toList should equal(List(Map("count(*)" -> 1)))
  }

  test("unstable iterator and property predicates followed by set must be eager") {
    createLabeledNode(Map("prop" -> 42), "L")
    createLabeledNode("L")
    createNode()
    val query = "MATCH (m1:L), (m2:L) WHERE m1.prop < 43 SET m2.prop = 42 RETURN count(*)"
    val buggyVersions = Configs.Cost3_2 + Configs.Cost3_1 + Configs.Rule3_1 + Configs.DefaultRule
    val result = executeWith(Configs.CommunityInterpreted - Configs.Cost2_3, query,
                             expectedDifferentResults = buggyVersions,
                             planComparisonStrategy = testEagerPlanComparisonStrategy(1,
                                                                                      expectPlansToFailPredicate = buggyVersions))
    assertStats(result, propertiesWritten = 2)
    result.toList should equal(List(Map("count(*)" -> 2)))
  }

  test("unstable iterator and property predicates followed by CREATE must be eager") {
    createLabeledNode(Map("prop" -> 42), "L")
    createLabeledNode("L")
    createNode()
    val query = "MATCH (m1:L), (m2:L) WHERE m1.prop < 43 CREATE (:L {prop: 42}) RETURN count(*)"
    val result = executeWith(Configs.Interpreted - Configs.Cost2_3, query,
                             planComparisonStrategy = testEagerPlanComparisonStrategy(1))
    assertStats(result, propertiesWritten = 2, labelsAdded = 2, nodesCreated = 2)
    result.toList should equal(List(Map("count(*)" -> 2)))
  }

  private def testEagerPlanComparisonStrategy(expectedEagerCount: Int,
                                              expectPlansToFailPredicate: TestConfiguration = TestConfiguration.empty,
                                              optimalEagerCount: Int = -1) = {
    val failureMessage = s"Unexpected number of eagers. Expected $expectedEagerCount" + (if(optimalEagerCount != -1) s", optimal $optimalEagerCount" else "")
    ComparePlansWithPredicate(plan => assertNumberOfEagerness(plan, expectedEagerCount), expectPlansToFailPredicate, failureMessage)
  }

  private def assertNumberOfEagerness(planDescription: InternalPlanDescription, expectedEagerCount: Int): Boolean = {
    val plan = planDescription.toString
    val eagers = EagerRegEx.findAllIn(plan).length
    if (VERBOSE && expectedEagerCount > 0) {
      println(s"Expected eagerness $expectedEagerCount\n  Eager: $eagers\n")
      if (VERBOSE_INCLUDE_PLAN_DESCRIPTION)
        println(plan)
    }

    eagers == expectedEagerCount
  }
}<|MERGE_RESOLUTION|>--- conflicted
+++ resolved
@@ -28,7 +28,6 @@
 import org.neo4j.cypher.{ExecutionEngineFunSuite, QueryStatisticsTestSupport}
 import org.neo4j.graphdb.Node
 import org.neo4j.internal.cypher.acceptance.CypherComparisonSupport._
-<<<<<<< HEAD
 import org.neo4j.internal.kernel.api.exceptions.ProcedureException
 import org.neo4j.internal.kernel.api.helpers.{RelationshipSelectionCursor, RelationshipSelections}
 import org.neo4j.internal.kernel.api.procs
@@ -36,13 +35,6 @@
 import org.neo4j.kernel.api.proc.CallableProcedure.BasicProcedure
 import org.neo4j.kernel.api.proc.Context
 import org.neo4j.kernel.api.{ResourceTracker, proc}
-=======
-import org.neo4j.kernel.api.exceptions.ProcedureException
-import org.neo4j.kernel.api.proc.CallableProcedure.BasicProcedure
-import org.neo4j.kernel.api.proc.{Context, Neo4jTypes}
-import org.neo4j.kernel.api.{ResourceTracker, proc}
-import org.neo4j.kernel.impl.api.RelationshipVisitor
->>>>>>> 8c02b5db
 import org.neo4j.procedure.Mode
 import org.neo4j.values.storable.Values
 import org.scalatest.prop.TableDrivenPropertyChecks
@@ -2058,11 +2050,7 @@
 
     val query = "MATCH ()-[r]-() WHERE exists(r.prop) SET r.prop = 'foo' RETURN count(*)"
 
-<<<<<<< HEAD
-    val result = executeWith(Configs.UpdateConf, query,
-      planComparisonStrategy = testEagerPlanComparisonStrategy(0, Configs.Rule2_3))
-=======
-    val result = executeWith(Configs.CommunityInterpreted - Configs.Cost2_3, query)
+    val result = executeWith(Configs.UpdateConf, query)
 
     result.columnAs[Long]("count(*)").next shouldBe 2
     assertStats(result, propertiesWritten = 2)
@@ -2074,8 +2062,8 @@
 
     val query = "MATCH ()-[r]-() WHERE exists(r.prop) SET r.prop = {null} RETURN count(*)"
 
-    val buggyVersions = Configs.Cost3_2  + Configs.Cost3_1 + Configs.DefaultRule + Configs.Rule3_1
-    val result = executeWith(Configs.CommunityInterpreted - Configs.Cost2_3, query, params = Map("null" -> null),
+    val buggyVersions =  Configs.Cost3_3 + Configs.Cost3_1 + Configs.DefaultRule + Configs.Rule3_1
+    val result = executeWith(Configs.Interpreted - Configs.Cost2_3, query, params = Map("null" -> null),
                              expectedDifferentResults = buggyVersions,
                              planComparisonStrategy = testEagerPlanComparisonStrategy(1, buggyVersions))
 
@@ -2089,8 +2077,8 @@
     relate(createNode(), createNode())
 
     val query = "MATCH ()-[r]-() WHERE exists(r.prop) REMOVE r.prop  RETURN count(*)"
-    val buggyVersions = Configs.Cost3_2  + Configs.Cost3_1 + Configs.DefaultRule + Configs.Rule3_1
-    val result = executeWith(Configs.CommunityInterpreted - Configs.Cost2_3, query, params = Map("null" -> null),
+    val buggyVersions =  Configs.Cost3_3 + Configs.Cost3_1 + Configs.DefaultRule + Configs.Rule3_1
+    val result = executeWith(Configs.Interpreted - Configs.Cost2_3, query, params = Map("null" -> null),
                             expectedDifferentResults = buggyVersions,
                              planComparisonStrategy = testEagerPlanComparisonStrategy(1, buggyVersions))
 
@@ -2105,9 +2093,8 @@
 
     val query = "MATCH ()-[r]-() WHERE r.prop = 42 SET r.prop = 'foo' RETURN count(*)"
 
-    val result = executeWith(Configs.CommunityInterpreted - Configs.Cost2_3, query,
+    val result = executeWith(Configs.Interpreted - Configs.Cost2_3, query,
                              planComparisonStrategy = testEagerPlanComparisonStrategy(1))
->>>>>>> 8c02b5db
 
     result.columnAs[Long]("count(*)").next shouldBe 2
     assertStats(result, propertiesWritten = 2)
@@ -2875,7 +2862,7 @@
   test("matching node property using integer equality and writing other node should be eager") {
     relate(createNode(Map("prop" -> 5)), createNode())
     val query = "MATCH (n)-[r]-(m) WHERE n.prop = 5 SET m.prop = 5 RETURN count(*)"
-    val result = executeWith(Configs.CommunityInterpreted - Configs.Cost2_3, query,
+    val result = executeWith(Configs.Interpreted - Configs.Cost2_3, query,
                              planComparisonStrategy = testEagerPlanComparisonStrategy(1))
     assertStats(result, propertiesWritten = 1)
     result.toList should equal(List(Map("count(*)" -> 1)))
@@ -2884,7 +2871,7 @@
   test("matching node property using string equality and writing other node should be eager") {
     relate(createNode(Map("prop" -> "5")), createNode())
     val query = "MATCH (n)-[r]-(m) WHERE n.prop = '5' SET m.prop = '5' RETURN count(*)"
-    val result = executeWith(Configs.CommunityInterpreted - Configs.Cost2_3, query,
+    val result = executeWith(Configs.Interpreted - Configs.Cost2_3, query,
                              planComparisonStrategy = testEagerPlanComparisonStrategy(1))
     result.toList should equal(List(Map("count(*)" -> 1)))
   }
@@ -2892,7 +2879,7 @@
   test("matching node property using or'd string equality and writing other node should be eager 2") {
     relate(createNode(Map("prop" -> "5")), createNode())
     val query = "MATCH (n)-[r]-(m) WHERE n.prop = '5' OR n.prop = '6' SET m.prop = '5' RETURN count(*)"
-    val result = executeWith(Configs.CommunityInterpreted - Configs.Cost2_3, query,
+    val result = executeWith(Configs.Interpreted - Configs.Cost2_3, query,
                              planComparisonStrategy = testEagerPlanComparisonStrategy(1))
     assertStats(result, propertiesWritten = 1)
     result.toList should equal(List(Map("count(*)" -> 1)))
@@ -2901,7 +2888,7 @@
   test("matching node property using string equality anded with other predicate and writing other node should be eager 2") {
     relate(createNode(Map("prop" -> "5")), createNode())
     val query = "MATCH (n)-[r]-(m) WHERE n.prop = '5' AND n.prop <> '6' SET m.prop = '5' RETURN count(*)"
-    val result = executeWith(Configs.CommunityInterpreted - Configs.Cost2_3, query,
+    val result = executeWith(Configs.Interpreted - Configs.Cost2_3, query,
                              planComparisonStrategy = testEagerPlanComparisonStrategy(1))
     assertStats(result, propertiesWritten = 1)
     result.toList should equal(List(Map("count(*)" -> 1)))
@@ -2910,8 +2897,8 @@
   test("matching node property using string unequality and writing other node should be eager") {
     relate(createNode(Map("prop" -> "5")), createNode())
     val query = "MATCH (n)-[r]-(m) WHERE n.prop <> '6' SET m.prop = '5' RETURN count(*)"
-    val buggyVersions = Configs.Cost3_2 + Configs.Cost3_1
-    val result = executeWith(Configs.CommunityInterpreted - Configs.Cost2_3, query,
+    val buggyVersions = Configs.Cost3_3 + Configs.Cost3_1
+    val result = executeWith(Configs.Interpreted - Configs.Cost2_3, query,
                              expectedDifferentResults = buggyVersions,
                              planComparisonStrategy = testEagerPlanComparisonStrategy(1,
                                                                                       expectPlansToFailPredicate = buggyVersions))
@@ -2923,8 +2910,8 @@
     relate(createNode(Map("prop" -> "5")), createNode())
     val query = "MATCH (n)-[r]-(m) WHERE n.prop STARTS WITH '5' SET m.prop = '5' RETURN count(*)"
 
-    val buggyVersions = Configs.Cost3_2 + Configs.Cost3_1
-    val result = executeWith(Configs.CommunityInterpreted - Configs.Cost2_3, query,
+    val buggyVersions = Configs.Cost3_3 + Configs.Cost3_1
+    val result = executeWith(Configs.Interpreted - Configs.Cost2_3, query,
                               expectedDifferentResults = buggyVersions,
                              planComparisonStrategy = testEagerPlanComparisonStrategy(1,
                                                                                       expectPlansToFailPredicate = buggyVersions))
@@ -2937,8 +2924,8 @@
     relate(createNode(Map("prop" -> "5")), createNode())
     val query = "MATCH (n)-[r]-(m) WHERE n.prop ENDS WITH '5' SET m.prop = '5' RETURN count(*)"
 
-    val buggyVersions = Configs.Cost3_2 + Configs.Cost3_1
-    val result = executeWith(Configs.CommunityInterpreted - Configs.Cost2_3, query,
+    val buggyVersions = Configs.Cost3_3 + Configs.Cost3_1
+    val result = executeWith(Configs.Interpreted - Configs.Cost2_3, query,
                              expectedDifferentResults = buggyVersions,
                              planComparisonStrategy = testEagerPlanComparisonStrategy(1,
                                                                                       expectPlansToFailPredicate = buggyVersions))
@@ -2951,8 +2938,8 @@
     relate(createNode(Map("prop" -> "5")), createNode())
     val query = "MATCH (n)-[r]-(m) WHERE n.prop CONTAINS '5' SET m.prop = '5' RETURN count(*)"
 
-    val buggyVersions = Configs.Cost3_2 + Configs.Cost3_1
-    val result = executeWith(Configs.CommunityInterpreted - Configs.Cost2_3, query,
+    val buggyVersions = Configs.Cost3_3 + Configs.Cost3_1
+    val result = executeWith(Configs.Interpreted - Configs.Cost2_3, query,
                              expectedDifferentResults = buggyVersions,
                              planComparisonStrategy = testEagerPlanComparisonStrategy(1,
                                                                                       expectPlansToFailPredicate = buggyVersions))
@@ -2965,8 +2952,8 @@
     relate(createNode(), createNode(Map("prop" -> "5")))
     val query = "MATCH (n)-[r]-(m) WHERE n.prop IS NULL REMOVE m.prop RETURN count(*)"
 
-    val buggyVersions = Configs.Cost3_2 + Configs.Cost3_1
-    val result = executeWith(Configs.CommunityInterpreted - Configs.Cost2_3, query,
+    val buggyVersions = Configs.Cost3_3 + Configs.Cost3_1
+    val result = executeWith(Configs.Interpreted - Configs.Cost2_3, query,
                              expectedDifferentResults = buggyVersions,
                              planComparisonStrategy = testEagerPlanComparisonStrategy(1,
                                                                                       expectPlansToFailPredicate = buggyVersions))
@@ -2979,8 +2966,8 @@
     relate(createNode(Map("prop" -> "5")), createNode())
     val query = "MATCH (n)-[r]-(m) WHERE n.prop IS NOT NULL SET m.prop='5' RETURN count(*)"
 
-    val buggyVersions = Configs.Cost3_2 + Configs.Cost3_1 + Configs.DefaultRule + Configs.Rule3_1
-    val result = executeWith(Configs.CommunityInterpreted - Configs.Cost2_3, query,
+    val buggyVersions = Configs.Cost3_3 + Configs.Cost3_1 + Configs.DefaultRule + Configs.Rule3_1
+    val result = executeWith(Configs.Interpreted - Configs.Cost2_3, query,
                              expectedDifferentResults = buggyVersions,
                              planComparisonStrategy = testEagerPlanComparisonStrategy(1,
                                                                                       expectPlansToFailPredicate = buggyVersions))
@@ -2993,8 +2980,8 @@
     relate(createNode(Map("prop" -> "5")), createNode())
     val query = "MATCH (n)-[r]-(m) WHERE exists(n.prop) SET m.prop='5' RETURN count(*)"
 
-    val buggyVersions = Configs.Cost3_2 + Configs.Cost3_1 + Configs.DefaultRule + Configs.Rule3_1
-    val result = executeWith(Configs.CommunityInterpreted - Configs.Cost2_3, query,
+    val buggyVersions = Configs.Cost3_3 + Configs.Cost3_1 + Configs.DefaultRule + Configs.Rule3_1
+    val result = executeWith(Configs.Interpreted - Configs.Cost2_3, query,
                              expectedDifferentResults = buggyVersions,
                              planComparisonStrategy = testEagerPlanComparisonStrategy(1,
                                                                                       expectPlansToFailPredicate = buggyVersions))
@@ -3006,8 +2993,8 @@
   test("matching node property using less than operator and writing other node should be eager") {
     relate(createNode(Map("prop" -> 5)), createNode())
     val query = "MATCH (n)-[r]-(m) WHERE n.prop < 6 SET m.prop = 5 RETURN count(*)"
-    val buggyVersions = Configs.Cost3_2 + Configs.Cost3_1
-    val result = executeWith(Configs.CommunityInterpreted - Configs.Cost2_3, query,
+    val buggyVersions = Configs.Cost3_3 + Configs.Cost3_1
+    val result = executeWith(Configs.Interpreted - Configs.Cost2_3, query,
                              expectedDifferentResults = buggyVersions,
                              planComparisonStrategy = testEagerPlanComparisonStrategy(1,
                                                                                       expectPlansToFailPredicate = buggyVersions))
@@ -3018,8 +3005,8 @@
   test("matching node property using less than or equal operator and writing other node should be eager") {
     relate(createNode(Map("prop" -> 5)), createNode())
     val query = "MATCH (n)-[r]-(m) WHERE n.prop <= 6 SET m.prop = 5 RETURN count(*)"
-    val buggyVersions = Configs.Cost3_2 + Configs.Cost3_1
-    val result = executeWith(Configs.CommunityInterpreted - Configs.Cost2_3, query,
+    val buggyVersions = Configs.Cost3_3 + Configs.Cost3_1
+    val result = executeWith(Configs.Interpreted - Configs.Cost2_3, query,
                              expectedDifferentResults = buggyVersions,
                              planComparisonStrategy = testEagerPlanComparisonStrategy(1,
                                                                                       expectPlansToFailPredicate = buggyVersions))
@@ -3030,8 +3017,8 @@
   test("matching node property using greater than operator and writing other node should be eager") {
     relate(createNode(Map("prop" -> 5)), createNode())
     val query = "MATCH (n)-[r]-(m) WHERE n.prop > 4 SET m.prop = 5 RETURN count(*)"
-    val buggyVersions = Configs.Cost3_2 + Configs.Cost3_1
-    val result = executeWith(Configs.CommunityInterpreted - Configs.Cost2_3, query,
+    val buggyVersions = Configs.Cost3_3 + Configs.Cost3_1
+    val result = executeWith(Configs.Interpreted - Configs.Cost2_3, query,
                              expectedDifferentResults = buggyVersions,
                              planComparisonStrategy = testEagerPlanComparisonStrategy(1,
                                                                                       expectPlansToFailPredicate = buggyVersions))
@@ -3042,8 +3029,8 @@
   test("matching node property using greater than or equal operator and writing other node should be eager") {
     relate(createNode(Map("prop" -> 5)), createNode())
     val query = "MATCH (n)-[r]-(m) WHERE n.prop >= 4 SET m.prop = 5 RETURN count(*)"
-    val buggyVersions = Configs.Cost3_2 + Configs.Cost3_1
-    val result = executeWith(Configs.CommunityInterpreted - Configs.Cost2_3, query,
+    val buggyVersions = Configs.Cost3_3 + Configs.Cost3_1
+    val result = executeWith(Configs.Interpreted - Configs.Cost2_3, query,
                              expectedDifferentResults = buggyVersions,
                              planComparisonStrategy = testEagerPlanComparisonStrategy(1,
                                                                                       expectPlansToFailPredicate = buggyVersions))
@@ -3065,8 +3052,8 @@
     createLabeledNode("L")
     createNode()
     val query = "MATCH (m1:L), (m2:L) WHERE m1.prop < 43 SET m2.prop = 42 RETURN count(*)"
-    val buggyVersions = Configs.Cost3_2 + Configs.Cost3_1 + Configs.Rule3_1 + Configs.DefaultRule
-    val result = executeWith(Configs.CommunityInterpreted - Configs.Cost2_3, query,
+    val buggyVersions = Configs.Cost3_3 + Configs.Cost3_1 + Configs.Rule3_1 + Configs.DefaultRule
+    val result = executeWith(Configs.Interpreted - Configs.Cost2_3, query,
                              expectedDifferentResults = buggyVersions,
                              planComparisonStrategy = testEagerPlanComparisonStrategy(1,
                                                                                       expectPlansToFailPredicate = buggyVersions))
