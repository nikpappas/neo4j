/*
 * Copyright (c) 2002-2018 "Neo Technology,"
 * Network Engine for Objects in Lund AB [http://neotechnology.com]
 *
 * This file is part of Neo4j.
 *
 * Neo4j is free software: you can redistribute it and/or modify
 * it under the terms of the GNU Affero General Public License as
 * published by the Free Software Foundation, either version 3 of the
 * License, or (at your option) any later version.
 *
 * This program is distributed in the hope that it will be useful,
 * but WITHOUT ANY WARRANTY; without even the implied warranty of
 * MERCHANTABILITY or FITNESS FOR A PARTICULAR PURPOSE.  See the
 * GNU Affero General Public License for more details.
 *
 * You should have received a copy of the GNU Affero General Public License
 * along with this program. If not, see <http://www.gnu.org/licenses/>.
 */
package org.neo4j.server.enterprise;

import org.junit.Rule;
import org.junit.Test;
import org.junit.rules.RuleChain;
import org.junit.rules.TemporaryFolder;

import java.io.File;
import java.util.Map;
import java.util.concurrent.TimeUnit;

import org.neo4j.cluster.ClusterSettings;
import org.neo4j.kernel.GraphDatabaseDependencies;
import org.neo4j.kernel.configuration.Config;
<<<<<<< HEAD
import org.neo4j.kernel.impl.enterprise.configuration.EnterpriseEditionSettings;
import org.neo4j.kernel.impl.enterprise.configuration.OnlineBackupSettings;
=======
import org.neo4j.kernel.configuration.Settings;
>>>>>>> 858e14d2
import org.neo4j.logging.LogProvider;
import org.neo4j.ports.allocation.PortAuthority;
import org.neo4j.server.BaseBootstrapperTestIT;
import org.neo4j.server.NeoServer;
import org.neo4j.server.ServerBootstrapper;
import org.neo4j.server.ServerTestUtils;
import org.neo4j.test.rule.CleanupRule;

import static org.hamcrest.Matchers.is;
import static org.junit.Assert.assertEquals;
import static org.junit.Assert.assertFalse;
import static org.junit.Assert.assertTrue;
import static org.neo4j.graphdb.factory.GraphDatabaseSettings.data_directory;
import static org.neo4j.graphdb.factory.GraphDatabaseSettings.logs_directory;
import static org.neo4j.graphdb.factory.GraphDatabaseSettings.store_internal_log_level;
import static org.neo4j.helpers.collection.MapUtil.store;
import static org.neo4j.helpers.collection.MapUtil.stringMap;
import static org.neo4j.kernel.configuration.ssl.LegacySslPolicyConfig.certificates_directory;
import static org.neo4j.server.ServerTestUtils.getRelativePath;
import static org.neo4j.server.configuration.ServerSettings.script_enabled;
import static org.neo4j.test.assertion.Assert.assertEventually;

public class OpenEnterpriseBootstrapperTestIT extends BaseBootstrapperTestIT
{
    private final TemporaryFolder folder = new TemporaryFolder();
    private final CleanupRule cleanupRule = new CleanupRule();

    @Rule
    public RuleChain ruleChain = RuleChain.outerRule(folder).around( cleanupRule );

    @Override
    protected ServerBootstrapper newBootstrapper()
    {
        return new OpenEnterpriseBootstrapper();
    }
    @Test
    public void shouldBeAbleToStartInSingleMode() throws Exception
    {
        // When
        int resultCode = ServerBootstrapper.start( bootstrapper,
                "--home-dir", tempDir.newFolder( "home-dir" ).getAbsolutePath(),
                "-c", configOption( EnterpriseEditionSettings.mode, "SINGLE" ),
                "-c", configOption( data_directory, getRelativePath( folder.getRoot(), data_directory ) ),
                "-c", configOption( logs_directory, tempDir.getRoot().getAbsolutePath() ),
                "-c", configOption( certificates_directory, getRelativePath( folder.getRoot(), certificates_directory ) ),
<<<<<<< HEAD
                "-c", configOption( OnlineBackupSettings.online_backup_server, "127.0.0.1:" + PortAuthority.allocatePort() ),
                "-c", "dbms.connector.http.listen_address=localhost:" + PortAuthority.allocatePort(),
                "-c", "dbms.connector.https.listen_address=localhost:" + PortAuthority.allocatePort(),
                "-c", "dbms.connector.bolt.listen_address=localhost:" + PortAuthority.allocatePort() );
=======
                // The `script_enabled=true` setting is needed because the global javascript context must be
                // initialised in sandboxed mode to allow testing traversal endpoint scripting:
                "-c", configOption( script_enabled, Settings.TRUE ),
                "-c", configOption( OnlineBackupSettings.online_backup_server, "127.0.0.1:0" ),
                "-c", new BoltConnector( DEFAULT_CONNECTOR_KEY ).listen_address.name() + "=localhost:0",
                "-c", "dbms.connector.https.listen_address=localhost:0",
                "-c", "dbms.connector.1.type=HTTP",
                "-c", "dbms.connector.1.listen_address=localhost:0",
                "-c", "dbms.connector.1.encryption=NONE",
                "-c", "dbms.connector.1.enabled=true" );
>>>>>>> 858e14d2

        // Then
        assertEquals( ServerBootstrapper.OK, resultCode );
        assertEventually( "Server was not started", bootstrapper::isRunning, is( true ), 1, TimeUnit.MINUTES );
    }

    @Test
    public void shouldBeAbleToStartInHAMode() throws Exception
    {
        // When
        int clusterPort = PortAuthority.allocatePort();
        int resultCode = ServerBootstrapper.start( bootstrapper,
                "--home-dir", tempDir.newFolder( "home-dir" ).getAbsolutePath(),
                "-c", configOption( EnterpriseEditionSettings.mode, "HA" ),
                "-c", configOption( ClusterSettings.server_id, "1" ),
                "-c", configOption( ClusterSettings.initial_hosts, "127.0.0.1:" + clusterPort ),
                "-c", configOption( ClusterSettings.cluster_server, "127.0.0.1:" + clusterPort ),
                "-c", configOption( data_directory, getRelativePath( folder.getRoot(), data_directory ) ),
                "-c", configOption( logs_directory, tempDir.getRoot().getAbsolutePath() ),
                "-c", configOption( certificates_directory, getRelativePath( folder.getRoot(), certificates_directory ) ),
<<<<<<< HEAD
                "-c", configOption( OnlineBackupSettings.online_backup_server, "127.0.0.1:" + PortAuthority.allocatePort() ),
                "-c", "dbms.connector.http.listen_address=localhost:" + PortAuthority.allocatePort(),
                "-c", "dbms.connector.https.listen_address=localhost:" + PortAuthority.allocatePort(),
                "-c", "dbms.connector.bolt.listen_address=localhost:" + PortAuthority.allocatePort() );
=======
                // The `script_enabled=true` setting is needed because the global javascript context must be
                // initialised in sandboxed mode to allow testing traversal endpoint scripting:
                "-c", configOption( script_enabled, Settings.TRUE ),
                "-c", configOption( OnlineBackupSettings.online_backup_server, "127.0.0.1:0" ),
                "-c", new BoltConnector( DEFAULT_CONNECTOR_KEY ).listen_address.name() + "=localhost:0",
                "-c", "dbms.connector.https.listen_address=localhost:0",
                "-c", "dbms.connector.1.type=HTTP",
                "-c", "dbms.connector.1.encryption=NONE",
                "-c", "dbms.connector.1.listen_address=localhost:0",
                "-c", "dbms.connector.1.enabled=true" );
>>>>>>> 858e14d2

        // Then
        assertEquals( ServerBootstrapper.OK, resultCode );
        assertEventually( "Server was not started", bootstrapper::isRunning, is( true ), 1, TimeUnit.MINUTES );
    }

    @Test
    public void debugLoggingDisabledByDefault() throws Exception
    {
        // When
        File configFile = tempDir.newFile( Config.DEFAULT_CONFIG_FILE_NAME );

        Map<String, String> properties = stringMap();
        properties.putAll( ServerTestUtils.getDefaultRelativeProperties() );
        properties.put( OnlineBackupSettings.online_backup_server.name(), "127.0.0.1:" + PortAuthority.allocatePort() );
        properties.put( "dbms.connector.http.listen_address", "127.0.0.1:" + PortAuthority.allocatePort() );
        properties.put( "dbms.connector.https.listen_address", "127.0.0.1:" + PortAuthority.allocatePort() );
        properties.put( "dbms.connector.bolt.listen_address", "127.0.0.1:" + PortAuthority.allocatePort() );
        store( properties, configFile );

        // When
        UncoveredEnterpriseBootstrapper uncoveredEnterpriseBootstrapper = new UncoveredEnterpriseBootstrapper();
        cleanupRule.add( uncoveredEnterpriseBootstrapper );
        ServerBootstrapper.start( uncoveredEnterpriseBootstrapper,
                "--home-dir", tempDir.newFolder( "home-dir" ).getAbsolutePath(),
                "--config-dir", configFile.getParentFile().getAbsolutePath() );

        // Then
        assertEventually( "Server was started", uncoveredEnterpriseBootstrapper::isRunning, is( true ), 1, TimeUnit.MINUTES );
        LogProvider userLogProvider = uncoveredEnterpriseBootstrapper.getUserLogProvider();
        assertFalse( "Debug logging is disabled by default", userLogProvider.getLog( getClass() ).isDebugEnabled() );
    }

    @Test
    public void debugLoggingEnabledBySetting() throws Exception
    {
        // When
        File configFile = tempDir.newFile( Config.DEFAULT_CONFIG_FILE_NAME );

        Map<String, String> properties = stringMap( store_internal_log_level.name(), "DEBUG");
        properties.putAll( ServerTestUtils.getDefaultRelativeProperties() );
        properties.put( OnlineBackupSettings.online_backup_server.name(), "127.0.0.1:" + PortAuthority.allocatePort() );
        properties.put( "dbms.connector.http.listen_address", "127.0.0.1:" + PortAuthority.allocatePort() );
        properties.put( "dbms.connector.https.listen_address", "127.0.0.1:" + PortAuthority.allocatePort() );
        properties.put( "dbms.connector.bolt.listen_address", "127.0.0.1:" + PortAuthority.allocatePort() );
        store( properties, configFile );

        // When
        UncoveredEnterpriseBootstrapper uncoveredEnterpriseBootstrapper = new UncoveredEnterpriseBootstrapper();
        cleanupRule.add( uncoveredEnterpriseBootstrapper );
        ServerBootstrapper.start( uncoveredEnterpriseBootstrapper,
                "--home-dir", tempDir.newFolder( "home-dir" ).getAbsolutePath(),
                "--config-dir", configFile.getParentFile().getAbsolutePath() );

        // Then
        assertEventually( "Server was started", uncoveredEnterpriseBootstrapper::isRunning, is( true ), 1, TimeUnit.MINUTES );
        LogProvider userLogProvider = uncoveredEnterpriseBootstrapper.getUserLogProvider();
        assertTrue( "Debug logging enabled by setting value.", userLogProvider.getLog( getClass() ).isDebugEnabled() );
    }

    private class UncoveredEnterpriseBootstrapper extends OpenEnterpriseBootstrapper
    {
        private LogProvider userLogProvider;

        @Override
        protected NeoServer createNeoServer( Config configurator, GraphDatabaseDependencies dependencies,
                LogProvider userLogProvider )
        {
            this.userLogProvider = userLogProvider;
            return super.createNeoServer( configurator, dependencies, userLogProvider );
        }

        LogProvider getUserLogProvider()
        {
            return userLogProvider;
        }
    }
}<|MERGE_RESOLUTION|>--- conflicted
+++ resolved
@@ -31,12 +31,9 @@
 import org.neo4j.cluster.ClusterSettings;
 import org.neo4j.kernel.GraphDatabaseDependencies;
 import org.neo4j.kernel.configuration.Config;
-<<<<<<< HEAD
+import org.neo4j.kernel.configuration.Settings;
 import org.neo4j.kernel.impl.enterprise.configuration.EnterpriseEditionSettings;
 import org.neo4j.kernel.impl.enterprise.configuration.OnlineBackupSettings;
-=======
-import org.neo4j.kernel.configuration.Settings;
->>>>>>> 858e14d2
 import org.neo4j.logging.LogProvider;
 import org.neo4j.ports.allocation.PortAuthority;
 import org.neo4j.server.BaseBootstrapperTestIT;
@@ -82,23 +79,13 @@
                 "-c", configOption( data_directory, getRelativePath( folder.getRoot(), data_directory ) ),
                 "-c", configOption( logs_directory, tempDir.getRoot().getAbsolutePath() ),
                 "-c", configOption( certificates_directory, getRelativePath( folder.getRoot(), certificates_directory ) ),
-<<<<<<< HEAD
+                // The `script_enabled=true` setting is needed because the global javascript context must be
+                // initialised in sandboxed mode to allow testing traversal endpoint scripting:
+                "-c", configOption( script_enabled, Settings.TRUE ),
                 "-c", configOption( OnlineBackupSettings.online_backup_server, "127.0.0.1:" + PortAuthority.allocatePort() ),
                 "-c", "dbms.connector.http.listen_address=localhost:" + PortAuthority.allocatePort(),
                 "-c", "dbms.connector.https.listen_address=localhost:" + PortAuthority.allocatePort(),
                 "-c", "dbms.connector.bolt.listen_address=localhost:" + PortAuthority.allocatePort() );
-=======
-                // The `script_enabled=true` setting is needed because the global javascript context must be
-                // initialised in sandboxed mode to allow testing traversal endpoint scripting:
-                "-c", configOption( script_enabled, Settings.TRUE ),
-                "-c", configOption( OnlineBackupSettings.online_backup_server, "127.0.0.1:0" ),
-                "-c", new BoltConnector( DEFAULT_CONNECTOR_KEY ).listen_address.name() + "=localhost:0",
-                "-c", "dbms.connector.https.listen_address=localhost:0",
-                "-c", "dbms.connector.1.type=HTTP",
-                "-c", "dbms.connector.1.listen_address=localhost:0",
-                "-c", "dbms.connector.1.encryption=NONE",
-                "-c", "dbms.connector.1.enabled=true" );
->>>>>>> 858e14d2
 
         // Then
         assertEquals( ServerBootstrapper.OK, resultCode );
@@ -119,23 +106,13 @@
                 "-c", configOption( data_directory, getRelativePath( folder.getRoot(), data_directory ) ),
                 "-c", configOption( logs_directory, tempDir.getRoot().getAbsolutePath() ),
                 "-c", configOption( certificates_directory, getRelativePath( folder.getRoot(), certificates_directory ) ),
-<<<<<<< HEAD
+                // The `script_enabled=true` setting is needed because the global javascript context must be
+                // initialised in sandboxed mode to allow testing traversal endpoint scripting:
+                "-c", configOption( script_enabled, Settings.TRUE ),
                 "-c", configOption( OnlineBackupSettings.online_backup_server, "127.0.0.1:" + PortAuthority.allocatePort() ),
                 "-c", "dbms.connector.http.listen_address=localhost:" + PortAuthority.allocatePort(),
                 "-c", "dbms.connector.https.listen_address=localhost:" + PortAuthority.allocatePort(),
                 "-c", "dbms.connector.bolt.listen_address=localhost:" + PortAuthority.allocatePort() );
-=======
-                // The `script_enabled=true` setting is needed because the global javascript context must be
-                // initialised in sandboxed mode to allow testing traversal endpoint scripting:
-                "-c", configOption( script_enabled, Settings.TRUE ),
-                "-c", configOption( OnlineBackupSettings.online_backup_server, "127.0.0.1:0" ),
-                "-c", new BoltConnector( DEFAULT_CONNECTOR_KEY ).listen_address.name() + "=localhost:0",
-                "-c", "dbms.connector.https.listen_address=localhost:0",
-                "-c", "dbms.connector.1.type=HTTP",
-                "-c", "dbms.connector.1.encryption=NONE",
-                "-c", "dbms.connector.1.listen_address=localhost:0",
-                "-c", "dbms.connector.1.enabled=true" );
->>>>>>> 858e14d2
 
         // Then
         assertEquals( ServerBootstrapper.OK, resultCode );
