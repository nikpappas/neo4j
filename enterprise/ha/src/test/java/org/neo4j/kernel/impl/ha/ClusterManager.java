--- conflicted
+++ resolved
@@ -1280,11 +1280,7 @@
 
         private void startMember( InstanceId serverId ) throws URISyntaxException, IOException
         {
-<<<<<<< HEAD
-            Cluster.Member member = spec.getMembers().get( serverId.toIntegerIndex() - 1 );
-=======
-            Clusters.Member member = spec.getMembers().get( serverId.toIntegerIndex() - firstInstanceId );
->>>>>>> 1e9a8ed4
+            Cluster.Member member = spec.getMembers().get( serverId.toIntegerIndex() - firstInstanceId );
             StringBuilder initialHosts = new StringBuilder();
             for ( int i = 0; i < spec.getMembers().size(); i++ )
             {
