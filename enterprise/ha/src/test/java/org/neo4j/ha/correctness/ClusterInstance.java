--- conflicted
+++ resolved
@@ -83,12 +83,9 @@
     private boolean online = true;
 
     public static ClusterInstance newClusterInstance( InstanceId id, URI uri, Monitors monitors,
-<<<<<<< HEAD
-                                                      ClusterConfiguration configuration, LogProvider logging )
-=======
                                                       ClusterConfiguration configuration,
-                                                      int maxSurvivableFailedMembers, Logging logging )
->>>>>>> 3317386c
+                                                      int maxSurvivableFailedMembers,
+                                                      LogProvider logging )
     {
         MultiPaxosServerFactory factory = new MultiPaxosServerFactory( configuration,
                 logging, monitors.newMonitor( StateMachines.Monitor.class ) );
