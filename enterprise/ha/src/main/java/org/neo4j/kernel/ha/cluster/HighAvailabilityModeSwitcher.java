/**
 * Copyright (c) 2002-2013 "Neo Technology,"
 * Network Engine for Objects in Lund AB [http://neotechnology.com]
 *
 * This file is part of Neo4j.
 *
 * Neo4j is free software: you can redistribute it and/or modify
 * it under the terms of the GNU Affero General Public License as
 * published by the Free Software Foundation, either version 3 of the
 * License, or (at your option) any later version.
 *
 * This program is distributed in the hope that it will be useful,
 * but WITHOUT ANY WARRANTY; without even the implied warranty of
 * MERCHANTABILITY or FITNESS FOR A PARTICULAR PURPOSE.  See the
 * GNU Affero General Public License for more details.
 *
 * You should have received a copy of the GNU Affero General Public License
 * along with this program. If not, see <http://www.gnu.org/licenses/>.
 */
package org.neo4j.kernel.ha.cluster;

import java.io.IOException;
import java.net.URI;
import java.util.ArrayList;
import java.util.Arrays;
import java.util.Collections;
import java.util.List;
<<<<<<< HEAD

=======
import java.util.concurrent.Executors;
import java.util.concurrent.ScheduledExecutorService;
import java.util.concurrent.TimeUnit;
import java.util.concurrent.atomic.AtomicLong;
>>>>>>> d245b464
import javax.transaction.TransactionManager;

import org.neo4j.cluster.BindingListener;
import org.neo4j.cluster.ClusterSettings;
import org.neo4j.cluster.com.BindingNotifier;
import org.neo4j.cluster.member.ClusterMemberAvailability;
import org.neo4j.com.RequestContext;
import org.neo4j.com.Response;
import org.neo4j.com.Server;
import org.neo4j.com.ServerUtil;
import org.neo4j.graphdb.DependencyResolver;
import org.neo4j.helpers.Functions;
import org.neo4j.helpers.HostnamePort;
import org.neo4j.helpers.Pair;
import org.neo4j.kernel.GraphDatabaseAPI;
import org.neo4j.kernel.InternalAbstractGraphDatabase;
import org.neo4j.kernel.StoreLockerLifecycleAdapter;
import org.neo4j.kernel.TransactionInterceptorProviders;
import org.neo4j.kernel.configuration.Config;
import org.neo4j.kernel.extension.KernelExtensionFactory;
import org.neo4j.kernel.ha.BranchDetectingTxVerifier;
import org.neo4j.kernel.ha.BranchedDataException;
import org.neo4j.kernel.ha.BranchedDataPolicy;
import org.neo4j.kernel.ha.DelegateInvocationHandler;
import org.neo4j.kernel.ha.HaSettings;
import org.neo4j.kernel.ha.HaXaDataSourceManager;
import org.neo4j.kernel.ha.MasterClient20;
import org.neo4j.kernel.ha.SlaveStoreWriter;
import org.neo4j.kernel.ha.StoreOutOfDateException;
import org.neo4j.kernel.ha.StoreUnableToParticipateInClusterException;
import org.neo4j.kernel.ha.com.RequestContextFactory;
import org.neo4j.kernel.ha.com.master.Master;
import org.neo4j.kernel.ha.com.master.MasterImpl;
import org.neo4j.kernel.ha.com.master.MasterServer;
import org.neo4j.kernel.ha.com.master.Slave;
import org.neo4j.kernel.ha.com.slave.SlaveImpl;
import org.neo4j.kernel.ha.com.slave.SlaveServer;
import org.neo4j.kernel.ha.id.HaIdGeneratorFactory;
import org.neo4j.kernel.impl.api.NonTransactionalTokenNameLookup;
import org.neo4j.kernel.impl.api.SchemaWriteGuard;
import org.neo4j.kernel.impl.api.UpdateableSchemaState;
import org.neo4j.kernel.impl.core.LabelTokenHolder;
import org.neo4j.kernel.impl.core.NodeManager;
import org.neo4j.kernel.impl.core.PropertyKeyTokenHolder;
import org.neo4j.kernel.impl.core.RelationshipTypeTokenHolder;
import org.neo4j.kernel.impl.index.IndexStore;
import org.neo4j.kernel.impl.nioneo.store.FileSystemAbstraction;
import org.neo4j.kernel.impl.nioneo.store.MismatchingStoreIdException;
import org.neo4j.kernel.impl.nioneo.store.StoreFactory;
import org.neo4j.kernel.impl.nioneo.xa.NeoStoreXaDataSource;
import org.neo4j.kernel.impl.persistence.PersistenceManager;
import org.neo4j.kernel.impl.transaction.AbstractTransactionManager;
import org.neo4j.kernel.impl.transaction.LockManager;
import org.neo4j.kernel.impl.transaction.TransactionStateFactory;
import org.neo4j.kernel.impl.transaction.XaDataSourceManager;
import org.neo4j.kernel.impl.transaction.xaframework.MissingLogDataException;
import org.neo4j.kernel.impl.transaction.xaframework.NoSuchLogVersionException;
import org.neo4j.kernel.impl.transaction.xaframework.XaFactory;
import org.neo4j.kernel.impl.transaction.xaframework.XaLogicalLog;
import org.neo4j.kernel.impl.util.JobScheduler;
import org.neo4j.kernel.impl.util.Monitors;
import org.neo4j.kernel.impl.util.StringLogger;
import org.neo4j.kernel.lifecycle.LifeSupport;
import org.neo4j.kernel.lifecycle.Lifecycle;
import org.neo4j.kernel.lifecycle.LifecycleStatus;
import org.neo4j.kernel.logging.ConsoleLogger;
import org.neo4j.kernel.logging.Logging;

import static org.neo4j.helpers.Functions.withDefaults;
import static org.neo4j.helpers.Settings.INTEGER;
import static org.neo4j.helpers.Uris.parameter;
import static org.neo4j.kernel.impl.nioneo.store.NeoStore.isStorePresent;

/**
 * Performs the internal switches from pending to slave/master, by listening for
 * ClusterMemberChangeEvents. When finished it will invoke {@link org.neo4j.cluster.member.ClusterMemberAvailability#memberIsAvailable(String, URI)} to announce
 * to the cluster it's new status.
 */
public class HighAvailabilityModeSwitcher implements HighAvailabilityMemberListener, Lifecycle
{
    // TODO solve this with lifecycle instance grouping or something
    @SuppressWarnings( "rawtypes" )
    private static final Class[] SERVICES_TO_RESTART_FOR_STORE_COPY = new Class[] {
            StoreLockerLifecycleAdapter.class,
            XaDataSourceManager.class,
            TransactionManager.class,
            NodeManager.class,
            IndexStore.class
    };

    public static final String MASTER = "master";
    public static final String SLAVE = "slave";
    private URI masterHaURI;
    public static final String INADDR_ANY = "0.0.0.0";
    private URI slaveHaURI;

    public static int getServerId( URI haUri )
    {
        // Get serverId parameter, default to -1 if it is missing, and parse to integer
        return INTEGER.apply( withDefaults(
                Functions.<URI, String>constant( "-1" ), parameter( "serverId" ) ).apply( haUri ));
    }

    private URI availableMasterId;

    private final HighAvailabilityMemberStateMachine stateHandler;
    private final BindingNotifier bindingNotifier;
    private final DelegateInvocationHandler delegateHandler;
    private final ClusterMemberAvailability clusterMemberAvailability;
    private final GraphDatabaseAPI graphDb;
    private final Config config;
    private LifeSupport life;
    private final StringLogger msgLog;
    private final ConsoleLogger console;

    private final HaIdGeneratorFactory idGeneratorFactory;
    private final Logging logging;
<<<<<<< HEAD

    private final UpdateableSchemaState updateableSchemaState;
    private final Iterable<KernelExtensionFactory<?>> kernelExtensions;
    private final Monitors monitors;

=======
    private ScheduledExecutorService scheduledExecutorService;
>>>>>>> d245b464
    private volatile URI me;

    public HighAvailabilityModeSwitcher( BindingNotifier bindingNotifier, DelegateInvocationHandler delegateHandler,
                                         ClusterMemberAvailability clusterMemberAvailability,
                                         HighAvailabilityMemberStateMachine stateHandler, GraphDatabaseAPI graphDb,
<<<<<<< HEAD
                                         HaIdGeneratorFactory idGeneratorFactory, Config config, Logging logging,
                                         UpdateableSchemaState updateableSchemaState,
                                         Iterable<KernelExtensionFactory<?>> kernelExtensions, Monitors monitors )
=======
                                         HaIdGeneratorFactory idGeneratorFactory, Config config, Logging logging)
>>>>>>> d245b464
    {
        this.bindingNotifier = bindingNotifier;
        this.delegateHandler = delegateHandler;
        this.clusterMemberAvailability = clusterMemberAvailability;
        this.graphDb = graphDb;
        this.idGeneratorFactory = idGeneratorFactory;
        this.config = config;
        this.logging = logging;
        this.updateableSchemaState = updateableSchemaState;
        this.kernelExtensions = kernelExtensions;
        this.monitors = monitors;
        this.msgLog = logging.getMessagesLog( getClass() );
        this.life = new LifeSupport();
        this.stateHandler = stateHandler;

        this.console = logging.getConsoleLog( getClass() );
    }

    @Override
    public synchronized void init() throws Throwable
    {
        stateHandler.addHighAvailabilityMemberListener( this );
        bindingNotifier.addBindingListener( new BindingListener()
        {
            @Override
            public void listeningAt( URI myUri )
            {
                me = myUri;
            }
        } );
        life.init();
    }

    @Override
    public synchronized void start() throws Throwable
    {
        scheduledExecutorService = Executors.newSingleThreadScheduledExecutor(  );

        life.start();
    }

    @Override
    public synchronized void stop() throws Throwable
    {
        scheduledExecutorService.shutdown();

        scheduledExecutorService.awaitTermination( 60, TimeUnit.SECONDS );

        life.stop();
    }

    @Override
    public synchronized void shutdown() throws Throwable
    {
        scheduledExecutorService.shutdown();
        scheduledExecutorService.awaitTermination( 60, TimeUnit.SECONDS );

        stateHandler.removeHighAvailabilityMemberListener( this );
        life.shutdown();
    }

    @Override
    public void masterIsElected( HighAvailabilityMemberChangeEvent event )
    {
        if ( event.getNewState() == event.getOldState() && event.getOldState() == HighAvailabilityMemberState.MASTER )
        {
            clusterMemberAvailability.memberIsAvailable( MASTER, masterHaURI );
        }
        else
        {
            stateChanged( event );
        }
    }

    @Override
    public void masterIsAvailable( HighAvailabilityMemberChangeEvent event )
    {
        if ( event.getNewState() == event.getOldState() && event.getOldState() == HighAvailabilityMemberState.SLAVE )
        {
            clusterMemberAvailability.memberIsAvailable( SLAVE, slaveHaURI );
        }
        else
        {
            stateChanged( event );
        }
    }

    @Override
    public void slaveIsAvailable( HighAvailabilityMemberChangeEvent event )
    {
        // ignored, we don't do any mode switching in slave available events
    }

    @Override
    public void instanceStops( HighAvailabilityMemberChangeEvent event )
    {
        stateChanged( event );
    }

    private void stateChanged( HighAvailabilityMemberChangeEvent event )
    {
        availableMasterId = event.getServerHaUri();
        if ( event.getNewState() == event.getOldState() )
        {
            return;
        }
        switch ( event.getNewState() )
        {
            case TO_MASTER:
                life.shutdown();
                life = new LifeSupport();

                if ( event.getOldState().equals( HighAvailabilityMemberState.SLAVE ) )
                {
                    clusterMemberAvailability.memberIsUnavailable( SLAVE );
                }

                switchToMaster();
                break;
            case TO_SLAVE:
                life.shutdown();
                switchToSlave();
                break;
            case PENDING:
                if ( event.getOldState().equals( HighAvailabilityMemberState.SLAVE ) )
                {
                    clusterMemberAvailability.memberIsUnavailable( SLAVE );
                }
                else if ( event.getOldState().equals( HighAvailabilityMemberState.MASTER ) )
                {
                    clusterMemberAvailability.memberIsUnavailable( MASTER );
                }

                life.shutdown();
                life = new LifeSupport();
                break;
            default:
                // do nothing
        }
    }

    private void switchToMaster()
    {
        msgLog.logMessage( "I am " + config.get( ClusterSettings.server_id ) + ", moving to master" );
        try
        {
<<<<<<< HEAD
            DependencyResolver resolver = graphDb.getDependencyResolver();
            HaXaDataSourceManager xaDataSourceManager = resolver.resolveDependency( HaXaDataSourceManager.class );
            //noinspection SynchronizationOnLocalVariableOrMethodParameter
            synchronized ( xaDataSourceManager )
            {
                final TransactionManager txManager = graphDb.getDependencyResolver()
                        .resolveDependency( TransactionManager.class );
                MasterImpl.SPI spi = new DefaultMasterImplSPI( graphDb, logging, txManager );

                MasterImpl masterImpl = new MasterImpl( spi, monitors.newMonitor( MasterImpl.Monitor.class ),
                        logging, config );

                MasterServer masterServer = new MasterServer( masterImpl, logging, serverConfig(),
                        new BranchDetectingTxVerifier( graphDb ) );
                life.add( masterImpl );
                life.add( masterServer );
                delegateHandler.setDelegate( masterImpl );

                idGeneratorFactory.switchToMaster();
                life.start();

                masterHaURI = URI.create( "ha://" + (ServerUtil.getHostString( masterServer.getSocketAddress() ).contains
                        ( "0.0.0.0" ) ? me.getHost() : ServerUtil.getHostString( masterServer.getSocketAddress() )) + ":" +
                        masterServer.getSocketAddress().getPort() + "?serverId=" +
                        config.get( ClusterSettings.server_id ) );
                clusterMemberAvailability.memberIsAvailable( MASTER, masterHaURI );
                msgLog.logMessage( "I am " + config.get( ClusterSettings.server_id ) +
                        ", successfully moved to master" );
            }
=======
            final TransactionManager txManager = graphDb.getDependencyResolver().resolveDependency( TransactionManager.class );

            idGeneratorFactory.switchToMaster();

            MasterImpl.SPI spi = new DefaultMasterImplSPI( graphDb, logging, txManager );

            MasterImpl masterImpl = new MasterImpl( spi, logging, config );
            
            MasterServer masterServer = new MasterServer( masterImpl, logging, serverConfig(),
                    new BranchDetectingTxVerifier( graphDb ) );
            life.add( masterImpl );
            life.add( masterServer );
            delegateHandler.setDelegate( masterImpl );

            life.start();

            masterHaURI = URI.create( "ha://" + (ServerUtil.getHostString( masterServer.getSocketAddress() ).contains
                    ( "0.0.0.0" ) ? me.getHost() : ServerUtil.getHostString( masterServer.getSocketAddress() )) + ":" +
                    masterServer.getSocketAddress().getPort() + "?serverId=" +
                    config.get( ClusterSettings.server_id ) );
            clusterMemberAvailability.memberIsAvailable( MASTER, masterHaURI );
            msgLog.logMessage( "I am " + config.get( ClusterSettings.server_id ) +
                    ", successfully moved to master" );
>>>>>>> d245b464
        }
        catch ( Throwable e )
        {
            msgLog.logMessage( "Failed to switch to master", e );
        }
    }

    private URI createHaURI(Server server) {
        String hostString = ServerUtil.getHostString(server.getSocketAddress());
        int port = server.getSocketAddress().getPort();
        Integer serverId = config.get(ClusterSettings.server_id);
        String host = hostString.contains( INADDR_ANY ) ? me.getHost() : hostString;
        return URI.create("ha://" + host + ":" + port + "?serverId=" + serverId);
    }

    private void switchToSlave()
    {
        // Do this with a scheduler, so that if it fails, it can retry later with an exponential backoff with max wait time.
        final AtomicLong wait = new AtomicLong();
        scheduledExecutorService.schedule( new Runnable()
        {
            @Override
            public void run()
            {
                if (life.getStatus() == LifecycleStatus.STARTED)
                    return; // Already switched - this can happen if a second master becomes available while waiting

<<<<<<< HEAD
                console.log( "ServerId " + config.get( ClusterSettings.server_id ) + ", moving to slave for master " +
                        masterUri  );

                assert masterUri != null; // since we are here it must already have been set from outside
                DependencyResolver resolver = graphDb.getDependencyResolver();
                HaXaDataSourceManager xaDataSourceManager = resolver.resolveDependency( HaXaDataSourceManager.class );
                idGeneratorFactory.switchToSlave();
                //noinspection SynchronizationOnLocalVariableOrMethodParameter
                synchronized ( xaDataSourceManager )
                {
                    if ( !isStorePresent( resolver.resolveDependency( FileSystemAbstraction.class ), config )
                         && !copyStoreFromMaster( masterUri ) )
                    {
                        continue; // to the outer loop for a retry
                    }

                    /*
                     * We get here either with a fresh store from the master copy above so we need to start the ds
                     * or we already had a store, so we have already started the ds. Either way, make sure it's there.
                     */
                    NeoStoreXaDataSource nioneoDataSource = ensureDataSourceStarted( xaDataSourceManager, resolver );
                    if ( !checkDataConsistency( xaDataSourceManager,
                            resolver.resolveDependency( RequestContextFactory.class ), nioneoDataSource, masterUri ) )
                     {
                        continue; // to the outer loop for a retry
                    }

                    if ( !startHaCommunication( xaDataSourceManager, nioneoDataSource, masterUri ) )
                     {
                        continue; // to the outer loop for a retry
                    }

                    console.log( "ServerId " + config.get( ClusterSettings.server_id ) +
                            ", successfully moved to slave for master " + masterUri );
                    break; // from the retry loop
=======
                try
                {
                    life = new LifeSupport();

                    URI masterUri = availableMasterId;

                    console.log( "ServerId " + config.get( ClusterSettings.server_id ) + ", moving to slave for master " +
                            masterUri  );

                    assert masterUri != null; // since we are here it must already have been set from outside
                    DependencyResolver resolver = graphDb.getDependencyResolver();
                    HaXaDataSourceManager xaDataSourceManager = resolver.resolveDependency(
                            HaXaDataSourceManager.class );
                    idGeneratorFactory.switchToSlave();
                    synchronized ( xaDataSourceManager )
                    {
                        if ( !isStorePresent( resolver.resolveDependency( FileSystemAbstraction.class ), config ) )
                        {
                            copyStoreFromMaster( masterUri );
                        }

                        /*
                         * We get here either with a fresh store from the master copy above so we need to start the ds
                         * or we already had a store, so we have already started the ds. Either way, make sure it's there.
                         */
                        NeoStoreXaDataSource nioneoDataSource = ensureDataSourceStarted( xaDataSourceManager, resolver );
                        if ( checkDataConsistency( xaDataSourceManager,
                                resolver.resolveDependency( RequestContextFactory.class ), nioneoDataSource, masterUri ) )
                        {
                            if ( startHaCommunication( xaDataSourceManager, nioneoDataSource, masterUri ) )
                            {
                                console.log( "ServerId " + config.get( ClusterSettings.server_id ) +
                                        ", successfully moved to slave for master " + masterUri );
                                return; // Done
                            }
                        }
                    }
>>>>>>> d245b464
                }
                catch ( Throwable t )
                {
                    msgLog.logMessage( "Error while trying to switch to slave", t );
                }

                life.shutdown();

                // Try again later
                wait.set( (1 + wait.get()*2) ); // Exponential backoff
                wait.set(Math.min(wait.get(), 5*60)); // Wait maximum 5 minutes

                scheduledExecutorService.schedule( this, wait.get(), TimeUnit.SECONDS );

                msgLog.logMessage( "Attempting to switch to slave in "+wait.get()+"s");
            }
        }, wait.get(), TimeUnit.SECONDS);
    }

    private boolean startHaCommunication( HaXaDataSourceManager xaDataSourceManager, NeoStoreXaDataSource nioneoDataSource, URI masterUri )
    {
        try
        {
            MasterClient20 master = new MasterClient20( masterUri, logging,
                    nioneoDataSource.getStoreId(), config );

            Slave slaveImpl = new SlaveImpl( nioneoDataSource.getStoreId(), master,
                    new RequestContextFactory( getServerId( masterUri ), xaDataSourceManager,
                            graphDb.getDependencyResolver() ), xaDataSourceManager );

            SlaveServer server = new SlaveServer( slaveImpl, serverConfig(), logging );
            delegateHandler.setDelegate( master );
            life.add( master );
            life.add( slaveImpl );
            life.add( server );
            life.start();

            slaveHaURI = createHaURI( server );
            clusterMemberAvailability.memberIsAvailable( SLAVE, slaveHaURI );
            return true;
        }
        catch ( Throwable t )
        {
            msgLog.logMessage( "Got exception while starting HA communication", t );
            life.shutdown();
            life = new LifeSupport();
            nioneoDataSource.stop();
        }
        return false;
    }

    private Server.Configuration serverConfig()
    {
        return new Server.Configuration()
        {
            @Override
            public long getOldChannelThreshold()
            {
                return config.get( HaSettings.lock_read_timeout );
            }

            @Override
            public int getMaxConcurrentTransactions()
            {
                return config.get( HaSettings.max_concurrent_channels_per_slave );
            }

            @Override
            public int getChunkSize()
            {
                return config.get( HaSettings.com_chunk_size ).intValue();
            }

            @Override
            public HostnamePort getServerAddress()
            {
                return config.get( HaSettings.ha_server );
            }
        };
    }

    private boolean checkDataConsistency( HaXaDataSourceManager xaDataSourceManager,
                                          RequestContextFactory requestContextFactory,
                                          NeoStoreXaDataSource nioneoDataSource, URI masterUri ) throws Throwable
    {
        // Must be called under lock on XaDataSourceManager
        LifeSupport checkConsistencyLife = new LifeSupport();
        try
        {
            MasterClient20 checkConsistencyMaster = new MasterClient20( masterUri,
                    logging, nioneoDataSource.getStoreId(), config );
            checkConsistencyLife.add( checkConsistencyMaster );
            checkConsistencyLife.start();
            console.log( "Checking store consistency with master" );
            checkDataConsistencyWithMaster( checkConsistencyMaster, nioneoDataSource );
            console.log( "Store is consistent" );

            /*
             * Pull updates, since the store seems happy and everything. No matter how far back we are, this is just
             * one thread doing the pulling, while the guard is up. This will prevent a race between all transactions
             * that may start the moment the database becomes available, where all of them will pull the same txs from
             * the master but eventually only one will get to apply them.
             */
            console.log( "Catching up with master" );
            RequestContext context = requestContextFactory.newRequestContext( -1 );
            xaDataSourceManager.applyTransactions( checkConsistencyMaster.pullUpdates( context ) );
            console.log( "Now consistent with master" );
            return true;
        }
        catch ( StoreUnableToParticipateInClusterException upe )
        {
            console.log( "The store is inconsistent. Will treat it as branched and fetch a new one from the master" );
            msgLog.warn( "Current store is unable to participate in the cluster; fetching new store from master", upe );
            try
            {
                // Unregistering from a running DSManager stops the datasource
                xaDataSourceManager.unregisterDataSource( NeoStoreXaDataSource.DEFAULT_DATA_SOURCE_NAME );
                stopServicesAndHandleBranchedStore( config.get( HaSettings.branched_data_policy ) );
            }
            catch ( IOException e )
            {
                msgLog.warn( "Failed while trying to handle branched data", e );
            }
        }
        catch ( MismatchingStoreIdException e )
        {
            console.log( "The store does not represent the same database as master. Will remove and fetch a new one from master" );
            if ( nioneoDataSource.getNeoStore().getLastCommittedTx() == 1 )
            {
                msgLog.warn( "Found and deleting empty store with mismatching store id " + e.getMessage() );
                stopServicesAndHandleBranchedStore( BranchedDataPolicy.keep_none );
            }
            else
            {
                msgLog.error( "Store cannot participate in cluster due to mismatching store IDs" );
                throw e;
            }
        }
        catch ( Throwable throwable )
        {
            msgLog.warn( "Consistency checker failed", throwable );
        }
        finally
        {
            checkConsistencyLife.shutdown();
        }
        return false;
    }

    private NeoStoreXaDataSource ensureDataSourceStarted( XaDataSourceManager xaDataSourceManager, DependencyResolver resolver )
    {
        // Must be called under lock on XaDataSourceManager
        NeoStoreXaDataSource nioneoDataSource = (NeoStoreXaDataSource) xaDataSourceManager.getXaDataSource(
                NeoStoreXaDataSource.DEFAULT_DATA_SOURCE_NAME );
        if ( nioneoDataSource == null )
        {
            nioneoDataSource = new NeoStoreXaDataSource( config,
                    resolver.resolveDependency( StoreFactory.class ),
                    resolver.resolveDependency( StringLogger.class ),
                    resolver.resolveDependency( XaFactory.class ),
                    resolver.resolveDependency( TransactionStateFactory.class ),
                    resolver.resolveDependency( TransactionInterceptorProviders.class ),
                    resolver.resolveDependency( JobScheduler.class ),
                    logging,
                    updateableSchemaState,
                    new NonTransactionalTokenNameLookup(
                            resolver.resolveDependency( LabelTokenHolder.class ),
                            resolver.resolveDependency( PropertyKeyTokenHolder.class ) ),
                    resolver,
                    resolver.resolveDependency( AbstractTransactionManager.class ),
                    resolver.resolveDependency( PropertyKeyTokenHolder.class ),
                    resolver.resolveDependency( LabelTokenHolder.class ),
                    resolver.resolveDependency( RelationshipTypeTokenHolder.class ),
                    resolver.resolveDependency( PersistenceManager.class ),
                    resolver.resolveDependency( LockManager.class ),
                    (SchemaWriteGuard)graphDb);
            xaDataSourceManager.registerDataSource( nioneoDataSource );
                /*
                 * CAUTION: The next line may cause severe eye irritation, mental instability and potential
                 * emotional breakdown. On the plus side, it is correct.
                 * See, it is quite possible to get here without the NodeManager having stopped, because we don't
                 * properly manage lifecycle in this class (this is the cause of this ugliness). So, after we
                 * register the datasource with the DsMgr we need to make sure that NodeManager re-reads the reltype
                 * and propindex information. Normally, we would have shutdown everything before getting here.
                 */
            resolver.resolveDependency( NodeManager.class ).start();
        }
        return nioneoDataSource;
    }

    private void copyStoreFromMaster( URI masterUri ) throws Throwable
    {
        // Must be called under lock on XaDataSourceManager
        LifeSupport life = new LifeSupport();
        try
        {
            // Remove the current store - neostore file is missing, nothing we can really do
            stopServicesAndHandleBranchedStore( BranchedDataPolicy.keep_none );
            MasterClient20 copyMaster = new MasterClient20( masterUri, logging, null, config );

            life.add( copyMaster );
            life.start();

            // This will move the copied db to the graphdb location
            console.log( "Copying store from master" );
            new SlaveStoreWriter( config, kernelExtensions, console ).copyStore( copyMaster );

            startServicesAgain();
            console.log( "Finished copying store from master" );
        }
        finally
        {
            life.stop();
        }
    }

    private void startServicesAgain() throws Throwable
    {
        @SuppressWarnings( "unchecked" )
        List<Class> services = new ArrayList<>( Arrays.asList( SERVICES_TO_RESTART_FOR_STORE_COPY ) );
        for ( Class<?> serviceClass : services )
        {
            Lifecycle service = (Lifecycle) graphDb.getDependencyResolver().resolveDependency( serviceClass );
            service.start();
        }
    }

    @SuppressWarnings( "unchecked" )
    private void stopServicesAndHandleBranchedStore( BranchedDataPolicy branchPolicy ) throws Throwable
    {
        List<Class> services = new ArrayList<>( Arrays.asList( SERVICES_TO_RESTART_FOR_STORE_COPY ) );
        Collections.reverse( services );
        for ( Class<?> serviceClass : services )
        {
            Lifecycle service = (Lifecycle) graphDb.getDependencyResolver().resolveDependency( serviceClass );
            service.stop();
        }
        
        branchPolicy.handle( config.get( InternalAbstractGraphDatabase.Configuration.store_dir ) );
    }

    private void checkDataConsistencyWithMaster( Master master, NeoStoreXaDataSource nioneoDataSource )
    {
        long myLastCommittedTx = nioneoDataSource.getLastCommittedTxId();
        Pair<Integer, Long> myMaster;
        try
        {
            myMaster = nioneoDataSource.getMasterForCommittedTx( myLastCommittedTx );
        }
        catch ( NoSuchLogVersionException e )
        {
            msgLog.logMessage(
                    "Logical log file for txId "
                            + myLastCommittedTx
                            + " missing [version="
                            + e.getVersion()
                            + "]. If this is startup then it will be recovered later, " +
                            "otherwise it might be a problem." );
            return;
        }
        catch ( IOException e )
        {
            msgLog.logMessage( "Failed to get master ID for txId " + myLastCommittedTx + ".", e );
            return;
        }
        catch ( Exception e )
        {
            throw new BranchedDataException( "Exception while getting master ID for txId "
                    + myLastCommittedTx + ".", e );
        }

        Response<Pair<Integer, Long>> response = null;
        Pair<Integer, Long> mastersMaster;
        try
        {
            response = master.getMasterIdForCommittedTx( myLastCommittedTx, nioneoDataSource.getStoreId() );
            mastersMaster = response.response();
        }
        catch ( RuntimeException e )
        {
            // Checked exceptions will be wrapped as the cause if this was a serialized
            // server-side exception
            if ( e.getCause() instanceof MissingLogDataException )
            {
                /*
                 * This means the master was unable to find a log entry for the txid we just asked. This
                 * probably means the thing we asked for is too old or too new. Anyway, since it doesn't
                 * have the tx it is better if we just throw our store away and ask for a new copy. Next
                 * time around it shouldn't have to even pass from here.
                 */
                throw new StoreOutOfDateException( "The master is missing the log required to complete the " +
                        "consistency check", e.getCause() );
            }
            else
            {
                throw e;
            }
        }
        finally
        {
            if ( response != null )
            {
                response.close();
            }
        }

        if ( myMaster.first() != XaLogicalLog.MASTER_ID_REPRESENTING_NO_MASTER
                && !myMaster.equals( mastersMaster ) )
        {
            String msg = "Branched data, I (machineId:" + config.get( ClusterSettings.server_id ) + ") think machineId for" +
                    " txId (" +
                    myLastCommittedTx + ") is " + myMaster + ", but master (machineId:" +
                    getServerId( availableMasterId ) + ") says that it's " + mastersMaster;
            throw new BranchedDataException( msg );
        }
        msgLog.logMessage( "Master id for last committed tx ok with highestTxId=" +
                myLastCommittedTx + " with masterId=" + myMaster, true );
    }

}<|MERGE_RESOLUTION|>--- conflicted
+++ resolved
@@ -25,14 +25,10 @@
 import java.util.Arrays;
 import java.util.Collections;
 import java.util.List;
-<<<<<<< HEAD
-
-=======
 import java.util.concurrent.Executors;
 import java.util.concurrent.ScheduledExecutorService;
 import java.util.concurrent.TimeUnit;
 import java.util.concurrent.atomic.AtomicLong;
->>>>>>> d245b464
 import javax.transaction.TransactionManager;
 
 import org.neo4j.cluster.BindingListener;
@@ -150,27 +146,21 @@
 
     private final HaIdGeneratorFactory idGeneratorFactory;
     private final Logging logging;
-<<<<<<< HEAD
 
     private final UpdateableSchemaState updateableSchemaState;
     private final Iterable<KernelExtensionFactory<?>> kernelExtensions;
     private final Monitors monitors;
 
-=======
     private ScheduledExecutorService scheduledExecutorService;
->>>>>>> d245b464
+
     private volatile URI me;
 
     public HighAvailabilityModeSwitcher( BindingNotifier bindingNotifier, DelegateInvocationHandler delegateHandler,
                                          ClusterMemberAvailability clusterMemberAvailability,
                                          HighAvailabilityMemberStateMachine stateHandler, GraphDatabaseAPI graphDb,
-<<<<<<< HEAD
                                          HaIdGeneratorFactory idGeneratorFactory, Config config, Logging logging,
                                          UpdateableSchemaState updateableSchemaState,
                                          Iterable<KernelExtensionFactory<?>> kernelExtensions, Monitors monitors )
-=======
-                                         HaIdGeneratorFactory idGeneratorFactory, Config config, Logging logging)
->>>>>>> d245b464
     {
         this.bindingNotifier = bindingNotifier;
         this.delegateHandler = delegateHandler;
@@ -317,14 +307,16 @@
         msgLog.logMessage( "I am " + config.get( ClusterSettings.server_id ) + ", moving to master" );
         try
         {
-<<<<<<< HEAD
             DependencyResolver resolver = graphDb.getDependencyResolver();
             HaXaDataSourceManager xaDataSourceManager = resolver.resolveDependency( HaXaDataSourceManager.class );
-            //noinspection SynchronizationOnLocalVariableOrMethodParameter
             synchronized ( xaDataSourceManager )
             {
+                //noinspection SynchronizationOnLocalVariableOrMethodParameter
                 final TransactionManager txManager = graphDb.getDependencyResolver()
                         .resolveDependency( TransactionManager.class );
+
+                idGeneratorFactory.switchToMaster();
+
                 MasterImpl.SPI spi = new DefaultMasterImplSPI( graphDb, logging, txManager );
 
                 MasterImpl masterImpl = new MasterImpl( spi, monitors.newMonitor( MasterImpl.Monitor.class ),
@@ -337,6 +329,7 @@
                 delegateHandler.setDelegate( masterImpl );
 
                 idGeneratorFactory.switchToMaster();
+
                 life.start();
 
                 masterHaURI = URI.create( "ha://" + (ServerUtil.getHostString( masterServer.getSocketAddress() ).contains
@@ -347,31 +340,6 @@
                 msgLog.logMessage( "I am " + config.get( ClusterSettings.server_id ) +
                         ", successfully moved to master" );
             }
-=======
-            final TransactionManager txManager = graphDb.getDependencyResolver().resolveDependency( TransactionManager.class );
-
-            idGeneratorFactory.switchToMaster();
-
-            MasterImpl.SPI spi = new DefaultMasterImplSPI( graphDb, logging, txManager );
-
-            MasterImpl masterImpl = new MasterImpl( spi, logging, config );
-            
-            MasterServer masterServer = new MasterServer( masterImpl, logging, serverConfig(),
-                    new BranchDetectingTxVerifier( graphDb ) );
-            life.add( masterImpl );
-            life.add( masterServer );
-            delegateHandler.setDelegate( masterImpl );
-
-            life.start();
-
-            masterHaURI = URI.create( "ha://" + (ServerUtil.getHostString( masterServer.getSocketAddress() ).contains
-                    ( "0.0.0.0" ) ? me.getHost() : ServerUtil.getHostString( masterServer.getSocketAddress() )) + ":" +
-                    masterServer.getSocketAddress().getPort() + "?serverId=" +
-                    config.get( ClusterSettings.server_id ) );
-            clusterMemberAvailability.memberIsAvailable( MASTER, masterHaURI );
-            msgLog.logMessage( "I am " + config.get( ClusterSettings.server_id ) +
-                    ", successfully moved to master" );
->>>>>>> d245b464
         }
         catch ( Throwable e )
         {
@@ -399,43 +367,6 @@
                 if (life.getStatus() == LifecycleStatus.STARTED)
                     return; // Already switched - this can happen if a second master becomes available while waiting
 
-<<<<<<< HEAD
-                console.log( "ServerId " + config.get( ClusterSettings.server_id ) + ", moving to slave for master " +
-                        masterUri  );
-
-                assert masterUri != null; // since we are here it must already have been set from outside
-                DependencyResolver resolver = graphDb.getDependencyResolver();
-                HaXaDataSourceManager xaDataSourceManager = resolver.resolveDependency( HaXaDataSourceManager.class );
-                idGeneratorFactory.switchToSlave();
-                //noinspection SynchronizationOnLocalVariableOrMethodParameter
-                synchronized ( xaDataSourceManager )
-                {
-                    if ( !isStorePresent( resolver.resolveDependency( FileSystemAbstraction.class ), config )
-                         && !copyStoreFromMaster( masterUri ) )
-                    {
-                        continue; // to the outer loop for a retry
-                    }
-
-                    /*
-                     * We get here either with a fresh store from the master copy above so we need to start the ds
-                     * or we already had a store, so we have already started the ds. Either way, make sure it's there.
-                     */
-                    NeoStoreXaDataSource nioneoDataSource = ensureDataSourceStarted( xaDataSourceManager, resolver );
-                    if ( !checkDataConsistency( xaDataSourceManager,
-                            resolver.resolveDependency( RequestContextFactory.class ), nioneoDataSource, masterUri ) )
-                     {
-                        continue; // to the outer loop for a retry
-                    }
-
-                    if ( !startHaCommunication( xaDataSourceManager, nioneoDataSource, masterUri ) )
-                     {
-                        continue; // to the outer loop for a retry
-                    }
-
-                    console.log( "ServerId " + config.get( ClusterSettings.server_id ) +
-                            ", successfully moved to slave for master " + masterUri );
-                    break; // from the retry loop
-=======
                 try
                 {
                     life = new LifeSupport();
@@ -473,7 +404,6 @@
                             }
                         }
                     }
->>>>>>> d245b464
                 }
                 catch ( Throwable t )
                 {
