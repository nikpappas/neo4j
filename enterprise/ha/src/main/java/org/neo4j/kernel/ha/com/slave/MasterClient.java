/**
 * Copyright (c) 2002-2015 "Neo Technology,"
 * Network Engine for Objects in Lund AB [http://neotechnology.com]
 *
 * This file is part of Neo4j.
 *
 * Neo4j is free software: you can redistribute it and/or modify
 * it under the terms of the GNU Affero General Public License as
 * published by the Free Software Foundation, either version 3 of the
 * License, or (at your option) any later version.
 *
 * This program is distributed in the hope that it will be useful,
 * but WITHOUT ANY WARRANTY; without even the implied warranty of
 * MERCHANTABILITY or FITNESS FOR A PARTICULAR PURPOSE.  See the
 * GNU Affero General Public License for more details.
 *
 * You should have received a copy of the GNU Affero General Public License
 * along with this program. If not, see <http://www.gnu.org/licenses/>.
 */
package org.neo4j.kernel.ha.com.slave;

import org.jboss.netty.buffer.ChannelBuffer;

import java.io.IOException;
import java.nio.ByteBuffer;

import org.neo4j.com.ComExceptionHandler;
import org.neo4j.com.Deserializer;
import org.neo4j.com.ObjectSerializer;
import org.neo4j.com.ProtocolVersion;
import org.neo4j.com.RequestContext;
import org.neo4j.com.Response;
import org.neo4j.com.TxExtractor;
import org.neo4j.com.storecopy.StoreWriter;
import org.neo4j.kernel.ha.MasterClient214;
import org.neo4j.kernel.ha.com.master.Master;
import org.neo4j.kernel.ha.lock.LockResult;
import org.neo4j.kernel.ha.lock.LockStatus;

import static org.neo4j.com.Protocol.readString;
import static org.neo4j.com.Protocol.writeString;

public interface MasterClient extends Master
{
    static final ObjectSerializer<LockResult> LOCK_SERIALIZER = new ObjectSerializer<LockResult>()
    {
        public void write( LockResult responseObject, ChannelBuffer result ) throws IOException
        {
            result.writeByte( responseObject.getStatus().ordinal() );
            if ( responseObject.getStatus().hasMessage() )
            {
                writeString( result, responseObject.getDeadlockMessage() );
            }
        }
    };

    static final Deserializer<LockResult> LOCK_RESULT_DESERIALIZER = new Deserializer<LockResult>()
    {
        public LockResult read( ChannelBuffer buffer, ByteBuffer temporaryBuffer ) throws IOException
        {
            LockStatus status = LockStatus.values()[buffer.readByte()];
            return status.hasMessage() ? new LockResult( readString( buffer ) ) : new LockResult( status );
        }
    };

    public static final ProtocolVersion CURRENT = MasterClient214.PROTOCOL_VERSION;

    public Response<Integer> createRelationshipType( RequestContext context, final String name );

    public Response<Void> initializeTx( RequestContext context );

    public Response<Long> commitSingleResourceTransaction( RequestContext context, final String resource,
            final TxExtractor txGetter );

    public Response<Void> finishTransaction( RequestContext context, final boolean success );

    public void rollbackOngoingTransactions( RequestContext context );

    public Response<Void> pullUpdates( RequestContext context );

    public Response<Void> copyStore( RequestContext context, final StoreWriter writer );

    public Response<Void> copyTransactions( RequestContext context, final String ds, final long startTxId,
            final long endTxId );

<<<<<<< HEAD
    public void addComExceptionHandler( ComExceptionHandler handler );

    public ProtocolVersion getProtocolVersion();
=======
    public void setComExceptionHandler( ComExceptionHandler handler );
>>>>>>> db77491f
}<|MERGE_RESOLUTION|>--- conflicted
+++ resolved
@@ -83,11 +83,7 @@
     public Response<Void> copyTransactions( RequestContext context, final String ds, final long startTxId,
             final long endTxId );
 
-<<<<<<< HEAD
-    public void addComExceptionHandler( ComExceptionHandler handler );
+    public void setComExceptionHandler( ComExceptionHandler handler );
 
     public ProtocolVersion getProtocolVersion();
-=======
-    public void setComExceptionHandler( ComExceptionHandler handler );
->>>>>>> db77491f
 }