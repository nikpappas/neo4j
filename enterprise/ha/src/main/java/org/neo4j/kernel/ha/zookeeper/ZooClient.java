--- conflicted
+++ resolved
@@ -126,13 +126,12 @@
                 boolean masterBeforeIWriteDiffers = masterBeforeIWrite.other().getMachineId() != getCachedMaster().other().getMachineId();
                 if ( newSessionId != sessionId || masterBeforeIWriteDiffers )
                 {
-<<<<<<< HEAD
                     if ( writeLastCommittedTx )
                     {
                         sequenceNr = setup();
                         msgLog.logMessage( "Did setup, seq=" + sequenceNr + " new sessionId=" + newSessionId );
                         keeperState = KeeperState.SyncConnected;
-                        Pair<Master, Machine> masterAfterIWrote = getMasterFromZooKeeper( false );
+                        Pair<Master, Machine> masterAfterIWrote = getMasterFromZooKeeper( false, false );
                         msgLog.logMessage( "Get master after write:" + masterAfterIWrote );
                         int masterId = masterAfterIWrote.other().getMachineId();
                         msgLog.logMessage( "Setting '" + MASTER_NOTIFY_CHILD + "' to " + masterId );
@@ -140,7 +139,7 @@
                         msgLog.logMessage( "Did set '" + MASTER_NOTIFY_CHILD + "' to " + masterId );
                         if ( sessionId != -1 )
                         {
-                            receiver.newMaster( masterAfterIWrote, new Exception() );
+                            receiver.newMaster( new Exception() );
                         }
                         sessionId = newSessionId;
                     }
@@ -148,20 +147,6 @@
                     {
                         msgLog.logMessage( "Didn't do setup due to told not to write" );
                         keeperState = KeeperState.SyncConnected;
-=======
-                    sequenceNr = setup();
-                    msgLog.logMessage( "Did setup, seq=" + sequenceNr + " new sessionId=" + newSessionId );
-                    keeperState = KeeperState.SyncConnected;
-                    Pair<Master, Machine> masterAfterIWrote = getMasterFromZooKeeper( false, false );
-                    msgLog.logMessage( "Get master after write:" + masterAfterIWrote );
-                    int masterId = masterAfterIWrote.other().getMachineId();
-                    msgLog.logMessage( "Setting '" + MASTER_NOTIFY_CHILD + "' to " + masterId );
-                    setDataChangeWatcher( MASTER_NOTIFY_CHILD, masterId );
-                    msgLog.logMessage( "Did set '" + MASTER_NOTIFY_CHILD + "' to " + masterId );
-                    if ( sessionId != -1 )
-                    {
-                        receiver.newMaster( new Exception() );
->>>>>>> 98fcce3e
                     }
                 }
                 else
