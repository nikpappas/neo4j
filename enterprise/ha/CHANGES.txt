--- conflicted
+++ resolved
@@ -1,4 +1,3 @@
-<<<<<<< HEAD
 2.1.4
 -----
 o Master switches now properly cancel slaves that are transitioning
@@ -49,9 +48,6 @@
 
 2.0.4
 -----
-=======
-1.9.9
------
 o Adds the ability for an instance state change to SLAVE can
   be cancelled by appropriate events. This solves problems
   with occasional high state switch times and potentially
@@ -62,7 +58,6 @@
 
 1.9.8
 -----
->>>>>>> 4cd95591
 o Slave only instances no longer attempt to become coordinators, even if
   they instantiate the cluster.
 
@@ -89,11 +84,7 @@
 2.0.0-RC1
 ---------
 o The GCResistantCache is now called the HighPerformanceCache. The configuration for enabling it has changed from
-<<<<<<< HEAD
   'gcr' to 'hpc', although the old setting will remain functional until the next major release.
-=======
-  'gcr' to 'hpc', although the old setting will remaing functional until the next major release.
->>>>>>> 4cd95591
 
 2.0.0.M06
 ---------
