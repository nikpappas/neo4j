--- conflicted
+++ resolved
@@ -1,17 +1,10 @@
 <?xml version="1.0" encoding="UTF-8"?>
 <project xmlns="http://maven.apache.org/POM/4.0.0" xmlns:xsi="http://www.w3.org/2001/XMLSchema-instance" xsi:schemaLocation="http://maven.apache.org/POM/4.0.0 http://maven.apache.org/maven-v4_0_0.xsd">
   <parent>
-<<<<<<< HEAD
-    <groupId>org.neo4j.build</groupId>
-    <artifactId>parent-central</artifactId>
-    <version>35</version>
-    <relativePath />
-=======
     <groupId>org.neo4j</groupId>
     <artifactId>parent</artifactId>
-    <version>1.9-SNAPSHOT</version>
+    <version>2.0-SNAPSHOT</version>
     <relativePath>../..</relativePath>
->>>>>>> 4b2bbf43
   </parent>
   <modelVersion>4.0.0</modelVersion>
   <groupId>org.neo4j</groupId>
