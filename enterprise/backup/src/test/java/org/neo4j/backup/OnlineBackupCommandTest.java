--- conflicted
+++ resolved
@@ -110,40 +110,7 @@
 
         // then
         expected.expect( CommandFailed.class );
-<<<<<<< HEAD
-        expected.expectMessage( "Directory '" + path + "' does not exist." );
-        expected.expect( exitCode( STATUS_ERROR ) );
-        execute( "--check-consistency", backupDir(), "--name=mybackup",
-                "--cc-report-dir=" + path );
-    }
-
-    @Test
-    public void shouldReadStandardConfig() throws IOException, CommandFailed, IncorrectUsage, BackupTool
-            .ToolFailureException
-
-    {
-        Files.write( configDir.resolve( Config.DEFAULT_CONFIG_FILE_NAME ), singletonList( cypher_planner.name() + "=RULE" ) );
-        ArgumentCaptor<Config> config = ArgumentCaptor.forClass( Config.class );
-
-        execute( backupDir(), "--name=mybackup" );
-
-        verify( backupService ).doFullBackup( any(), anyInt(), any(), any(), config.capture(), anyLong(),
-                anyBoolean() );
-        assertThat( config.getValue().get( cypher_planner ), is( "RULE" ) );
-    }
-
-    @Test
-    public void shouldAugmentConfig()
-            throws IOException, CommandFailed, IncorrectUsage, BackupTool.ToolFailureException
-    {
-        Path extraConf = testDirectory.directory( "someOtherDir" ).toPath().resolve( "extra.conf" );
-        Files.write( extraConf, singletonList( cypher_planner.name() + "=RULE" ) );
-        ArgumentCaptor<Config> config = ArgumentCaptor.forClass( Config.class );
-
-        execute( "--additional-config=" + extraConf, backupDir(), "--name=mybackup" );
-=======
         expected.expectMessage( "Directory 'reportDirectory' does not exist." );
->>>>>>> 46d0289a
 
         // when
         execute();
@@ -194,7 +161,7 @@
                             "                                           name already exists an incremental%n" +
                             "                                           backup will be attempted.%n" +
                             "  --from=<address>                         Host and port of Neo4j.%n" +
-                            "                                           [default:localhost:6362]%n" +
+                            "                                           [default:localhost]%n" +
                             "  --fallback-to-full=<true|false>          If an incremental backup fails backup%n" +
                             "                                           will move the old backup to%n" +
                             "                                           <name>.err.<N> and fallback to a full%n" +
