--- conflicted
+++ resolved
@@ -90,13 +90,7 @@
         DelayedDirectExecutor executor = new DelayedDirectExecutor();
 
         // Create state machines
-<<<<<<< HEAD
         Timeouts timeouts = new Timeouts( timeoutStrategy );
-=======
-        StateMachines stateMachines = new StateMachines( input, output, timeoutStrategy, executor, stateMachineExecutor,
-                me );
-        Timeouts timeouts = stateMachines.getTimeouts();
->>>>>>> 2e823e0b
 
         final MultiPaxosContext context = new MultiPaxosContext( me,
                 Iterables.<ElectionRole,ElectionRole>iterable( new ElectionRole(ClusterConfiguration.COORDINATOR )),
@@ -140,7 +134,7 @@
                     Executor stateMachineExecutor, final MultiPaxosContext context,
                     StateMachine[] machines )
     {
-        StateMachines stateMachines = new StateMachines( input, output, timeouts, executor, stateMachineExecutor );
+        StateMachines stateMachines = new StateMachines( input, output, timeouts, executor, stateMachineExecutor, me );
 
         for ( StateMachine machine : machines )
         {
