--- conflicted
+++ resolved
@@ -19,8 +19,6 @@
  */
 package org.neo4j.cluster.protocol.election;
 
-import static org.neo4j.helpers.collection.Iterables.first;
-
 import java.net.URI;
 import java.util.Collections;
 import java.util.List;
@@ -34,6 +32,8 @@
 import org.neo4j.cluster.statemachine.State;
 import org.neo4j.helpers.collection.Iterables;
 import org.neo4j.kernel.impl.util.StringLogger;
+
+import static org.neo4j.helpers.collection.Iterables.first;
 
 /**
  * State machine that implements the {@link Election} API.
@@ -235,17 +235,10 @@
                                 {
                                     if ( !context.getFailed().contains( server.getKey() ) )
                                     {
-<<<<<<< HEAD
+
                                         // This is a candidate - allow it to vote itself for promotion
-                                        outgoing.offer( Message.to( ElectionMessage.vote, server.getValue(), role ) );
-=======
-                                        if ( !context.getFailed().contains( server.getKey() ) )
-                                        {
-                                            // This is a candidate - allow it to vote itself for promotion
-                                            outgoing.offer( Message.to( ElectionMessage.vote, server.getValue(),
-                                                    context.voteRequestForRole( new ElectionRole( role ) ) ) );
-                                        }
->>>>>>> 1c7d092e
+                                        outgoing.offer( Message.to( ElectionMessage.vote, server.getValue(),
+                                                context.voteRequestForRole( new ElectionRole( role ) ) ) );
                                     }
                                 }
                                 context.setTimeout( "election-" + role, Message.timeout( ElectionMessage
@@ -261,7 +254,8 @@
                             ElectionContext.VoteRequest voteRequest = (ElectionContext.VoteRequest) request;
                             outgoing.offer( Message.respond( ElectionMessage.voted, message,
                                     new ElectionMessage.VersionedVotedData( voteRequest.getRole(), context.getMyId(),
-                                            context.getCredentialsForRole( voteRequest.getRole() ), voteRequest.getVersion() ) ) );
+                                            context.getCredentialsForRole( voteRequest.getRole() ),
+                                            voteRequest.getVersion() ) ) );
                             break;
                         }
 
