/**
 * Copyright (c) 2002-2015 "Neo Technology,"
 * Network Engine for Objects in Lund AB [http://neotechnology.com]
 *
 * This file is part of Neo4j.
 *
 * Neo4j is free software: you can redistribute it and/or modify
 * it under the terms of the GNU Affero General Public License as
 * published by the Free Software Foundation, either version 3 of the
 * License, or (at your option) any later version.
 *
 * This program is distributed in the hope that it will be useful,
 * but WITHOUT ANY WARRANTY; without even the implied warranty of
 * MERCHANTABILITY or FITNESS FOR A PARTICULAR PURPOSE.  See the
 * GNU Affero General Public License for more details.
 *
 * You should have received a copy of the GNU Affero General Public License
 * along with this program. If not, see <http://www.gnu.org/licenses/>.
 */
package org.neo4j.com;

import org.jboss.netty.bootstrap.ClientBootstrap;
import org.jboss.netty.buffer.ChannelBuffer;
import org.jboss.netty.buffer.ChannelBuffers;
import org.jboss.netty.channel.Channel;
import org.jboss.netty.channel.ChannelEvent;
import org.jboss.netty.channel.ChannelFuture;
import org.jboss.netty.channel.ChannelPipeline;
import org.jboss.netty.channel.ChannelPipelineFactory;
import org.jboss.netty.channel.Channels;
import org.jboss.netty.channel.socket.nio.NioClientSocketChannelFactory;
import org.jboss.netty.handler.queue.BlockingReadHandler;

import java.net.InetSocketAddress;
import java.net.SocketAddress;
import java.nio.ByteBuffer;
import java.util.ArrayList;
import java.util.HashMap;
import java.util.List;
import java.util.Map;
import java.util.concurrent.ArrayBlockingQueue;
import java.util.concurrent.TimeUnit;

import org.neo4j.com.monitor.RequestMonitor;
import org.neo4j.com.storecopy.ResponseUnpacker;
import org.neo4j.com.storecopy.ResponseUnpacker.TxHandler;
import org.neo4j.helpers.Exceptions;
import org.neo4j.helpers.Triplet;
import org.neo4j.kernel.impl.store.MismatchingStoreIdException;
import org.neo4j.kernel.impl.store.StoreId;
import org.neo4j.kernel.impl.util.StringLogger;
import org.neo4j.kernel.lifecycle.LifecycleAdapter;
import org.neo4j.kernel.logging.Logging;
import org.neo4j.kernel.monitoring.ByteCounterMonitor;

import static java.util.concurrent.Executors.newCachedThreadPool;
import static org.neo4j.com.Protocol.addLengthFieldPipes;
import static org.neo4j.com.Protocol.assertChunkSizeIsWithinFrameSize;
import static org.neo4j.com.ResourcePool.DEFAULT_CHECK_INTERVAL;
import static org.neo4j.com.storecopy.ResponseUnpacker.NO_OP_TX_HANDLER;
import static org.neo4j.helpers.Clock.SYSTEM_CLOCK;
import static org.neo4j.helpers.NamedThreadFactory.daemon;

/**
 * A means for a client to communicate with a {@link Server}. It
 * serializes requests and sends them to the server and waits for
 * a response back.
 *
 * @see Server
 */
public abstract class Client<T> extends LifecycleAdapter implements ChannelPipelineFactory
{
    // Max number of concurrent channels that may exist. Needs to be high because we
    // don't want to run into that limit, it will make some #acquire calls block and
    // gets disastrous if that thread is holding monitors that is needed to communicate
    // with the server in some way.
    public static final int DEFAULT_MAX_NUMBER_OF_CONCURRENT_CHANNELS_PER_CLIENT = 20;
    public static final int DEFAULT_READ_RESPONSE_TIMEOUT_SECONDS = 20;

    private ClientBootstrap bootstrap;
    private final SocketAddress address;
    private final StringLogger msgLog;
    private ResourcePool<Triplet<Channel, ChannelBuffer, ByteBuffer>> channelPool;
    private final Protocol protocol;
    private final int frameLength;
    private final long readTimeout;
    private final int maxUnusedChannels;
    private final StoreId storeId;
    private ResourceReleaser resourcePoolReleaser;
<<<<<<< HEAD
    private final List<MismatchingVersionHandler> mismatchingVersionHandlers;
    private final ResponseUnpacker responseUnpacker;
    private final ByteCounterMonitor byteCounterMonitor;
=======
    private final List<ComExceptionHandler> comExceptionHandlers;

>>>>>>> 02ad070d
    private final RequestMonitor requestMonitor;

    public Client( String hostNameOrIp, int port, Logging logging, StoreId storeId, int frameLength,
                   ProtocolVersion protocolVersion, long readTimeout, int maxConcurrentChannels, int chunkSize,
                   ResponseUnpacker responseUnpacker,
                   ByteCounterMonitor byteCounterMonitor, RequestMonitor requestMonitor )
    {
        assert byteCounterMonitor != null;
        assert requestMonitor != null;

        this.byteCounterMonitor = byteCounterMonitor;
        this.requestMonitor = requestMonitor;
        assertChunkSizeIsWithinFrameSize( chunkSize, frameLength );

        this.msgLog = logging.getMessagesLog( getClass() );
        this.storeId = storeId;
        this.frameLength = frameLength;
        this.readTimeout = readTimeout;
        // ResourcePool no longer controls max concurrent channels. Use this value for the pool size
        this.maxUnusedChannels = maxConcurrentChannels;
        this.comExceptionHandlers = new ArrayList<>( 2 );
        this.address = new InetSocketAddress( hostNameOrIp, port );
        this.protocol = createProtocol( chunkSize, protocolVersion.getApplicationProtocol() );
        this.responseUnpacker = responseUnpacker;

        msgLog.info( getClass().getSimpleName() + " communication channel created towards " + address );
    }

    protected Protocol createProtocol( int chunkSize, byte applicationProtocolVersion )
    {
        return new Protocol214( chunkSize, applicationProtocolVersion, getInternalProtocolVersion() );
    }

    @Override
    public void start()
    {
        String threadNameFormat = "%s-" + getClass().getSimpleName() + "@" + address;
        bootstrap = new ClientBootstrap( new NioClientSocketChannelFactory(
                newCachedThreadPool( daemon( getClass().getSimpleName() + "-boss@" + address ) ),
                newCachedThreadPool( daemon( getClass().getSimpleName() + "-worker@" + address ) ) ) );
        bootstrap.setPipelineFactory( this );

        channelPool = new ResourcePool<Triplet<Channel, ChannelBuffer, ByteBuffer>>( maxUnusedChannels,
                new ResourcePool.CheckStrategy.TimeoutCheckStrategy( DEFAULT_CHECK_INTERVAL, SYSTEM_CLOCK ),
                new LoggingResourcePoolMonitor( msgLog ) )
        {
            @Override
            protected Triplet<Channel, ChannelBuffer, ByteBuffer> create()
            {
                ChannelFuture channelFuture = bootstrap.connect( address );
                channelFuture.awaitUninterruptibly( 5, TimeUnit.SECONDS );
                Triplet<Channel, ChannelBuffer, ByteBuffer> channel;
                if ( channelFuture.isSuccess() )
                {
                    channel = Triplet.of( channelFuture.getChannel(),
                            ChannelBuffers.dynamicBuffer(),
                            ByteBuffer.allocate( 1024 * 1024 ) );
                    msgLog.logMessage( "Opened a new channel to " + address, true );
                    return channel;
                }

                String msg = Client.this.getClass().getSimpleName() + " could not connect to " + address;
                msgLog.logMessage( msg, true );
                throw new ComException( msg, channelFuture.getCause() );
            }

            @Override
            protected boolean isAlive( Triplet<Channel, ChannelBuffer, ByteBuffer> resource )
            {
                return resource.first().isConnected();
            }

            @Override
            protected void dispose( Triplet<Channel, ChannelBuffer, ByteBuffer> resource )
            {
                Channel channel = resource.first();
                if ( channel.isConnected() )
                {
                    msgLog.debug( "Closing channel: " + channel + ". Channel pool size is now " + currentSize() );
                    channel.close();
                }
            }
        };
        /*
         * This is here to couple the channel releasing to Response.close() itself and not
         * to TransactionStream.close() as it is implemented here. The reason is that a Response
         * that is returned without a TransactionStream will still hold the channel and should
         * release it eventually. Also, logically, closing the channel is not dependent on the
         * TransactionStream.
         */
        resourcePoolReleaser = new ResourceReleaser()
        {
            @Override
            public void release()
            {
                channelPool.release();
            }
        };
    }


    @Override
    public void stop()
    {
        channelPool.close( true );
        bootstrap.releaseExternalResources();
<<<<<<< HEAD
        mismatchingVersionHandlers.clear();
=======
        bossExecutor.shutdownNow();
        workerExecutor.shutdownNow();
        comExceptionHandlers.clear();
>>>>>>> 02ad070d
        msgLog.logMessage( toString() + " shutdown", true );
    }

    protected <R> Response<R> sendRequest( RequestType<T> type, RequestContext context,
                                           Serializer serializer, Deserializer<R> deserializer )
    {
        return sendRequest( type, context, serializer, deserializer, null, NO_OP_TX_HANDLER );
    }

    protected <R> Response<R> sendRequest( RequestType<T> type, RequestContext context,
                                           Serializer serializer, Deserializer<R> deserializer,
                                           StoreId specificStoreId, TxHandler txHandler )
    {
        boolean success = true;
        Triplet<Channel, ChannelBuffer, ByteBuffer> channelContext;
        Throwable failure = null;

        // Send 'em over the wire
        Channel channel;
        ChannelBuffer output;
        ByteBuffer input;
        try
        {
            channelContext = getChannel( type );
            channel = channelContext.first();
            output = channelContext.second();
            input = channelContext.third();
        }
        catch ( Throwable e )
        {
            throw Exceptions.launderedException( ComException.class, e );
        }

        try
        {
            notifyRequestMonitor( type, context, channel );

            // Request
            protocol.serializeRequest( channel, output, type, context, serializer );

            // Response
            @SuppressWarnings("unchecked")
            Response<R> response = protocol.deserializeResponse(
                    (BlockingReadHandler<ChannelBuffer>) channel.getPipeline().get( "blockingHandler" ), input,
                    getReadTimeout( type, readTimeout ), deserializer, resourcePoolReleaser );

            if ( type.responseShouldBeUnpacked() )
            {
                responseUnpacker.unpackResponse( response, txHandler );
            }

            if ( shouldCheckStoreId( type ) )
            {
                // specificStoreId is there as a workaround for then the graphDb isn't initialized yet
                if ( specificStoreId != null )
                {
                    assertCorrectStoreId( response.getStoreId(), specificStoreId );
                }
                else
                {
                    assertCorrectStoreId( response.getStoreId(), storeId );
                }
            }

            return response;
        }
        catch ( ComException e )
        {
            failure = e;
            success = false;
            for ( ComExceptionHandler handler : comExceptionHandlers )
            {
                handler.handle( e );
            }
            throw e;
        }
        catch ( Throwable e )
        {
            failure = e;
            success = false;
            if ( channelContext != null )
            {
                closeChannel( channelContext );
            }
            throw Exceptions.launderedException( ComException.class, e );
        }
        finally
        {
            /*
             * Otherwise the user must call response.close() to prevent resource leaks.
             */
            if ( !success )
            {
                releaseChannel();
            }
            requestMonitor.endRequest( failure );
        }
    }

    private void notifyRequestMonitor( RequestType<T> type, RequestContext context, Channel channel )
    {
        Map<String, String> requestContext = new HashMap<>( 3, 1 );
        requestContext.put( "type", type.toString() );
        requestContext.put( "slaveContext", context.toString() );
        requestContext.put( "serverAddress", channel.getRemoteAddress().toString() );

        requestMonitor.beginRequest( requestContext );
    }

    protected long getReadTimeout( RequestType<T> type, long readTimeout )
    {
        return readTimeout;
    }

    protected boolean shouldCheckStoreId( RequestType<T> type )
    {
        return true;
    }

    protected StoreId getStoreId()
    {
        return storeId;
    }

    private void assertCorrectStoreId( StoreId storeId, StoreId myStoreId )
    {
        if ( !myStoreId.equals( storeId ) )
        {
            throw new MismatchingStoreIdException( myStoreId, storeId );
        }
    }

    private Triplet<Channel, ChannelBuffer, ByteBuffer> getChannel( RequestType<T> type ) throws Exception
    {
        // Calling acquire is dangerous since it may be a blocking call... and if this
        // thread holds a lock which others may want to be able to communicate with
        // the server things go stiff.
        Triplet<Channel, ChannelBuffer, ByteBuffer> result = channelPool.acquire();
        if ( result == null )
        {
            msgLog.error( "Unable to acquire new channel for " + type );
            throw new ComException( "Unable to acquire new channel for " + type );
        }
        return result;
    }

    private void releaseChannel()
    {
        channelPool.release();
    }

    private void closeChannel( Triplet<Channel, ChannelBuffer, ByteBuffer> channel )
    {
        channel.first().close().awaitUninterruptibly();
    }

    @Override
    public ChannelPipeline getPipeline() throws Exception
    {
        ChannelPipeline pipeline = Channels.pipeline();
        pipeline.addLast( "monitor", new MonitorChannelHandler( byteCounterMonitor ) );
        addLengthFieldPipes( pipeline, frameLength );
        BlockingReadHandler<ChannelBuffer> reader =
                new BlockingReadHandler<>( new ArrayBlockingQueue<ChannelEvent>( 100, false ) );
        pipeline.addLast( "blockingHandler", reader );
        return pipeline;
    }

    public void addComExceptionHandler( ComExceptionHandler handler )
    {
        comExceptionHandlers.add( handler );
    }

    protected byte getInternalProtocolVersion()
    {
        return Server.INTERNAL_PROTOCOL_VERSION;
    }

    @Override
    public String toString()
    {
        return getClass().getSimpleName() + "[" + address + "]";
    }
}<|MERGE_RESOLUTION|>--- conflicted
+++ resolved
@@ -87,14 +87,9 @@
     private final int maxUnusedChannels;
     private final StoreId storeId;
     private ResourceReleaser resourcePoolReleaser;
-<<<<<<< HEAD
-    private final List<MismatchingVersionHandler> mismatchingVersionHandlers;
+    private final List<ComExceptionHandler> comExceptionHandlers;
     private final ResponseUnpacker responseUnpacker;
     private final ByteCounterMonitor byteCounterMonitor;
-=======
-    private final List<ComExceptionHandler> comExceptionHandlers;
-
->>>>>>> 02ad070d
     private final RequestMonitor requestMonitor;
 
     public Client( String hostNameOrIp, int port, Logging logging, StoreId storeId, int frameLength,
@@ -131,7 +126,6 @@
     @Override
     public void start()
     {
-        String threadNameFormat = "%s-" + getClass().getSimpleName() + "@" + address;
         bootstrap = new ClientBootstrap( new NioClientSocketChannelFactory(
                 newCachedThreadPool( daemon( getClass().getSimpleName() + "-boss@" + address ) ),
                 newCachedThreadPool( daemon( getClass().getSimpleName() + "-worker@" + address ) ) ) );
@@ -201,13 +195,7 @@
     {
         channelPool.close( true );
         bootstrap.releaseExternalResources();
-<<<<<<< HEAD
-        mismatchingVersionHandlers.clear();
-=======
-        bossExecutor.shutdownNow();
-        workerExecutor.shutdownNow();
         comExceptionHandlers.clear();
->>>>>>> 02ad070d
         msgLog.logMessage( toString() + " shutdown", true );
     }
 
