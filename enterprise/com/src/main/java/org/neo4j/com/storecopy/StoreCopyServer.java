--- conflicted
+++ resolved
@@ -186,34 +186,22 @@
                         {
                             try ( PagedFile pagedFile = optionalPagedFile.get() )
                             {
-<<<<<<< HEAD
-                                doWrite( writer, temporaryBuffer, file, recordSize, fileChannel, fileSize,
-                                        storeCopyIdentifier, false );
-=======
                                 long fileSize = pagedFile.fileSize();
                                 try ( ReadableByteChannel fileChannel = pagedFile.openReadableByteChannel() )
                                 {
-                                    doWrite( writer, temporaryBuffer, file, recordSize, fileChannel, fileSize, storeCopyIdentifier );
+                                    doWrite( writer, temporaryBuffer, file, recordSize, fileChannel, fileSize,
+                                            storeCopyIdentifier, false );
                                 }
                                 return anonymous( lastAppliedTransaction );
->>>>>>> 735da4f5
                             }
                         }
                     }
 
-                    try ( ReadableByteChannel fileChannel = fileSystem.open( file, "r" ) )
+                    try ( ReadableByteChannel fileChannel = fileSystem.open( file, OpenMode.READ ) )
                     {
-<<<<<<< HEAD
-                        try ( ReadableByteChannel fileChannel = fileSystem.open( file, OpenMode.READ ) )
-                        {
-                            long fileSize = fileSystem.getFileSize( file );
-                            doWrite( writer, temporaryBuffer, file, recordSize, fileChannel, fileSize,
-                                    storeCopyIdentifier, isLogFile );
-                        }
-=======
                         long fileSize = fileSystem.getFileSize( file );
-                        doWrite( writer, temporaryBuffer, file, recordSize, fileChannel, fileSize, storeCopyIdentifier );
->>>>>>> 735da4f5
+                        doWrite( writer, temporaryBuffer, file, recordSize, fileChannel, fileSize,
+                                storeCopyIdentifier, isLogFile );
                     }
                 }
             }
