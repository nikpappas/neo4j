--- conflicted
+++ resolved
@@ -133,15 +133,10 @@
         boolean shouldVoteFor = requesterLogUpToDate && !votedForOtherInSameTerm;
 
         log.debug( "Should vote for raft candidate %s: " +
-<<<<<<< HEAD
                         "requester log up to date: %s " +
                         "(request last log term: %s, context last log term: %s, request last log index: %s, context last append: %s) " +
                         "voted for other in same term: %s " +
-                        "(request term: %s, context term: %s, votedFor: %s)",
-=======
-                        "requester log up to date: %s (request last log term: %s, context last log term: %s, request last log index: %s, context last append: %s) " +
-                        "voted for other in same term: %s (request term: %s, context term: %s, voted for another: %s)",
->>>>>>> 39cd01dc
+                        "(request term: %s, context term: %s, voted for another: %s)",
                 shouldVoteFor,
                 requesterLogUpToDate, requestLastLogTerm, contextLastLogTerm, requestLastLogIndex, contextLastAppended,
                 votedForOtherInSameTerm, requestTerm, contextTerm, committedToVotingForAnother );
