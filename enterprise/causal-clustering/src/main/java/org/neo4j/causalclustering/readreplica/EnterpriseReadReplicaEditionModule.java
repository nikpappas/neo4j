/*
 * Copyright (c) 2002-2017 "Neo Technology,"
 * Network Engine for Objects in Lund AB [http://neotechnology.com]
 *
 * This file is part of Neo4j.
 *
 * Neo4j is free software: you can redistribute it and/or modify
 * it under the terms of the GNU Affero General Public License as
 * published by the Free Software Foundation, either version 3 of the
 * License, or (at your option) any later version.
 *
 * This program is distributed in the hope that it will be useful,
 * but WITHOUT ANY WARRANTY; without even the implied warranty of
 * MERCHANTABILITY or FITNESS FOR A PARTICULAR PURPOSE.  See the
 * GNU Affero General Public License for more details.
 *
 * You should have received a copy of the GNU Affero General Public License
 * along with this program. If not, see <http://www.gnu.org/licenses/>.
 */
package org.neo4j.causalclustering.readreplica;

import java.io.File;
import java.util.concurrent.TimeUnit;
import java.util.function.Supplier;

import org.neo4j.backup.OnlineBackupKernelExtension;
import org.neo4j.backup.OnlineBackupSettings;
import org.neo4j.causalclustering.catchup.CatchUpClient;
import org.neo4j.causalclustering.catchup.CatchupServer;
import org.neo4j.causalclustering.catchup.CheckpointerSupplier;
import org.neo4j.causalclustering.catchup.storecopy.CopiedStoreRecovery;
import org.neo4j.causalclustering.catchup.storecopy.LocalDatabase;
import org.neo4j.causalclustering.catchup.storecopy.RemoteStore;
import org.neo4j.causalclustering.catchup.storecopy.StoreCopyClient;
import org.neo4j.causalclustering.catchup.storecopy.StoreCopyProcess;
import org.neo4j.causalclustering.catchup.storecopy.StoreFiles;
import org.neo4j.causalclustering.catchup.tx.BatchingTxApplier;
import org.neo4j.causalclustering.catchup.tx.CatchupPollingProcess;
import org.neo4j.causalclustering.catchup.tx.TransactionLogCatchUpFactory;
import org.neo4j.causalclustering.catchup.tx.TxPullClient;
import org.neo4j.causalclustering.core.CausalClusteringSettings;
import org.neo4j.causalclustering.core.consensus.schedule.DelayedRenewableTimeoutService;
import org.neo4j.causalclustering.discovery.DiscoveryServiceFactory;
import org.neo4j.causalclustering.discovery.TopologyService;
import org.neo4j.causalclustering.discovery.procedures.ReadReplicaRoleProcedure;
import org.neo4j.causalclustering.helper.ExponentialBackoffStrategy;
<<<<<<< HEAD
import org.neo4j.causalclustering.identity.MemberId;
=======
import org.neo4j.causalclustering.messaging.routing.ConnectToRandomCoreMember;
>>>>>>> 415c5a0a
import org.neo4j.graphdb.DependencyResolver;
import org.neo4j.graphdb.factory.GraphDatabaseSettings;
import org.neo4j.io.fs.FileSystemAbstraction;
import org.neo4j.io.pagecache.PageCache;
import org.neo4j.kernel.DatabaseAvailability;
import org.neo4j.kernel.NeoStoreDataSource;
import org.neo4j.kernel.api.bolt.BoltConnectionTracker;
import org.neo4j.kernel.api.exceptions.KernelException;
import org.neo4j.kernel.configuration.Config;
import org.neo4j.kernel.enterprise.builtinprocs.EnterpriseBuiltInDbmsProcedures;
import org.neo4j.kernel.impl.api.CommitProcessFactory;
import org.neo4j.kernel.impl.api.ReadOnlyTransactionCommitProcess;
import org.neo4j.kernel.impl.api.TransactionCommitProcess;
import org.neo4j.kernel.impl.api.TransactionRepresentationCommitProcess;
import org.neo4j.kernel.impl.core.DelegatingLabelTokenHolder;
import org.neo4j.kernel.impl.core.DelegatingPropertyKeyTokenHolder;
import org.neo4j.kernel.impl.core.DelegatingRelationshipTypeTokenHolder;
import org.neo4j.kernel.impl.core.ReadOnlyTokenCreator;
import org.neo4j.kernel.impl.coreapi.CoreAPIAvailabilityGuard;
import org.neo4j.kernel.impl.enterprise.EnterpriseConstraintSemantics;
import org.neo4j.kernel.impl.enterprise.EnterpriseEditionModule;
import org.neo4j.kernel.impl.enterprise.StandardBoltConnectionTracker;
import org.neo4j.kernel.impl.enterprise.id.EnterpriseIdTypeConfigurationProvider;
import org.neo4j.kernel.impl.enterprise.transaction.log.checkpoint.ConfigurableIOLimiter;
import org.neo4j.kernel.impl.factory.DatabaseInfo;
import org.neo4j.kernel.impl.factory.EditionModule;
import org.neo4j.kernel.impl.factory.GraphDatabaseFacade;
import org.neo4j.kernel.impl.factory.PlatformModule;
import org.neo4j.kernel.impl.factory.ReadOnly;
import org.neo4j.kernel.impl.factory.StatementLocksFactorySelector;
import org.neo4j.kernel.impl.logging.LogService;
import org.neo4j.kernel.impl.proc.Procedures;
import org.neo4j.kernel.impl.store.id.DefaultIdGeneratorFactory;
import org.neo4j.kernel.impl.store.id.IdReuseEligibility;
import org.neo4j.kernel.impl.store.stats.IdBasedStoreEntityCounters;
import org.neo4j.kernel.impl.transaction.TransactionHeaderInformationFactory;
import org.neo4j.kernel.impl.transaction.log.LogicalTransactionStore;
import org.neo4j.kernel.impl.transaction.log.TransactionAppender;
import org.neo4j.kernel.impl.transaction.log.TransactionIdStore;
import org.neo4j.kernel.impl.transaction.state.DataSourceManager;
import org.neo4j.kernel.internal.DatabaseHealth;
import org.neo4j.kernel.internal.DefaultKernelData;
import org.neo4j.kernel.lifecycle.LifeSupport;
import org.neo4j.kernel.lifecycle.LifecycleStatus;
import org.neo4j.kernel.monitoring.Monitors;
import org.neo4j.logging.LogProvider;
import org.neo4j.storageengine.api.StorageEngine;
import org.neo4j.time.Clocks;
import org.neo4j.udc.UsageData;

import static org.neo4j.kernel.impl.factory.CommunityEditionModule.createLockManager;

/**
 * This implementation of {@link org.neo4j.kernel.impl.factory.EditionModule} creates the implementations of services
 * that are specific to the Enterprise Read Replica edition.
 */
public class EnterpriseReadReplicaEditionModule extends EditionModule
{
    @Override
    public void registerEditionSpecificProcedures( Procedures procedures ) throws KernelException
    {
        procedures.registerProcedure( EnterpriseBuiltInDbmsProcedures.class, true );
        procedures.register( new ReadReplicaRoleProcedure() );
    }

    EnterpriseReadReplicaEditionModule( final PlatformModule platformModule,
            final DiscoveryServiceFactory discoveryServiceFactory, MemberId myself )
    {
        LogService logging = platformModule.logging;

        ioLimiter = new ConfigurableIOLimiter( platformModule.config );

        org.neo4j.kernel.impl.util.Dependencies dependencies = platformModule.dependencies;
        Config config = platformModule.config;
        FileSystemAbstraction fileSystem = platformModule.fileSystem;
        PageCache pageCache = platformModule.pageCache;
        File storeDir = platformModule.storeDir;
        LifeSupport life = platformModule.life;
        Monitors monitors = platformModule.monitors;

        eligibleForIdReuse = IdReuseEligibility.ALWAYS;

        this.accessCapability = new ReadOnly();

        GraphDatabaseFacade graphDatabaseFacade = platformModule.graphDatabaseFacade;

        lockManager = dependencies.satisfyDependency( createLockManager( config, platformModule.clock, logging ) );

        statementLocksFactory = new StatementLocksFactorySelector( lockManager, config, logging ).select();

        idTypeConfigurationProvider = new EnterpriseIdTypeConfigurationProvider( config );
        idGeneratorFactory = dependencies
                .satisfyDependency( new DefaultIdGeneratorFactory( fileSystem, idTypeConfigurationProvider ) );
        dependencies.satisfyDependency( new IdBasedStoreEntityCounters( this.idGeneratorFactory ) );

        propertyKeyTokenHolder = life.add(
                dependencies.satisfyDependency( new DelegatingPropertyKeyTokenHolder( new ReadOnlyTokenCreator() ) ) );
        labelTokenHolder = life.add(
                dependencies.satisfyDependency( new DelegatingLabelTokenHolder( new ReadOnlyTokenCreator() ) ) );
        relationshipTypeTokenHolder = life.add( dependencies
                .satisfyDependency( new DelegatingRelationshipTypeTokenHolder( new ReadOnlyTokenCreator() ) ) );

        life.add( dependencies.satisfyDependency(
                new DefaultKernelData( fileSystem, pageCache, storeDir, config, graphDatabaseFacade ) ) );

        headerInformationFactory = TransactionHeaderInformationFactory.DEFAULT;

        schemaWriteGuard = () ->
        {
        };

        transactionStartTimeout = config.get( GraphDatabaseSettings.transaction_start_timeout );

        constraintSemantics = new EnterpriseConstraintSemantics();

        coreAPIAvailabilityGuard =
                new CoreAPIAvailabilityGuard( platformModule.availabilityGuard, transactionStartTimeout );

        registerRecovery( platformModule.databaseInfo, life, dependencies );

        publishEditionInfo( dependencies.resolveDependency( UsageData.class ), platformModule.databaseInfo, config );
        commitProcessFactory = readOnly();

        LogProvider logProvider = platformModule.logging.getInternalLogProvider();

        DelayedRenewableTimeoutService refreshReadReplicaTimeoutService =
                life.add( new DelayedRenewableTimeoutService( Clocks.systemClock(), logProvider ) );

        long readReplicaTimeToLiveTimeout = config.get( CausalClusteringSettings.read_replica_time_to_live );
        long readReplicaRefreshRate = config.get( CausalClusteringSettings.read_replica_refresh_rate );

        logProvider.getLog( getClass() ).info( String.format( "Generated new id: %s", myself ) );

        TopologyService topologyService = discoveryServiceFactory
                .topologyService( config, logProvider, refreshReadReplicaTimeoutService,
                        readReplicaTimeToLiveTimeout, readReplicaRefreshRate, myself );
        life.add( dependencies.satisfyDependency( topologyService ) );

        long inactivityTimeoutMillis = config.get( CausalClusteringSettings.catch_up_client_inactivity_timeout );
        CatchUpClient catchUpClient = life.add(
                new CatchUpClient( topologyService, logProvider, Clocks.systemClock(),
                        inactivityTimeoutMillis, monitors ) );

        final Supplier<DatabaseHealth> databaseHealthSupplier = dependencies.provideDependency( DatabaseHealth.class );

        Supplier<TransactionCommitProcess> writableCommitProcess = () -> new TransactionRepresentationCommitProcess(
                dependencies.resolveDependency( TransactionAppender.class ),
                dependencies.resolveDependency( StorageEngine.class ) );

        LifeSupport txPulling = new LifeSupport();
        int maxBatchSize = config.get( CausalClusteringSettings.read_replica_transaction_applier_batch_size );
        BatchingTxApplier batchingTxApplier =
                new BatchingTxApplier( maxBatchSize, dependencies.provideDependency( TransactionIdStore.class ),
                        writableCommitProcess, platformModule.monitors, logProvider );

        DelayedRenewableTimeoutService catchupTimeoutService =
                new DelayedRenewableTimeoutService( Clocks.systemClock(), logProvider );

<<<<<<< HEAD
        StoreFiles storeFiles = new StoreFiles( fileSystem, pageCache );
        LocalDatabase localDatabase =
                new LocalDatabase( platformModule.storeDir, storeFiles, platformModule.dataSourceManager,
                        databaseHealthSupplier, logProvider );

        RemoteStore remoteStore =
                new RemoteStore( platformModule.logging.getInternalLogProvider(), fileSystem, platformModule.pageCache,
                        new StoreCopyClient( catchUpClient, logProvider ),
                        new TxPullClient( catchUpClient, platformModule.monitors ), new TransactionLogCatchUpFactory(),
                        platformModule.monitors );

        CopiedStoreRecovery copiedStoreRecovery =
                new CopiedStoreRecovery( config, platformModule.kernelExtensions.listFactories(),
                        platformModule.pageCache );

=======
        LocalDatabase localDatabase = new LocalDatabase( platformModule.storeDir,
                new StoreFiles( fileSystem ),
                platformModule.dataSourceManager,
                pageCache,
                fileSystem,
                databaseHealthSupplier,
                platformModule.availabilityGuard,
                logProvider );

        RemoteStore remoteStore = new RemoteStore( platformModule.logging.getInternalLogProvider(),
                fileSystem, platformModule.pageCache,
                new StoreCopyClient( catchUpClient, logProvider ),
                new TxPullClient( catchUpClient, platformModule.monitors ),
                new TransactionLogCatchUpFactory(),
                platformModule.monitors );

        CopiedStoreRecovery copiedStoreRecovery = new CopiedStoreRecovery( config,
                platformModule.kernelExtensions.listFactories(), platformModule.pageCache );
>>>>>>> 415c5a0a
        txPulling.add( copiedStoreRecovery );

        LifeSupport servicesToStopOnStoreCopy = new LifeSupport();
        if ( config.get( OnlineBackupSettings.online_backup_enabled ) )
        {
            platformModule.dataSourceManager.addListener( new DataSourceManager.Listener()
            {
                @Override
                public void registered( NeoStoreDataSource dataSource )
                {
                    servicesToStopOnStoreCopy.add( pickBackupExtension( dataSource ) );
                }

                @Override
                public void unregistered( NeoStoreDataSource dataSource )
                {
                    servicesToStopOnStoreCopy.remove( pickBackupExtension( dataSource ) );
                }

                private OnlineBackupKernelExtension pickBackupExtension( NeoStoreDataSource dataSource )
                {
                    return dataSource.getDependencyResolver().resolveDependency( OnlineBackupKernelExtension.class );
                }
            } );
        }

        StoreCopyProcess storeCopyProcess =
                new StoreCopyProcess( fileSystem, pageCache, localDatabase, copiedStoreRecovery, remoteStore,
                        logProvider );

        ConnectToRandomCoreServer defaultStrategy = new ConnectToRandomCoreServer();
        defaultStrategy.setTopologyService( topologyService );

        UpstreamDatabaseStrategySelector upstreamDatabaseStrategySelector =
                new UpstreamDatabaseStrategySelector( defaultStrategy,
                        new UpstreamDatabaseStrategiesLoader( topologyService, config ), myself );

        CatchupPollingProcess catchupProcess =
                new CatchupPollingProcess( logProvider, localDatabase, servicesToStopOnStoreCopy, catchUpClient,
                        upstreamDatabaseStrategySelector, catchupTimeoutService,
                        config.get( CausalClusteringSettings.pull_interval ), batchingTxApplier,
                        platformModule.monitors, storeCopyProcess, databaseHealthSupplier );
        dependencies.satisfyDependencies( catchupProcess );

        txPulling.add( batchingTxApplier );
        txPulling.add( catchupProcess );
        txPulling.add( catchupTimeoutService );
        txPulling.add( new WaitForUpToDateStore( catchupProcess, logProvider ) );

        ExponentialBackoffStrategy retryStrategy = new ExponentialBackoffStrategy( 1, 30, TimeUnit.SECONDS );
        life.add(
                new ReadReplicaStartupProcess( remoteStore, localDatabase, txPulling, upstreamDatabaseStrategySelector,
                        retryStrategy, logProvider, platformModule.logging.getUserLogProvider(), storeCopyProcess ) );

        CatchupServer catchupServer = new CatchupServer( platformModule.logging.getInternalLogProvider(),
                platformModule.logging.getUserLogProvider(), localDatabase::storeId,
                platformModule.dependencies.provideDependency( TransactionIdStore.class ),
                platformModule.dependencies.provideDependency( LogicalTransactionStore.class ),
                localDatabase::dataSource, localDatabase::isAvailable, null, config, platformModule.monitors,
                new CheckpointerSupplier( platformModule.dependencies ), fileSystem, pageCache,
                platformModule.storeCopyCheckPointMutex );

        servicesToStopOnStoreCopy.add( catchupServer );

        dependencies.satisfyDependency( createSessionTracker() );

        life.add( catchupServer ); // must start last and stop first, since it handles external requests
    }

    private void registerRecovery( final DatabaseInfo databaseInfo, LifeSupport life,
            final DependencyResolver dependencyResolver )
    {
        life.addLifecycleListener( ( instance, from, to ) ->
        {
            if ( instance instanceof DatabaseAvailability && to.equals( LifecycleStatus.STARTED ) )
            {
                doAfterRecoveryAndStartup( databaseInfo, dependencyResolver );
            }
        } );
    }

    private CommitProcessFactory readOnly()
    {
        return ( appender, storageEngine, config ) -> new ReadOnlyTransactionCommitProcess();
    }

    @Override
    protected BoltConnectionTracker createSessionTracker()
    {
        return new StandardBoltConnectionTracker();
    }

    @Override
    public void setupSecurityModule( PlatformModule platformModule, Procedures procedures )
    {
        EnterpriseEditionModule.setupEnterpriseSecurityModule( platformModule, procedures );
    }
}<|MERGE_RESOLUTION|>--- conflicted
+++ resolved
@@ -44,11 +44,7 @@
 import org.neo4j.causalclustering.discovery.TopologyService;
 import org.neo4j.causalclustering.discovery.procedures.ReadReplicaRoleProcedure;
 import org.neo4j.causalclustering.helper.ExponentialBackoffStrategy;
-<<<<<<< HEAD
 import org.neo4j.causalclustering.identity.MemberId;
-=======
-import org.neo4j.causalclustering.messaging.routing.ConnectToRandomCoreMember;
->>>>>>> 415c5a0a
 import org.neo4j.graphdb.DependencyResolver;
 import org.neo4j.graphdb.factory.GraphDatabaseSettings;
 import org.neo4j.io.fs.FileSystemAbstraction;
@@ -207,11 +203,10 @@
         DelayedRenewableTimeoutService catchupTimeoutService =
                 new DelayedRenewableTimeoutService( Clocks.systemClock(), logProvider );
 
-<<<<<<< HEAD
         StoreFiles storeFiles = new StoreFiles( fileSystem, pageCache );
         LocalDatabase localDatabase =
                 new LocalDatabase( platformModule.storeDir, storeFiles, platformModule.dataSourceManager,
-                        databaseHealthSupplier, logProvider );
+                        databaseHealthSupplier, platformModule.availabilityGuard, logProvider );
 
         RemoteStore remoteStore =
                 new RemoteStore( platformModule.logging.getInternalLogProvider(), fileSystem, platformModule.pageCache,
@@ -223,26 +218,6 @@
                 new CopiedStoreRecovery( config, platformModule.kernelExtensions.listFactories(),
                         platformModule.pageCache );
 
-=======
-        LocalDatabase localDatabase = new LocalDatabase( platformModule.storeDir,
-                new StoreFiles( fileSystem ),
-                platformModule.dataSourceManager,
-                pageCache,
-                fileSystem,
-                databaseHealthSupplier,
-                platformModule.availabilityGuard,
-                logProvider );
-
-        RemoteStore remoteStore = new RemoteStore( platformModule.logging.getInternalLogProvider(),
-                fileSystem, platformModule.pageCache,
-                new StoreCopyClient( catchUpClient, logProvider ),
-                new TxPullClient( catchUpClient, platformModule.monitors ),
-                new TransactionLogCatchUpFactory(),
-                platformModule.monitors );
-
-        CopiedStoreRecovery copiedStoreRecovery = new CopiedStoreRecovery( config,
-                platformModule.kernelExtensions.listFactories(), platformModule.pageCache );
->>>>>>> 415c5a0a
         txPulling.add( copiedStoreRecovery );
 
         LifeSupport servicesToStopOnStoreCopy = new LifeSupport();
