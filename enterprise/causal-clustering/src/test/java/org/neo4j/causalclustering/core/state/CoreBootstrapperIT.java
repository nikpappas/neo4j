/*
 * Copyright (c) 2002-2018 "Neo4j,"
 * Neo4j Sweden AB [http://neo4j.com]
 *
 * This file is part of Neo4j Enterprise Edition. The included source
 * code can be redistributed and/or modified under the terms of the
 * GNU AFFERO GENERAL PUBLIC LICENSE Version 3
 * (http://www.fsf.org/licensing/licenses/agpl-3.0.html) with the
 * Commons Clause, as found in the associated LICENSE.txt file.
 *
 * This program is distributed in the hope that it will be useful,
 * but WITHOUT ANY WARRANTY; without even the implied warranty of
 * MERCHANTABILITY or FITNESS FOR A PARTICULAR PURPOSE.  See the
 * GNU Affero General Public License for more details.
 *
 * Neo4j object code can be licensed independently from the source
 * under separate terms from the AGPL. Inquiries can be directed to:
 * licensing@neo4j.com
 *
 * More information is also available at:
 * https://neo4j.com/licensing/
 */
package org.neo4j.causalclustering.core.state;

import org.junit.Rule;
import org.junit.Test;
import org.junit.rules.RuleChain;

import java.io.File;
import java.io.IOException;
import java.util.Set;

import org.neo4j.causalclustering.core.replication.session.GlobalSessionTrackerState;
import org.neo4j.causalclustering.core.state.machines.id.IdAllocationState;
import org.neo4j.causalclustering.core.state.machines.locks.ReplicatedLockTokenState;
import org.neo4j.causalclustering.core.state.machines.tx.LastCommittedIndexFinder;
import org.neo4j.causalclustering.core.state.snapshot.CoreSnapshot;
import org.neo4j.causalclustering.core.state.snapshot.CoreStateType;
import org.neo4j.causalclustering.core.state.snapshot.RaftCoreState;
import org.neo4j.causalclustering.helpers.ClassicNeo4jStore;
import org.neo4j.causalclustering.identity.MemberId;
import org.neo4j.graphdb.factory.GraphDatabaseSettings;
import org.neo4j.io.fs.FileSystemAbstraction;
import org.neo4j.io.layout.DatabaseLayout;
import org.neo4j.io.pagecache.PageCache;
import org.neo4j.kernel.configuration.Config;
import org.neo4j.kernel.impl.store.id.IdType;
import org.neo4j.kernel.impl.transaction.log.ReadOnlyTransactionIdStore;
import org.neo4j.kernel.impl.transaction.log.ReadOnlyTransactionStore;
import org.neo4j.kernel.monitoring.Monitors;
import org.neo4j.logging.AssertableLogProvider;
import org.neo4j.logging.NullLogProvider;
import org.neo4j.test.rule.PageCacheRule;
import org.neo4j.test.rule.TestDirectory;
import org.neo4j.test.rule.fs.DefaultFileSystemRule;

import static java.lang.Integer.parseInt;
import static java.util.UUID.randomUUID;
import static org.hamcrest.Matchers.allOf;
import static org.hamcrest.Matchers.greaterThanOrEqualTo;
import static org.hamcrest.Matchers.lessThanOrEqualTo;
import static org.junit.Assert.assertEquals;
import static org.junit.Assert.assertThat;
import static org.junit.Assert.fail;
import static org.neo4j.graphdb.factory.GraphDatabaseSettings.record_id_batch_size;
import static org.neo4j.helpers.collection.Iterators.asSet;

public class CoreBootstrapperIT
{
    private final TestDirectory testDirectory = TestDirectory.testDirectory();
    private final PageCacheRule pageCacheRule = new PageCacheRule();
    private final DefaultFileSystemRule fileSystemRule = new DefaultFileSystemRule();

    @Rule
    public RuleChain ruleChain = RuleChain.outerRule( pageCacheRule ).around( pageCacheRule ).around( testDirectory );

    @Test
    public void shouldSetAllCoreState() throws Exception
    {
        // given
        int nodeCount = 100;
        FileSystemAbstraction fileSystem = fileSystemRule.get();
        File classicNeo4jStore = ClassicNeo4jStore.builder( testDirectory.directory(), fileSystem ).amountOfNodes( nodeCount ).build().getStoreDir();

        PageCache pageCache = pageCacheRule.getPageCache( fileSystem );
        DatabaseLayout databaseLayout = DatabaseLayout.of( classicNeo4jStore );
        CoreBootstrapper bootstrapper =
                new CoreBootstrapper( databaseLayout, pageCache, fileSystem, Config.defaults(), NullLogProvider.getInstance(), new Monitors() );
        bootstrapAndVerify( nodeCount, fileSystem, databaseLayout, pageCache, Config.defaults(), bootstrapper );
    }

    @Test
    public void setAllCoreStateOnDatabaseWithCustomLogFilesLocation() throws Exception
    {
        // given
        int nodeCount = 100;
        FileSystemAbstraction fileSystem = fileSystemRule.get();
        String customTransactionLogsLocation = "transaction-logs";
        File classicNeo4jStore = ClassicNeo4jStore
                .builder( testDirectory.directory(), fileSystem )
                .amountOfNodes( nodeCount )
                .logicalLogsLocation( customTransactionLogsLocation )
                .build()
                .getStoreDir();

        PageCache pageCache = pageCacheRule.getPageCache( fileSystem );
        DatabaseLayout databaseLayout = DatabaseLayout.of( classicNeo4jStore );
        Config config = Config.defaults( GraphDatabaseSettings.logical_logs_location, customTransactionLogsLocation );
        CoreBootstrapper bootstrapper = new CoreBootstrapper( databaseLayout, pageCache, fileSystem, config, NullLogProvider.getInstance(), new Monitors() );

        bootstrapAndVerify( nodeCount, fileSystem, databaseLayout, pageCache, config, bootstrapper );
    }

    @Test
    public void shouldFailToBootstrapIfClusterIsInNeedOfRecovery() throws IOException
    {
        // given
        int nodeCount = 100;
        FileSystemAbstraction fileSystem = fileSystemRule.get();
        File storeInNeedOfRecovery =
                ClassicNeo4jStore.builder( testDirectory.directory(), fileSystem ).amountOfNodes( nodeCount ).needToRecover().build().getStoreDir();
        AssertableLogProvider assertableLogProvider = new AssertableLogProvider(  );

        PageCache pageCache = pageCacheRule.getPageCache( fileSystem );
        DatabaseLayout databaseLayout = DatabaseLayout.of( storeInNeedOfRecovery );
        CoreBootstrapper bootstrapper =
<<<<<<< HEAD
                new CoreBootstrapper( databaseLayout, pageCache, fileSystem, Config.defaults(), NullLogProvider.getInstance(), new Monitors() );
=======
                new CoreBootstrapper( storeInNeedOfRecovery, pageCache, fileSystem, Config.defaults(), assertableLogProvider, new Monitors() );
>>>>>>> 3dd9c4d9

        // when
        Set<MemberId> membership = asSet( randomMember(), randomMember(), randomMember() );
        try
        {
            bootstrapper.bootstrap( membership );
            fail();
        }
        catch ( Exception e )
        {
            String errorMessage = "Cannot bootstrap. Recovery is required. Please ensure that the store being seeded comes from a cleanly shutdown " +
                    "instance of Neo4j or a Neo4j backup";
            assertEquals( e.getMessage(), errorMessage );
            assertableLogProvider.assertExactly( AssertableLogProvider.inLog( CoreBootstrapper.class ).error( errorMessage) );
        }
    }

    @Test
    public void shouldFailToBootstrapIfClusterIsInNeedOfRecoveryWithCustomLogicalLogsLocation() throws IOException
    {
        // given
        int nodeCount = 100;
        FileSystemAbstraction fileSystem = fileSystemRule.get();
        String customTransactionLogsLocation = "transaction-logs";
        File storeInNeedOfRecovery = ClassicNeo4jStore
                .builder( testDirectory.directory(), fileSystem )
                .amountOfNodes( nodeCount )
                .logicalLogsLocation( customTransactionLogsLocation )
                .needToRecover()
                .build()
                .getStoreDir();
        AssertableLogProvider assertableLogProvider = new AssertableLogProvider(  );

        PageCache pageCache = pageCacheRule.getPageCache( fileSystem );
        DatabaseLayout databaseLayout = DatabaseLayout.of( storeInNeedOfRecovery );
        Config config = Config.defaults( GraphDatabaseSettings.logical_logs_location, customTransactionLogsLocation );
<<<<<<< HEAD
        CoreBootstrapper bootstrapper = new CoreBootstrapper( databaseLayout, pageCache, fileSystem, config, NullLogProvider.getInstance(), new Monitors() );
=======
        CoreBootstrapper bootstrapper =
                new CoreBootstrapper( storeInNeedOfRecovery, pageCache, fileSystem, config, assertableLogProvider, new Monitors() );
>>>>>>> 3dd9c4d9

        // when
        Set<MemberId> membership = asSet( randomMember(), randomMember(), randomMember() );
        try
        {
            bootstrapper.bootstrap( membership );
            fail();
        }
        catch ( Exception e )
        {
            String errorMessage = "Cannot bootstrap. Recovery is required. Please ensure that the store being seeded comes from a cleanly shutdown " +
                    "instance of Neo4j or a Neo4j backup";
            assertEquals( e.getMessage(), errorMessage );
            assertableLogProvider.assertExactly( AssertableLogProvider.inLog( CoreBootstrapper.class ).error( errorMessage) );
        }
    }

    private static void bootstrapAndVerify( long nodeCount, FileSystemAbstraction fileSystem, DatabaseLayout databaseLayout, PageCache pageCache, Config config,
            CoreBootstrapper bootstrapper ) throws Exception
    {
        // when
        Set<MemberId> membership = asSet( randomMember(), randomMember(), randomMember() );
        CoreSnapshot snapshot = bootstrapper.bootstrap( membership );

        // then
        int recordIdBatchSize = parseInt( record_id_batch_size.getDefaultValue() );
        assertThat( ((IdAllocationState) snapshot.get( CoreStateType.ID_ALLOCATION )).firstUnallocated( IdType.NODE ),
                allOf( greaterThanOrEqualTo( nodeCount ), lessThanOrEqualTo( nodeCount + recordIdBatchSize ) ) );

        /* Bootstrapped state is created in RAFT land at index -1 and term -1. */
        assertEquals( 0, snapshot.prevIndex() );
        assertEquals( 0, snapshot.prevTerm() );

        /* Lock is initially not taken. */
        assertEquals( new ReplicatedLockTokenState(), snapshot.get( CoreStateType.LOCK_TOKEN ) );

        /* Raft has the bootstrapped set of members initially. */
        assertEquals( membership, ((RaftCoreState) snapshot.get( CoreStateType.RAFT_CORE_STATE )).committed().members() );

        /* The session state is initially empty. */
        assertEquals( new GlobalSessionTrackerState(), snapshot.get( CoreStateType.SESSION_TRACKER ) );

        ReadOnlyTransactionStore transactionStore = new ReadOnlyTransactionStore( pageCache, fileSystem,
                databaseLayout, config, new Monitors() );
        LastCommittedIndexFinder lastCommittedIndexFinder = new LastCommittedIndexFinder(
                new ReadOnlyTransactionIdStore( pageCache, databaseLayout ),
                transactionStore, NullLogProvider.getInstance() );

        long lastCommittedIndex = lastCommittedIndexFinder.getLastCommittedIndex();
        assertEquals( -1, lastCommittedIndex );
    }

    private static MemberId randomMember()
    {
        return new MemberId( randomUUID() );
    }
}<|MERGE_RESOLUTION|>--- conflicted
+++ resolved
@@ -124,11 +124,7 @@
         PageCache pageCache = pageCacheRule.getPageCache( fileSystem );
         DatabaseLayout databaseLayout = DatabaseLayout.of( storeInNeedOfRecovery );
         CoreBootstrapper bootstrapper =
-<<<<<<< HEAD
-                new CoreBootstrapper( databaseLayout, pageCache, fileSystem, Config.defaults(), NullLogProvider.getInstance(), new Monitors() );
-=======
-                new CoreBootstrapper( storeInNeedOfRecovery, pageCache, fileSystem, Config.defaults(), assertableLogProvider, new Monitors() );
->>>>>>> 3dd9c4d9
+                new CoreBootstrapper( databaseLayout, pageCache, fileSystem, Config.defaults(), assertableLogProvider, new Monitors() );
 
         // when
         Set<MemberId> membership = asSet( randomMember(), randomMember(), randomMember() );
@@ -165,12 +161,7 @@
         PageCache pageCache = pageCacheRule.getPageCache( fileSystem );
         DatabaseLayout databaseLayout = DatabaseLayout.of( storeInNeedOfRecovery );
         Config config = Config.defaults( GraphDatabaseSettings.logical_logs_location, customTransactionLogsLocation );
-<<<<<<< HEAD
-        CoreBootstrapper bootstrapper = new CoreBootstrapper( databaseLayout, pageCache, fileSystem, config, NullLogProvider.getInstance(), new Monitors() );
-=======
-        CoreBootstrapper bootstrapper =
-                new CoreBootstrapper( storeInNeedOfRecovery, pageCache, fileSystem, config, assertableLogProvider, new Monitors() );
->>>>>>> 3dd9c4d9
+        CoreBootstrapper bootstrapper = new CoreBootstrapper( databaseLayout, pageCache, fileSystem, config, assertableLogProvider, new Monitors() );
 
         // when
         Set<MemberId> membership = asSet( randomMember(), randomMember(), randomMember() );
