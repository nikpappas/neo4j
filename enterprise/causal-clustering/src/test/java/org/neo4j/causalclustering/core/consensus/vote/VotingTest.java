--- conflicted
+++ resolved
@@ -32,10 +32,6 @@
 import static org.junit.Assert.assertFalse;
 import static org.junit.Assert.assertTrue;
 
-<<<<<<< HEAD
-@RunWith( MockitoJUnitRunner.class )
-=======
->>>>>>> d823b241
 public class VotingTest
 {
     MemberId candidate = new MemberId( UUID.randomUUID() );
