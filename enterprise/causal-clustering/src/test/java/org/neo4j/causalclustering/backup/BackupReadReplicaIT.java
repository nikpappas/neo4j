/*
 * Copyright (c) 2002-2018 "Neo Technology,"
 * Network Engine for Objects in Lund AB [http://neotechnology.com]
 *
 * This file is part of Neo4j.
 *
 * Neo4j is free software: you can redistribute it and/or modify
 * it under the terms of the GNU Affero General Public License as
 * published by the Free Software Foundation, either version 3 of the
 * License, or (at your option) any later version.
 *
 * This program is distributed in the hope that it will be useful,
 * but WITHOUT ANY WARRANTY; without even the implied warranty of
 * MERCHANTABILITY or FITNESS FOR A PARTICULAR PURPOSE.  See the
 * GNU Affero General Public License for more details.
 *
 * You should have received a copy of the GNU Affero General Public License
 * along with this program. If not, see <http://www.gnu.org/licenses/>.
 */
package org.neo4j.causalclustering.backup;

import org.junit.Before;
import org.junit.Rule;
import org.junit.Test;

import java.io.File;
import java.util.concurrent.TimeUnit;

import org.neo4j.backup.OnlineBackupSettings;
import org.neo4j.causalclustering.core.CoreGraphDatabase;
import org.neo4j.causalclustering.discovery.Cluster;
import org.neo4j.causalclustering.readreplica.ReadReplicaGraphDatabase;
import org.neo4j.helpers.HostnamePort;
import org.neo4j.kernel.configuration.Config;
import org.neo4j.kernel.configuration.Settings;
import org.neo4j.kernel.impl.transaction.log.TransactionIdStore;
import org.neo4j.test.DbRepresentation;
import org.neo4j.test.causalclustering.ClusterRule;

import static org.junit.Assert.assertEquals;
import static org.junit.Assert.assertNotEquals;
import static org.neo4j.backup.OnlineBackupCommandIT.runBackupToolFromOtherJvmToGetExitCode;
import static org.neo4j.causalclustering.helpers.BackupUtil.backupArguments;
import static org.neo4j.causalclustering.helpers.BackupUtil.getConfig;
import static org.neo4j.causalclustering.helpers.DataCreator.createSomeData;
import static org.neo4j.function.Predicates.awaitEx;

public class BackupReadReplicaIT
{
<<<<<<< HEAD
=======
    private int backupPort = findFreePort( 22000, 23000 );

>>>>>>> ba878797
    @Rule
    public ClusterRule clusterRule = new ClusterRule( getClass() )
            .withNumberOfCoreMembers( 3 )
            .withSharedCoreParam( OnlineBackupSettings.online_backup_enabled, Settings.FALSE )
            .withNumberOfReadReplicas( 1 )
            .withSharedReadReplicaParam( OnlineBackupSettings.online_backup_enabled, Settings.TRUE );

    private Cluster cluster;
    private File backupPath;

    @Before
    public void setup() throws Exception
    {
        backupPath = clusterRule.testDirectory().cleanDirectory( "backup-db" );
        cluster = clusterRule.startCluster();
    }

    private boolean readReplicasUpToDateAsTheLeader( CoreGraphDatabase leader, ReadReplicaGraphDatabase readReplica )
    {
        long leaderTxId = leader.getDependencyResolver().resolveDependency( TransactionIdStore.class )
                .getLastClosedTransactionId();
        long lastClosedTxId = readReplica.getDependencyResolver().resolveDependency( TransactionIdStore.class )
                .getLastClosedTransactionId();
        return lastClosedTxId == leaderTxId;
    }

    @Test
    public void makeSureBackupCanBePerformed() throws Throwable
    {
        // Run backup
        CoreGraphDatabase leader = createSomeData( cluster );

        ReadReplicaGraphDatabase readReplica = cluster.findAnyReadReplica().database();

        awaitEx( () -> readReplicasUpToDateAsTheLeader( leader, readReplica ), 1, TimeUnit.MINUTES );

        DbRepresentation beforeChange = DbRepresentation.of( readReplica );
        String backupAddress = this.backupAddress( readReplica );

        String[] args = backupArguments( backupAddress, backupPath, "readreplica" );
        assertEquals( 0, runBackupToolFromOtherJvmToGetExitCode( clusterRule.clusterDirectory(), args ) );

        // Add some new data
        DbRepresentation afterChange = DbRepresentation.of( createSomeData( cluster ) );

        // Verify that backed up database can be started and compare representation
        DbRepresentation backupRepresentation =
                DbRepresentation.of( new File( backupPath, "readreplica" ), getConfig() );
        assertEquals( beforeChange, backupRepresentation );
        assertNotEquals( backupRepresentation, afterChange );
    }

    private String backupAddress( ReadReplicaGraphDatabase readReplica )
    {
        HostnamePort hostnamePort = readReplica
                .getDependencyResolver()
                .resolveDependency( Config.class )
                .get( OnlineBackupSettings.online_backup_server );

        return hostnamePort.toString();
    }
}<|MERGE_RESOLUTION|>--- conflicted
+++ resolved
@@ -47,11 +47,6 @@
 
 public class BackupReadReplicaIT
 {
-<<<<<<< HEAD
-=======
-    private int backupPort = findFreePort( 22000, 23000 );
-
->>>>>>> ba878797
     @Rule
     public ClusterRule clusterRule = new ClusterRule( getClass() )
             .withNumberOfCoreMembers( 3 )
