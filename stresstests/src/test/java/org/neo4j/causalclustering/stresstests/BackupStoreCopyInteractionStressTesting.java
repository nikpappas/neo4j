/*
 * Copyright (c) 2002-2017 "Neo Technology,"
 * Network Engine for Objects in Lund AB [http://neotechnology.com]
 *
 * This file is part of Neo4j.
 *
 * Neo4j is free software: you can redistribute it and/or modify
 * it under the terms of the GNU Affero General Public License as
 * published by the Free Software Foundation, either version 3 of the
 * License, or (at your option) any later version.
 *
 * This program is distributed in the hope that it will be useful,
 * but WITHOUT ANY WARRANTY; without even the implied warranty of
 * MERCHANTABILITY or FITNESS FOR A PARTICULAR PURPOSE.  See the
 * GNU Affero General Public License for more details.
 *
 * You should have received a copy of the GNU Affero General Public License
 * along with this program. If not, see <http://www.gnu.org/licenses/>.
 */
package org.neo4j.causalclustering.stresstests;

import org.junit.Before;
import org.junit.Rule;
import org.junit.Test;
import org.junit.rules.RuleChain;

import java.io.File;
import java.util.HashMap;
import java.util.Map;
import java.util.concurrent.ExecutorService;
import java.util.concurrent.Executors;
import java.util.concurrent.Future;
import java.util.concurrent.atomic.AtomicBoolean;
import java.util.function.BiFunction;
import java.util.function.BooleanSupplier;
import java.util.function.IntFunction;

import org.neo4j.causalclustering.discovery.Cluster;
import org.neo4j.causalclustering.discovery.HazelcastDiscoveryServiceFactory;
import org.neo4j.causalclustering.discovery.IpFamily;
import org.neo4j.helpers.AdvertisedSocketAddress;
import org.neo4j.helpers.Exceptions;
import org.neo4j.helpers.SocketAddress;
import org.neo4j.io.fs.FileSystemAbstraction;
import org.neo4j.io.fs.FileUtils;
import org.neo4j.io.pagecache.PageCache;
import org.neo4j.kernel.impl.store.format.standard.Standard;
import org.neo4j.test.rule.PageCacheRule;
import org.neo4j.test.rule.fs.DefaultFileSystemRule;
import org.neo4j.kernel.impl.store.format.standard.StandardV3_0;

import static java.lang.Boolean.parseBoolean;
import static java.lang.Integer.parseInt;
import static java.lang.Long.parseLong;
import static java.lang.System.getProperty;
import static java.util.concurrent.TimeUnit.MINUTES;
import static org.junit.Assert.assertNull;
import static org.neo4j.causalclustering.stresstests.ClusterConfiguration.configureBackup;
import static org.neo4j.causalclustering.stresstests.ClusterConfiguration.configureRaftLogRotationAndPruning;
import static org.neo4j.causalclustering.stresstests.ClusterConfiguration.enableRaftMessageLogging;
import static org.neo4j.function.Suppliers.untilTimeExpired;
import static org.neo4j.helper.DatabaseConfiguration.configureTxLogRotationAndPruning;
import static org.neo4j.helper.StressTestingHelper.ensureExistsAndEmpty;
import static org.neo4j.helper.StressTestingHelper.fromEnv;

public class BackupStoreCopyInteractionStressTesting
{
    private static final String DEFAULT_NUMBER_OF_CORES = "3";
    private static final String DEFAULT_NUMBER_OF_EDGES = "1";
    private static final String DEFAULT_DURATION_IN_MINUTES = "30";
    private static final String DEFAULT_ENABLE_INDEXES = "false";
    private static final String DEFAULT_TX_PRUNE = "50 files";
    private static final String DEFAULT_WORKING_DIR = new File( getProperty( "java.io.tmpdir" ) ).getPath();
    private static final String DEFAULT_BASE_CORE_BACKUP_PORT = "8000";
    private static final String DEFAULT_BASE_EDGE_BACKUP_PORT = "9000";

    public final DefaultFileSystemRule fileSystemRule = new DefaultFileSystemRule();
    public final PageCacheRule pageCacheRule = new PageCacheRule();

    @Rule
    public RuleChain rules = RuleChain.outerRule( fileSystemRule ).around( pageCacheRule );

    private FileSystemAbstraction fs;
    private PageCache pageCache;

    @Before
    public void setUp()
    {
        fs = fileSystemRule.get();
        pageCache = pageCacheRule.getPageCache( fs );
    }

    @Test
    public void shouldBehaveCorrectlyUnderStress() throws Exception
    {
        int numberOfCores =
                parseInt( fromEnv( "BACKUP_STORE_COPY_INTERACTION_STRESS_NUMBER_OF_CORES", DEFAULT_NUMBER_OF_CORES ) );
        int numberOfEdges =
                parseInt( fromEnv( "BACKUP_STORE_COPY_INTERACTION_STRESS_NUMBER_OF_EDGES", DEFAULT_NUMBER_OF_EDGES ) );
        long durationInMinutes =
                parseLong( fromEnv( "BACKUP_STORE_COPY_INTERACTION_STRESS_DURATION", DEFAULT_DURATION_IN_MINUTES ) );
        String workingDirectory =
                fromEnv( "BACKUP_STORE_COPY_INTERACTION_STRESS_WORKING_DIRECTORY", DEFAULT_WORKING_DIR );
        int baseCoreBackupPort = parseInt( fromEnv( "BACKUP_STORE_COPY_INTERACTION_STRESS_BASE_CORE_BACKUP_PORT",
                DEFAULT_BASE_CORE_BACKUP_PORT ) );
        int baseEdgeBackupPort = parseInt( fromEnv( "BACKUP_STORE_COPY_INTERACTION_STRESS_BASE_EDGE_BACKUP_PORT",
                DEFAULT_BASE_EDGE_BACKUP_PORT ) );
        boolean enableIndexes = parseBoolean(
                fromEnv( "BACKUP_STORE_COPY_INTERACTION_STRESS_ENABLE_INDEXES", DEFAULT_ENABLE_INDEXES ) );
        String txPrune = fromEnv( "BACKUP_STORE_COPY_INTERACTION_STRESS_TX_PRUNE", DEFAULT_TX_PRUNE );

        File clusterDirectory = ensureExistsAndEmpty( new File( workingDirectory, "cluster" ) );
        File backupDirectory = ensureExistsAndEmpty( new File( workingDirectory, "backups" ) );

        BiFunction<Boolean,Integer,SocketAddress> backupAddress = ( isCore, id ) ->
                new AdvertisedSocketAddress( "localhost", (isCore ? baseCoreBackupPort : baseEdgeBackupPort) + id );

        Map<String,String> coreParams = enableRaftMessageLogging(
                configureRaftLogRotationAndPruning( configureTxLogRotationAndPruning( new HashMap<>(), txPrune ) ) );
        Map<String,String> readReplicaParams = configureTxLogRotationAndPruning( new HashMap<>(), txPrune );

        Map<String,IntFunction<String>> instanceCoreParams =
                configureBackup( new HashMap<>(), id -> backupAddress.apply( true, id ) );
        Map<String,IntFunction<String>> instanceReadReplicaParams =
                configureBackup( new HashMap<>(), id -> backupAddress.apply( false, id ) );

        HazelcastDiscoveryServiceFactory discoveryServiceFactory = new HazelcastDiscoveryServiceFactory();
        Cluster cluster =
                new Cluster( clusterDirectory, numberOfCores, numberOfEdges, discoveryServiceFactory, coreParams,
<<<<<<< HEAD
                        instanceCoreParams, readReplicaParams, instanceReadReplicaParams, Standard.LATEST_NAME,
                        IpFamily.IPV4, false, new Monitors() );
=======
                        instanceCoreParams, readReplicaParams, instanceReadReplicaParams, StandardV3_0.NAME );
>>>>>>> 09bec40f

        AtomicBoolean stopTheWorld = new AtomicBoolean();
        BooleanSupplier notExpired = untilTimeExpired( durationInMinutes, MINUTES );
        BooleanSupplier keepGoing = () -> !stopTheWorld.get() && notExpired.getAsBoolean();
        Runnable onFailure = () -> stopTheWorld.set( true );

        ExecutorService service = Executors.newFixedThreadPool( 3 );
        try
        {
            cluster.start();
            if ( enableIndexes )
            {
                Workload.setupIndexes( cluster );
            }

            Future<Throwable> workload = service.submit( new Workload( keepGoing, onFailure, cluster ) );
            Future<Throwable> startStopWorker = service.submit(
                    new StartStopLoad( fs, pageCache, keepGoing, onFailure, cluster, numberOfCores, numberOfEdges ) );
            Future<Throwable> backupWorker = service.submit(
                    new BackupLoad( keepGoing, onFailure, cluster, numberOfCores, numberOfEdges, backupDirectory,
                            backupAddress ) );

            long timeout = durationInMinutes + 5;
            assertNull( Exceptions.stringify( workload.get() ), workload.get( timeout, MINUTES ) );
            assertNull( Exceptions.stringify( startStopWorker.get() ), startStopWorker.get( timeout, MINUTES  ) );
            assertNull( Exceptions.stringify( backupWorker.get() ), backupWorker.get( timeout, MINUTES ) );
        }
        finally
        {
            cluster.shutdown();
            service.shutdown();
        }

        // let's cleanup disk space when everything went well
        FileUtils.deleteRecursively( clusterDirectory );
        FileUtils.deleteRecursively( backupDirectory );
    }
}<|MERGE_RESOLUTION|>--- conflicted
+++ resolved
@@ -47,7 +47,6 @@
 import org.neo4j.kernel.impl.store.format.standard.Standard;
 import org.neo4j.test.rule.PageCacheRule;
 import org.neo4j.test.rule.fs.DefaultFileSystemRule;
-import org.neo4j.kernel.impl.store.format.standard.StandardV3_0;
 
 import static java.lang.Boolean.parseBoolean;
 import static java.lang.Integer.parseInt;
@@ -127,12 +126,8 @@
         HazelcastDiscoveryServiceFactory discoveryServiceFactory = new HazelcastDiscoveryServiceFactory();
         Cluster cluster =
                 new Cluster( clusterDirectory, numberOfCores, numberOfEdges, discoveryServiceFactory, coreParams,
-<<<<<<< HEAD
                         instanceCoreParams, readReplicaParams, instanceReadReplicaParams, Standard.LATEST_NAME,
-                        IpFamily.IPV4, false, new Monitors() );
-=======
-                        instanceCoreParams, readReplicaParams, instanceReadReplicaParams, StandardV3_0.NAME );
->>>>>>> 09bec40f
+                        IpFamily.IPV4, false );
 
         AtomicBoolean stopTheWorld = new AtomicBoolean();
         BooleanSupplier notExpired = untilTimeExpired( durationInMinutes, MINUTES );
@@ -157,7 +152,7 @@
 
             long timeout = durationInMinutes + 5;
             assertNull( Exceptions.stringify( workload.get() ), workload.get( timeout, MINUTES ) );
-            assertNull( Exceptions.stringify( startStopWorker.get() ), startStopWorker.get( timeout, MINUTES  ) );
+            assertNull( Exceptions.stringify( startStopWorker.get() ), startStopWorker.get( timeout, MINUTES ) );
             assertNull( Exceptions.stringify( backupWorker.get() ), backupWorker.get( timeout, MINUTES ) );
         }
         finally
