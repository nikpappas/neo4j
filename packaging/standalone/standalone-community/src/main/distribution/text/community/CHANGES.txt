--- conflicted
+++ resolved
@@ -1,36 +1,6 @@
 For Release Notes, see http://neo4j.com/release-notes/neo4j-${project.version}/
 
-<<<<<<< HEAD
 2.2.0
-=======
-2.1.8
------
-Kernel:
-o Fixes an issue in the batch inserter, where writing multiple labels would not
-  sort them correctly, and writing the same label twice could introduce
-  duplicate label records.
-o Fixes an issue where we would fail to delete the index files of a uniqueness
-  constraint, if the database crashed during the commit of the transaction that
-  created said constraint _and_ the constraint cannot be brought online because
-  duplicates have since been committed.
-o Fixes an issue where recovery of transactions that creates, drops and recreates
-  an index, could leave it in a state where it wouldn't accept new writes.
-
-Lucene index:
-o Track and prevent overflowing the per-index document limit of Lucene.
-
-Consistency checker:
-o Fixes an issue where the consistency checker would report very large indexed
-  long valued properties as duplicates, even though they were distinct.
-o Add a "consistency_check_graph" setting (for the "-config" properties file)
-  that allows you to turn off consistency checking of the store files, and only
-  check the indexes and the schema.
-
-Cypher:
-o Throw an exception when toInt() is used to parse a number too big to fit in 64 bits
-
-2.1.7
->>>>>>> 1a8fede8
 -----
 Browser:
 o No longer rendering tables when objects are empty
@@ -248,6 +218,60 @@
 o Sometimes when the editor is blurred, you could not execute it or save the contents as a script.
 o Escape contents displayed to prevent javascript from executing.
 o Prepend js and css file names with part of md5 hex of it's contents to prevent false caching.
+
+2.1.8
+-----
+Kernel:
+o Fixes an issue in the batch inserter, where writing multiple labels would not
+  sort them correctly, and writing the same label twice could introduce
+  duplicate label records.
+o Fixes an issue where we would fail to delete the index files of a uniqueness
+  constraint, if the database crashed during the commit of the transaction that
+  created said constraint _and_ the constraint cannot be brought online because
+  duplicates have since been committed.
+o Fixes an issue where recovery of transactions that creates, drops and recreates
+  an index, could leave it in a state where it wouldn't accept new writes.
+
+Lucene index:
+o Track and prevent overflowing the per-index document limit of Lucene.
+
+Consistency checker:
+o Fixes an issue where the consistency checker would report very large indexed
+  long valued properties as duplicates, even though they were distinct.
+o Add a "consistency_check_graph" setting (for the "-config" properties file)
+  that allows you to turn off consistency checking of the store files, and only
+  check the indexes and the schema.
+
+Cypher:
+o Throw an exception when toInt() is used to parse a number too big to fit in 64 bits
+
+2.1.7
+-----
+Kernel:
+o It is now possible to define the amount of memory to dedicate to
+  mapping portions of the relationship type storage
+o Recovery of the relationship type store no longer leads to
+  excessive size use because of improper id use
+o Batch importer will now throw ConstraintViolationException
+  when a schema constraint is not respected
+o Deleting a Node already deleted in the running transaction
+  will now result in an EntityNotFoundException
+o Constraint enforcement is now more strict courtesy of using
+  an up to date Lucene index reader
+o messages.log file is now properly created under Windows
+
+Cypher:
+o Fixes problem when using undirected variable length paths
+o Fix type error that made numbers coercible to boolean
+o Fail with a helpful error message when predicates in shortest path can't
+  be used as expected
+o Fixes problem when using shortest paths with minimal length of 0
+o Fixes bug when using index hints with OPTIONAL MATCH
+o Fixes behaviour of REMOVE on NULL entities
+
+Server:
+o Improves performance of JSON serialization by flushing
+  buffers only on HTTP stream flushing
 
 2.1.6
 -----
